--- conflicted
+++ resolved
@@ -9,11 +9,7 @@
 * {}                : Returns all possible vertices for this graph
 * *idString*        : Returns the vertex/edge with the id *idString*
 * {*key1* : *value1*, *key2* : *value2*} : Returns the vertices/edges that match this example, which means that both have *key1* and *key2* with the corresponding attributes
-<<<<<<< HEAD
-* {*key1.key2* : *value1*, *key3* : *value2*} : It is possible to chain keys, which means that a document *{ key1 : {key2 : value1}, key3 : value2}* would be a match
-=======
 * {*key1.key2* : *value1*, *key3* : *value2*} : It is possible to chain keys, which means that a document *{key1 : {key2 : value1}, key3 : value2}* would be a match
->>>>>>> d8363b3c
 * [{*key1* : *value1*}, {*key2* : *value2*}] : Returns the vertices/edges that match one of the examples, which means that either *key1* or *key2* are set with the corresponding value
 
 !SUBSECTION The complexity of the shortest path algorithms
