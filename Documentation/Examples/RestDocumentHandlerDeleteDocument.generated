--- conflicted
+++ resolved
@@ -1,21 +1,11 @@
-<<<<<<< HEAD
-shell> curl -X DELETE --dump - http://localhost:8529/_api/document/products/1613896930
-=======
 shell> curl -X DELETE --dump - http://localhost:8529/_api/document/products/512085813957
->>>>>>> 096ad46f
 
 HTTP/1.1 200 OK
 content-type: application/json; charset=utf-8
 
 { 
   "error" : false, 
-<<<<<<< HEAD
-  "_id" : "products/1613896930", 
-  "_rev" : "1613896930", 
-  "_key" : "1613896930" 
-=======
   "_id" : "products/512085813957", 
   "_rev" : "512085813957", 
   "_key" : "512085813957" 
->>>>>>> 096ad46f
 }