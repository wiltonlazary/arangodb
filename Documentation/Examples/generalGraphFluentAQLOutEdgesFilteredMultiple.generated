--- conflicted
+++ resolved
@@ -6,11 +6,7 @@
   { 
     "_id" : "relation/aliceAndBob", 
     "_key" : "aliceAndBob", 
-<<<<<<< HEAD
-    "_rev" : "772349154", 
-=======
     "_rev" : "512866806469", 
->>>>>>> 096ad46f
     "_from" : "female/alice", 
     "_to" : "male/bob", 
     "type" : "married" 
@@ -18,11 +14,7 @@
   { 
     "_id" : "relation/aliceAndCharly", 
     "_key" : "aliceAndCharly", 
-<<<<<<< HEAD
-    "_rev" : "772611298", 
-=======
     "_rev" : "512867068613", 
->>>>>>> 096ad46f
     "_from" : "female/alice", 
     "_to" : "male/charly", 
     "type" : "friend" 
@@ -30,11 +22,7 @@
   { 
     "_id" : "relation/bobAndDiana", 
     "_key" : "bobAndDiana", 
-<<<<<<< HEAD
-    "_rev" : "773004514", 
-=======
     "_rev" : "512867461829", 
->>>>>>> 096ad46f
     "_from" : "male/bob", 
     "_to" : "female/diana", 
     "type" : "friend" 
