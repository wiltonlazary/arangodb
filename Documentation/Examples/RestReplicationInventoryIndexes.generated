shell> curl --dump - http://localhost:8529/_api/replication/inventory

HTTP/1.1 200 OK
content-type: application/json; charset=utf-8

{ 
  "collections" : [ 
    { 
      "parameters" : { 
        "version" : 5, 
        "type" : 2, 
<<<<<<< HEAD
        "cid" : "7158946", 
=======
        "cid" : "7195891", 
>>>>>>> 25aa2a58
        "indexBuckets" : 1, 
        "deleted" : false, 
        "doCompact" : true, 
        "maximalSize" : 1048576, 
        "name" : "_apps", 
        "isVolatile" : false, 
        "waitForSync" : false 
      }, 
      "indexes" : [ 
        { 
<<<<<<< HEAD
          "id" : "7421090", 
=======
          "id" : "7458035", 
>>>>>>> 25aa2a58
          "type" : "hash", 
          "fields" : [ 
            "mount" 
          ], 
          "selectivityEstimate" : 1, 
          "unique" : true, 
          "sparse" : false 
        } 
      ] 
    }, 
    { 
      "parameters" : { 
        "version" : 5, 
        "type" : 2, 
<<<<<<< HEAD
        "cid" : "4406434", 
=======
        "cid" : "4443379", 
>>>>>>> 25aa2a58
        "indexBuckets" : 1, 
        "deleted" : false, 
        "doCompact" : true, 
        "maximalSize" : 4194304, 
        "name" : "_aqlfunctions", 
        "isVolatile" : false, 
        "waitForSync" : false 
      }, 
      "indexes" : [ ] 
    }, 
    { 
      "parameters" : { 
        "version" : 5, 
        "type" : 2, 
<<<<<<< HEAD
        "cid" : "2047138", 
=======
        "cid" : "2084083", 
>>>>>>> 25aa2a58
        "indexBuckets" : 1, 
        "deleted" : false, 
        "doCompact" : true, 
        "maximalSize" : 1048576, 
        "name" : "_graphs", 
        "isVolatile" : false, 
        "waitForSync" : false 
      }, 
      "indexes" : [ ] 
    }, 
    { 
      "parameters" : { 
        "version" : 5, 
        "type" : 2, 
<<<<<<< HEAD
        "cid" : "2178210", 
=======
        "cid" : "2215155", 
>>>>>>> 25aa2a58
        "indexBuckets" : 1, 
        "deleted" : false, 
        "doCompact" : true, 
        "maximalSize" : 1048576, 
        "name" : "_modules", 
        "isVolatile" : false, 
        "waitForSync" : false 
      }, 
      "indexes" : [ ] 
    }, 
    { 
      "parameters" : { 
        "version" : 5, 
        "type" : 2, 
<<<<<<< HEAD
        "cid" : "2309282", 
=======
        "cid" : "2346227", 
>>>>>>> 25aa2a58
        "indexBuckets" : 1, 
        "deleted" : false, 
        "doCompact" : true, 
        "maximalSize" : 33554432, 
        "name" : "_routing", 
        "isVolatile" : false, 
        "waitForSync" : false 
      }, 
      "indexes" : [ ] 
    }, 
    { 
      "parameters" : { 
        "version" : 5, 
        "type" : 2, 
<<<<<<< HEAD
        "cid" : "16071842", 
=======
        "cid" : "19254515", 
>>>>>>> 25aa2a58
        "indexBuckets" : 1, 
        "deleted" : false, 
        "doCompact" : true, 
        "maximalSize" : 1048576, 
        "name" : "_sessions", 
        "isVolatile" : false, 
        "waitForSync" : false 
      }, 
      "indexes" : [ ] 
    }, 
    { 
      "parameters" : { 
        "version" : 5, 
        "type" : 2, 
<<<<<<< HEAD
        "cid" : "16792738", 
=======
        "cid" : "19975411", 
>>>>>>> 25aa2a58
        "indexBuckets" : 1, 
        "deleted" : false, 
        "doCompact" : true, 
        "maximalSize" : 1048576, 
        "name" : "_system_users_users", 
        "isVolatile" : false, 
        "waitForSync" : false 
      }, 
      "indexes" : [ ] 
    }, 
    { 
      "parameters" : { 
        "version" : 5, 
        "type" : 2, 
<<<<<<< HEAD
        "cid" : "212130", 
=======
        "cid" : "249075", 
>>>>>>> 25aa2a58
        "indexBuckets" : 1, 
        "deleted" : false, 
        "doCompact" : true, 
        "maximalSize" : 4194304, 
        "name" : "_users", 
        "isVolatile" : false, 
        "waitForSync" : false 
      }, 
      "indexes" : [ 
        { 
<<<<<<< HEAD
          "id" : "539810", 
=======
          "id" : "576755", 
>>>>>>> 25aa2a58
          "type" : "hash", 
          "fields" : [ 
            "user" 
          ], 
          "selectivityEstimate" : 1, 
          "unique" : true, 
          "sparse" : true 
        } 
      ] 
    }, 
    { 
      "parameters" : { 
        "version" : 5, 
        "type" : 2, 
<<<<<<< HEAD
        "cid" : "1252211874", 
=======
        "cid" : "1259392243", 
>>>>>>> 25aa2a58
        "indexBuckets" : 1, 
        "deleted" : false, 
        "doCompact" : true, 
        "maximalSize" : 1048576, 
        "name" : "animals", 
        "isVolatile" : false, 
        "waitForSync" : false 
      }, 
      "indexes" : [ ] 
    }, 
    { 
      "parameters" : { 
        "version" : 5, 
        "type" : 2, 
<<<<<<< HEAD
        "cid" : "1251294370", 
=======
        "cid" : "21089523", 
        "indexBuckets" : 1, 
        "deleted" : false, 
        "doCompact" : true, 
        "maximalSize" : 1048576, 
        "name" : "blarg_todos", 
        "isVolatile" : false, 
        "waitForSync" : false 
      }, 
      "indexes" : [ ] 
    }, 
    { 
      "parameters" : { 
        "version" : 5, 
        "type" : 2, 
        "cid" : "21351667", 
        "indexBuckets" : 1, 
        "deleted" : false, 
        "doCompact" : true, 
        "maximalSize" : 1048576, 
        "name" : "collectable_foxx_data_firstCollection", 
        "isVolatile" : false, 
        "waitForSync" : false 
      }, 
      "indexes" : [ ] 
    }, 
    { 
      "parameters" : { 
        "version" : 5, 
        "type" : 2, 
        "cid" : "1258474739", 
>>>>>>> 25aa2a58
        "indexBuckets" : 1, 
        "deleted" : false, 
        "doCompact" : true, 
        "maximalSize" : 1048576, 
        "name" : "demo", 
        "isVolatile" : false, 
        "waitForSync" : false 
      }, 
      "indexes" : [ ] 
    }, 
    { 
      "parameters" : { 
        "version" : 5, 
        "type" : 2, 
<<<<<<< HEAD
        "cid" : "1689140386", 
=======
        "cid" : "1668664563", 
>>>>>>> 25aa2a58
        "indexBuckets" : 1, 
        "deleted" : false, 
        "doCompact" : true, 
        "maximalSize" : 1048576, 
        "name" : "IndexedCollection1", 
        "isVolatile" : false, 
        "waitForSync" : false 
      }, 
      "indexes" : [ 
        { 
<<<<<<< HEAD
          "id" : "1689402530", 
=======
          "id" : "1668926707", 
>>>>>>> 25aa2a58
          "type" : "hash", 
          "fields" : [ 
            "name" 
          ], 
          "selectivityEstimate" : 1, 
          "unique" : false, 
          "sparse" : false 
        }, 
        { 
<<<<<<< HEAD
          "id" : "1689730210", 
=======
          "id" : "1669254387", 
>>>>>>> 25aa2a58
          "type" : "skiplist", 
          "fields" : [ 
            "a", 
            "b" 
          ], 
          "unique" : true, 
          "sparse" : false 
        }, 
        { 
<<<<<<< HEAD
          "id" : "1689926818", 
=======
          "id" : "1669450995", 
>>>>>>> 25aa2a58
          "type" : "cap", 
          "size" : 500, 
          "byteSize" : 0 
        } 
      ] 
    }, 
    { 
      "parameters" : { 
        "version" : 5, 
        "type" : 2, 
<<<<<<< HEAD
        "cid" : "1690123426", 
=======
        "cid" : "1669647603", 
>>>>>>> 25aa2a58
        "indexBuckets" : 1, 
        "deleted" : false, 
        "doCompact" : true, 
        "maximalSize" : 1048576, 
        "name" : "IndexedCollection2", 
        "isVolatile" : false, 
        "waitForSync" : false 
      }, 
      "indexes" : [ 
        { 
<<<<<<< HEAD
          "id" : "1690385570", 
=======
          "id" : "1669844211", 
>>>>>>> 25aa2a58
          "type" : "fulltext", 
          "fields" : [ 
            "text" 
          ], 
          "unique" : false, 
          "sparse" : true, 
          "minLength" : 10 
        }, 
        { 
<<<<<<< HEAD
          "id" : "1690647714", 
=======
          "id" : "1670171891", 
>>>>>>> 25aa2a58
          "type" : "skiplist", 
          "fields" : [ 
            "a" 
          ], 
          "unique" : false, 
          "sparse" : false 
        }, 
        { 
<<<<<<< HEAD
          "id" : "1690844322", 
=======
          "id" : "1670368499", 
>>>>>>> 25aa2a58
          "type" : "cap", 
          "size" : 0, 
          "byteSize" : 1048576 
        } 
      ] 
<<<<<<< HEAD
=======
    }, 
    { 
      "parameters" : { 
        "version" : 5, 
        "type" : 2, 
        "cid" : "21220595", 
        "indexBuckets" : 1, 
        "deleted" : false, 
        "doCompact" : true, 
        "maximalSize" : 1048576, 
        "name" : "tescht_todos", 
        "isVolatile" : false, 
        "waitForSync" : false 
      }, 
      "indexes" : [ ] 
>>>>>>> 25aa2a58
    } 
  ], 
  "state" : { 
    "running" : true, 
<<<<<<< HEAD
    "lastLogTick" : "1689205922", 
    "totalEvents" : 10376, 
    "time" : "2015-05-26T14:49:16Z" 
  }, 
  "tick" : "1690975394" 
=======
    "lastLogTick" : "1668730099", 
    "totalEvents" : 10117, 
    "time" : "2015-05-27T08:55:18Z" 
  }, 
  "tick" : "1670499571" 
>>>>>>> 25aa2a58
}<|MERGE_RESOLUTION|>--- conflicted
+++ resolved
@@ -9,11 +9,7 @@
       "parameters" : { 
         "version" : 5, 
         "type" : 2, 
-<<<<<<< HEAD
-        "cid" : "7158946", 
-=======
         "cid" : "7195891", 
->>>>>>> 25aa2a58
         "indexBuckets" : 1, 
         "deleted" : false, 
         "doCompact" : true, 
@@ -24,11 +20,7 @@
       }, 
       "indexes" : [ 
         { 
-<<<<<<< HEAD
-          "id" : "7421090", 
-=======
           "id" : "7458035", 
->>>>>>> 25aa2a58
           "type" : "hash", 
           "fields" : [ 
             "mount" 
@@ -43,11 +35,7 @@
       "parameters" : { 
         "version" : 5, 
         "type" : 2, 
-<<<<<<< HEAD
-        "cid" : "4406434", 
-=======
         "cid" : "4443379", 
->>>>>>> 25aa2a58
         "indexBuckets" : 1, 
         "deleted" : false, 
         "doCompact" : true, 
@@ -62,11 +50,7 @@
       "parameters" : { 
         "version" : 5, 
         "type" : 2, 
-<<<<<<< HEAD
-        "cid" : "2047138", 
-=======
         "cid" : "2084083", 
->>>>>>> 25aa2a58
         "indexBuckets" : 1, 
         "deleted" : false, 
         "doCompact" : true, 
@@ -81,11 +65,7 @@
       "parameters" : { 
         "version" : 5, 
         "type" : 2, 
-<<<<<<< HEAD
-        "cid" : "2178210", 
-=======
         "cid" : "2215155", 
->>>>>>> 25aa2a58
         "indexBuckets" : 1, 
         "deleted" : false, 
         "doCompact" : true, 
@@ -100,11 +80,7 @@
       "parameters" : { 
         "version" : 5, 
         "type" : 2, 
-<<<<<<< HEAD
-        "cid" : "2309282", 
-=======
         "cid" : "2346227", 
->>>>>>> 25aa2a58
         "indexBuckets" : 1, 
         "deleted" : false, 
         "doCompact" : true, 
@@ -119,11 +95,7 @@
       "parameters" : { 
         "version" : 5, 
         "type" : 2, 
-<<<<<<< HEAD
-        "cid" : "16071842", 
-=======
         "cid" : "19254515", 
->>>>>>> 25aa2a58
         "indexBuckets" : 1, 
         "deleted" : false, 
         "doCompact" : true, 
@@ -138,11 +110,7 @@
       "parameters" : { 
         "version" : 5, 
         "type" : 2, 
-<<<<<<< HEAD
-        "cid" : "16792738", 
-=======
         "cid" : "19975411", 
->>>>>>> 25aa2a58
         "indexBuckets" : 1, 
         "deleted" : false, 
         "doCompact" : true, 
@@ -157,11 +125,7 @@
       "parameters" : { 
         "version" : 5, 
         "type" : 2, 
-<<<<<<< HEAD
-        "cid" : "212130", 
-=======
         "cid" : "249075", 
->>>>>>> 25aa2a58
         "indexBuckets" : 1, 
         "deleted" : false, 
         "doCompact" : true, 
@@ -172,11 +136,7 @@
       }, 
       "indexes" : [ 
         { 
-<<<<<<< HEAD
-          "id" : "539810", 
-=======
           "id" : "576755", 
->>>>>>> 25aa2a58
           "type" : "hash", 
           "fields" : [ 
             "user" 
@@ -191,11 +151,7 @@
       "parameters" : { 
         "version" : 5, 
         "type" : 2, 
-<<<<<<< HEAD
-        "cid" : "1252211874", 
-=======
         "cid" : "1259392243", 
->>>>>>> 25aa2a58
         "indexBuckets" : 1, 
         "deleted" : false, 
         "doCompact" : true, 
@@ -210,9 +166,6 @@
       "parameters" : { 
         "version" : 5, 
         "type" : 2, 
-<<<<<<< HEAD
-        "cid" : "1251294370", 
-=======
         "cid" : "21089523", 
         "indexBuckets" : 1, 
         "deleted" : false, 
@@ -244,7 +197,6 @@
         "version" : 5, 
         "type" : 2, 
         "cid" : "1258474739", 
->>>>>>> 25aa2a58
         "indexBuckets" : 1, 
         "deleted" : false, 
         "doCompact" : true, 
@@ -259,11 +211,7 @@
       "parameters" : { 
         "version" : 5, 
         "type" : 2, 
-<<<<<<< HEAD
-        "cid" : "1689140386", 
-=======
         "cid" : "1668664563", 
->>>>>>> 25aa2a58
         "indexBuckets" : 1, 
         "deleted" : false, 
         "doCompact" : true, 
@@ -274,11 +222,7 @@
       }, 
       "indexes" : [ 
         { 
-<<<<<<< HEAD
-          "id" : "1689402530", 
-=======
           "id" : "1668926707", 
->>>>>>> 25aa2a58
           "type" : "hash", 
           "fields" : [ 
             "name" 
@@ -288,11 +232,7 @@
           "sparse" : false 
         }, 
         { 
-<<<<<<< HEAD
-          "id" : "1689730210", 
-=======
           "id" : "1669254387", 
->>>>>>> 25aa2a58
           "type" : "skiplist", 
           "fields" : [ 
             "a", 
@@ -302,11 +242,7 @@
           "sparse" : false 
         }, 
         { 
-<<<<<<< HEAD
-          "id" : "1689926818", 
-=======
           "id" : "1669450995", 
->>>>>>> 25aa2a58
           "type" : "cap", 
           "size" : 500, 
           "byteSize" : 0 
@@ -317,11 +253,7 @@
       "parameters" : { 
         "version" : 5, 
         "type" : 2, 
-<<<<<<< HEAD
-        "cid" : "1690123426", 
-=======
         "cid" : "1669647603", 
->>>>>>> 25aa2a58
         "indexBuckets" : 1, 
         "deleted" : false, 
         "doCompact" : true, 
@@ -332,11 +264,7 @@
       }, 
       "indexes" : [ 
         { 
-<<<<<<< HEAD
-          "id" : "1690385570", 
-=======
           "id" : "1669844211", 
->>>>>>> 25aa2a58
           "type" : "fulltext", 
           "fields" : [ 
             "text" 
@@ -346,11 +274,7 @@
           "minLength" : 10 
         }, 
         { 
-<<<<<<< HEAD
-          "id" : "1690647714", 
-=======
           "id" : "1670171891", 
->>>>>>> 25aa2a58
           "type" : "skiplist", 
           "fields" : [ 
             "a" 
@@ -359,18 +283,12 @@
           "sparse" : false 
         }, 
         { 
-<<<<<<< HEAD
-          "id" : "1690844322", 
-=======
           "id" : "1670368499", 
->>>>>>> 25aa2a58
           "type" : "cap", 
           "size" : 0, 
           "byteSize" : 1048576 
         } 
       ] 
-<<<<<<< HEAD
-=======
     }, 
     { 
       "parameters" : { 
@@ -386,22 +304,13 @@
         "waitForSync" : false 
       }, 
       "indexes" : [ ] 
->>>>>>> 25aa2a58
     } 
   ], 
   "state" : { 
     "running" : true, 
-<<<<<<< HEAD
-    "lastLogTick" : "1689205922", 
-    "totalEvents" : 10376, 
-    "time" : "2015-05-26T14:49:16Z" 
-  }, 
-  "tick" : "1690975394" 
-=======
     "lastLogTick" : "1668730099", 
     "totalEvents" : 10117, 
     "time" : "2015-05-27T08:55:18Z" 
   }, 
   "tick" : "1670499571" 
->>>>>>> 25aa2a58
 }