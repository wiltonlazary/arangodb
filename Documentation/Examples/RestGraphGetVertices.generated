--- conflicted
+++ resolved
@@ -12,51 +12,31 @@
     { 
       <span class="hljs-string">"_id"</span> : <span class="hljs-string">"vertices/v1"</span>, 
       <span class="hljs-string">"_key"</span> : <span class="hljs-string">"v1"</span>, 
-<<<<<<< HEAD
-      <span class="hljs-string">"_rev"</span> : <span class="hljs-string">"803988729"</span>, 
-=======
       <span class="hljs-string">"_rev"</span> : <span class="hljs-string">"800367148"</span>, 
->>>>>>> 1b8e6ddf
       <span class="hljs-string">"optional1"</span> : <span class="hljs-string">"val1"</span> 
     }, 
     { 
       <span class="hljs-string">"_id"</span> : <span class="hljs-string">"vertices/v2"</span>, 
       <span class="hljs-string">"_key"</span> : <span class="hljs-string">"v2"</span>, 
-<<<<<<< HEAD
-      <span class="hljs-string">"_rev"</span> : <span class="hljs-string">"804381945"</span>, 
-=======
       <span class="hljs-string">"_rev"</span> : <span class="hljs-string">"800760364"</span>, 
->>>>>>> 1b8e6ddf
       <span class="hljs-string">"optional1"</span> : <span class="hljs-string">"val1"</span> 
     }, 
     { 
       <span class="hljs-string">"_id"</span> : <span class="hljs-string">"vertices/v5"</span>, 
       <span class="hljs-string">"_key"</span> : <span class="hljs-string">"v5"</span>, 
-<<<<<<< HEAD
-      <span class="hljs-string">"_rev"</span> : <span class="hljs-string">"805561593"</span>, 
-=======
       <span class="hljs-string">"_rev"</span> : <span class="hljs-string">"801940012"</span>, 
->>>>>>> 1b8e6ddf
       <span class="hljs-string">"optional1"</span> : <span class="hljs-string">"val1"</span> 
     }, 
     { 
       <span class="hljs-string">"_id"</span> : <span class="hljs-string">"vertices/v3"</span>, 
       <span class="hljs-string">"_key"</span> : <span class="hljs-string">"v3"</span>, 
-<<<<<<< HEAD
-      <span class="hljs-string">"_rev"</span> : <span class="hljs-string">"804775161"</span>, 
-=======
       <span class="hljs-string">"_rev"</span> : <span class="hljs-string">"801153580"</span>, 
->>>>>>> 1b8e6ddf
       <span class="hljs-string">"optional1"</span> : <span class="hljs-string">"val1"</span> 
     }, 
     { 
       <span class="hljs-string">"_id"</span> : <span class="hljs-string">"vertices/v4"</span>, 
       <span class="hljs-string">"_key"</span> : <span class="hljs-string">"v4"</span>, 
-<<<<<<< HEAD
-      <span class="hljs-string">"_rev"</span> : <span class="hljs-string">"805168377"</span>, 
-=======
       <span class="hljs-string">"_rev"</span> : <span class="hljs-string">"801546796"</span>, 
->>>>>>> 1b8e6ddf
       <span class="hljs-string">"optional1"</span> : <span class="hljs-string">"val1"</span> 
     } 
   ], 
