arangosh&gt; <span class="hljs-keyword">var</span> examples = <span class="hljs-built_in">require</span>(<span class="hljs-string">"org/arangodb/graph-examples/example-graph.js"</span>);
arangosh&gt; <span class="hljs-keyword">var</span> graph = examples.loadGraph(<span class="hljs-string">"routeplanner"</span>);
arangosh&gt; <span class="hljs-keyword">var</span> options = { direction: <span class="hljs-string">'outbound'</span>, maxDepth: <span class="hljs-number">2</span>, includeData: <span class="hljs-literal">true</span> };
arangosh&gt; graph._countCommonNeighbors(<span class="hljs-string">'germanCity/Hamburg'</span>, {}, options, options);
[ 
  { 
<<<<<<< HEAD
    "germanCity/Hamburg" : [ 
      { 
        "germanCity/Berlin" : 3 
      }, 
      { 
        "germanCity/Cologne" : 2 
      }, 
      { 
        "frenchCity/Paris" : 1 
=======
    <span class="hljs-string">"germanCity/Hamburg"</span> : [ 
      { 
        <span class="hljs-string">"germanCity/Berlin"</span> : <span class="hljs-number">3</span> 
      }, 
      { 
        <span class="hljs-string">"germanCity/Cologne"</span> : <span class="hljs-number">2</span> 
      }, 
      { 
        <span class="hljs-string">"frenchCity/Paris"</span> : <span class="hljs-number">1</span> 
>>>>>>> 1a748b46
      } 
    ] 
  } 
]<|MERGE_RESOLUTION|>--- conflicted
+++ resolved
@@ -4,17 +4,6 @@
 arangosh&gt; graph._countCommonNeighbors(<span class="hljs-string">'germanCity/Hamburg'</span>, {}, options, options);
 [ 
   { 
-<<<<<<< HEAD
-    "germanCity/Hamburg" : [ 
-      { 
-        "germanCity/Berlin" : 3 
-      }, 
-      { 
-        "germanCity/Cologne" : 2 
-      }, 
-      { 
-        "frenchCity/Paris" : 1 
-=======
     <span class="hljs-string">"germanCity/Hamburg"</span> : [ 
       { 
         <span class="hljs-string">"germanCity/Berlin"</span> : <span class="hljs-number">3</span> 
@@ -24,7 +13,6 @@
       }, 
       { 
         <span class="hljs-string">"frenchCity/Paris"</span> : <span class="hljs-number">1</span> 
->>>>>>> 1a748b46
       } 
     ] 
   } 
