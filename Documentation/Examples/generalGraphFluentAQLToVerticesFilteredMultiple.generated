--- conflicted
+++ resolved
@@ -4,54 +4,6 @@
 arangosh&gt; query.toVertices([{name: <span class="hljs-string">"Bob"</span>}, {name: <span class="hljs-string">"Diana"</span>}]).toArray();
 [ 
   { 
-<<<<<<< HEAD
-    "_id" : "female/diana", 
-    "_key" : "diana", 
-    "_rev" : "1478370241", 
-    "name" : "Diana" 
-  }, 
-  { 
-    "_id" : "female/alice", 
-    "_key" : "alice", 
-    "_rev" : "1477649345", 
-    "name" : "Alice" 
-  }, 
-  { 
-    "_id" : "male/bob", 
-    "_key" : "bob", 
-    "_rev" : "1477977025", 
-    "name" : "Bob" 
-  }, 
-  { 
-    "_id" : "male/charly", 
-    "_key" : "charly", 
-    "_rev" : "1478173633", 
-    "name" : "Charly" 
-  }, 
-  { 
-    "_id" : "female/diana", 
-    "_key" : "diana", 
-    "_rev" : "1478370241", 
-    "name" : "Diana" 
-  }, 
-  { 
-    "_id" : "female/alice", 
-    "_key" : "alice", 
-    "_rev" : "1477649345", 
-    "name" : "Alice" 
-  }, 
-  { 
-    "_id" : "male/bob", 
-    "_key" : "bob", 
-    "_rev" : "1477977025", 
-    "name" : "Bob" 
-  }, 
-  { 
-    "_id" : "male/charly", 
-    "_key" : "charly", 
-    "_rev" : "1478173633", 
-    "name" : "Charly" 
-=======
     <span class="hljs-string">"_id"</span> : <span class="hljs-string">"female/diana"</span>, 
     <span class="hljs-string">"_key"</span> : <span class="hljs-string">"diana"</span>, 
     <span class="hljs-string">"_rev"</span> : <span class="hljs-string">"1489767970"</span>, 
@@ -98,6 +50,5 @@
     <span class="hljs-string">"_key"</span> : <span class="hljs-string">"charly"</span>, 
     <span class="hljs-string">"_rev"</span> : <span class="hljs-string">"1489571362"</span>, 
     <span class="hljs-string">"name"</span> : <span class="hljs-string">"Charly"</span> 
->>>>>>> 1a748b46
   } 
 ]