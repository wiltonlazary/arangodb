shell&gt; curl --dump - http:<span class="hljs-comment">//localhost:8529/_api/endpoint</span>

HTTP/<span class="hljs-number">1.1</span> <span class="hljs-number">200</span> OK
content-type: application/json; charset=utf-<span class="hljs-number">8</span>

[ 
  { 
<<<<<<< HEAD
    "endpoint" : "tcp://127.0.0.1:39893", 
    "databases" : [ ] 
=======
    <span class="hljs-string">"endpoint"</span> : <span class="hljs-string">"tcp://127.0.0.1:33754"</span>, 
    <span class="hljs-string">"databases"</span> : [ ] 
>>>>>>> 1a748b46
  } 
]<|MERGE_RESOLUTION|>--- conflicted
+++ resolved
@@ -5,12 +5,7 @@
 
 [ 
   { 
-<<<<<<< HEAD
-    "endpoint" : "tcp://127.0.0.1:39893", 
-    "databases" : [ ] 
-=======
     <span class="hljs-string">"endpoint"</span> : <span class="hljs-string">"tcp://127.0.0.1:33754"</span>, 
     <span class="hljs-string">"databases"</span> : [ ] 
->>>>>>> 1a748b46
   } 
 ]