--- conflicted
+++ resolved
@@ -53,42 +53,24 @@
             } 
           ] 
         }, 
-<<<<<<< HEAD
-        "outVariable" : { 
-          "id" : 2, 
-          "name" : "1" 
-        }, 
-        "canThrow" : false, 
-        "expressionType" : "simple" 
-=======
         <span class="hljs-string">"outVariable"</span> : { 
           <span class="hljs-string">"id"</span> : <span class="hljs-number">2</span>, 
           <span class="hljs-string">"name"</span> : <span class="hljs-string">"1"</span> 
         }, 
         <span class="hljs-string">"canThrow"</span> : <span class="hljs-literal">false</span>, 
         <span class="hljs-string">"expressionType"</span> : <span class="hljs-string">"simple"</span> 
->>>>>>> 1a748b46
       }, 
       { 
         <span class="hljs-string">"type"</span> : <span class="hljs-string">"FilterNode"</span>, 
         <span class="hljs-string">"dependencies"</span> : [ 
           <span class="hljs-number">3</span> 
         ], 
-<<<<<<< HEAD
-        "id" : 4, 
-        "estimatedCost" : 301, 
-        "estimatedNrItems" : 100, 
-        "inVariable" : { 
-          "id" : 2, 
-          "name" : "1" 
-=======
         <span class="hljs-string">"id"</span> : <span class="hljs-number">4</span>, 
         <span class="hljs-string">"estimatedCost"</span> : <span class="hljs-number">301</span>, 
         <span class="hljs-string">"estimatedNrItems"</span> : <span class="hljs-number">100</span>, 
         <span class="hljs-string">"inVariable"</span> : { 
           <span class="hljs-string">"id"</span> : <span class="hljs-number">2</span>, 
           <span class="hljs-string">"name"</span> : <span class="hljs-string">"1"</span> 
->>>>>>> 1a748b46
         } 
       }, 
       { 
@@ -110,21 +92,12 @@
             } 
           ] 
         }, 
-<<<<<<< HEAD
-        "outVariable" : { 
-          "id" : 4, 
-          "name" : "3" 
-        }, 
-        "canThrow" : false, 
-        "expressionType" : "attribute" 
-=======
         <span class="hljs-string">"outVariable"</span> : { 
           <span class="hljs-string">"id"</span> : <span class="hljs-number">4</span>, 
           <span class="hljs-string">"name"</span> : <span class="hljs-string">"3"</span> 
         }, 
         <span class="hljs-string">"canThrow"</span> : <span class="hljs-literal">false</span>, 
         <span class="hljs-string">"expressionType"</span> : <span class="hljs-string">"attribute"</span> 
->>>>>>> 1a748b46
       }, 
       { 
         <span class="hljs-string">"type"</span> : <span class="hljs-string">"SortNode"</span>, 
@@ -136,15 +109,9 @@
         <span class="hljs-string">"estimatedNrItems"</span> : <span class="hljs-number">100</span>, 
         <span class="hljs-string">"elements"</span> : [ 
           { 
-<<<<<<< HEAD
-            "inVariable" : { 
-              "id" : 4, 
-              "name" : "3" 
-=======
             <span class="hljs-string">"inVariable"</span> : { 
               <span class="hljs-string">"id"</span> : <span class="hljs-number">4</span>, 
               <span class="hljs-string">"name"</span> : <span class="hljs-string">"3"</span> 
->>>>>>> 1a748b46
             }, 
             <span class="hljs-string">"ascending"</span> : <span class="hljs-literal">true</span> 
           } 
@@ -170,42 +137,24 @@
             } 
           ] 
         }, 
-<<<<<<< HEAD
-        "outVariable" : { 
-          "id" : 6, 
-          "name" : "5" 
-        }, 
-        "canThrow" : false, 
-        "expressionType" : "attribute" 
-=======
         <span class="hljs-string">"outVariable"</span> : { 
           <span class="hljs-string">"id"</span> : <span class="hljs-number">6</span>, 
           <span class="hljs-string">"name"</span> : <span class="hljs-string">"5"</span> 
         }, 
         <span class="hljs-string">"canThrow"</span> : <span class="hljs-literal">false</span>, 
         <span class="hljs-string">"expressionType"</span> : <span class="hljs-string">"attribute"</span> 
->>>>>>> 1a748b46
       }, 
       { 
         <span class="hljs-string">"type"</span> : <span class="hljs-string">"ReturnNode"</span>, 
         <span class="hljs-string">"dependencies"</span> : [ 
           <span class="hljs-number">7</span> 
         ], 
-<<<<<<< HEAD
-        "id" : 8, 
-        "estimatedCost" : 1061.517018598809, 
-        "estimatedNrItems" : 100, 
-        "inVariable" : { 
-          "id" : 6, 
-          "name" : "5" 
-=======
         <span class="hljs-string">"id"</span> : <span class="hljs-number">8</span>, 
         <span class="hljs-string">"estimatedCost"</span> : <span class="hljs-number">1061.517018598809</span>, 
         <span class="hljs-string">"estimatedNrItems"</span> : <span class="hljs-number">100</span>, 
         <span class="hljs-string">"inVariable"</span> : { 
           <span class="hljs-string">"id"</span> : <span class="hljs-number">6</span>, 
           <span class="hljs-string">"name"</span> : <span class="hljs-string">"5"</span> 
->>>>>>> 1a748b46
         } 
       } 
     ], 
@@ -218,18 +167,6 @@
     ], 
     <span class="hljs-string">"variables"</span> : [ 
       { 
-<<<<<<< HEAD
-        "id" : 6, 
-        "name" : "5" 
-      }, 
-      { 
-        "id" : 4, 
-        "name" : "3" 
-      }, 
-      { 
-        "id" : 2, 
-        "name" : "1" 
-=======
         <span class="hljs-string">"id"</span> : <span class="hljs-number">6</span>, 
         <span class="hljs-string">"name"</span> : <span class="hljs-string">"5"</span> 
       }, 
@@ -240,7 +177,6 @@
       { 
         <span class="hljs-string">"id"</span> : <span class="hljs-number">2</span>, 
         <span class="hljs-string">"name"</span> : <span class="hljs-string">"1"</span> 
->>>>>>> 1a748b46
       }, 
       { 
         <span class="hljs-string">"id"</span> : <span class="hljs-number">0</span>, 
@@ -250,18 +186,10 @@
     <span class="hljs-string">"estimatedCost"</span> : <span class="hljs-number">1061.517018598809</span>, 
     <span class="hljs-string">"estimatedNrItems"</span> : <span class="hljs-number">100</span> 
   }, 
-<<<<<<< HEAD
-  "warnings" : [ ], 
-  "stats" : { 
-    "rulesExecuted" : 0, 
-    "rulesSkipped" : 22, 
-    "plansCreated" : 1 
-=======
   <span class="hljs-string">"warnings"</span> : [ ], 
   <span class="hljs-string">"stats"</span> : { 
     <span class="hljs-string">"rulesExecuted"</span> : <span class="hljs-number">0</span>, 
     <span class="hljs-string">"rulesSkipped"</span> : <span class="hljs-number">23</span>, 
     <span class="hljs-string">"plansCreated"</span> : <span class="hljs-number">1</span> 
->>>>>>> 1a748b46
   } 
 }