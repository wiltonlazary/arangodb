shell> curl -X POST --data-binary @- --dump - http://localhost:8529/_api/explain <<EOF
{"query":"FOR p IN products FILTER p.id == 25 RETURN p","options":{"allPlans":true}}
EOF

HTTP/1.1 200 OK
content-type: application/json; charset=utf-8

{ 
  "plans" : [ 
    { 
      "nodes" : [ 
        { 
          "type" : "SingletonNode", 
          "dependencies" : [ ], 
          "id" : 1, 
          "estimatedCost" : 1, 
          "estimatedNrItems" : 1 
        }, 
        { 
          "type" : "IndexRangeNode", 
          "dependencies" : [ 
            1 
          ], 
          "id" : 6, 
          "estimatedCost" : 1.9899995050000001, 
          "estimatedNrItems" : 1, 
          "database" : "_system", 
          "collection" : "products", 
          "outVariable" : { 
            "id" : 0, 
            "name" : "p" 
          }, 
          "ranges" : [ 
            [ 
              { 
                "variable" : "p", 
                "attr" : "id", 
                "lowConst" : { 
                  "bound" : 25, 
                  "include" : true, 
                  "isConstant" : true 
                }, 
                "highConst" : { 
                  "bound" : 25, 
                  "include" : true, 
                  "isConstant" : true 
                }, 
                "lows" : [ ], 
                "highs" : [ ], 
                "valid" : true, 
                "equality" : true 
              } 
            ] 
          ], 
          "index" : { 
            "type" : "hash", 
<<<<<<< HEAD
            "id" : "1284250850", 
=======
            "id" : "512121334469", 
>>>>>>> 096ad46f
            "unique" : false, 
            "sparse" : false, 
            "selectivityEstimate" : 1, 
            "fields" : [ 
              "id" 
            ] 
          }, 
          "reverse" : false 
        }, 
        { 
          "type" : "ReturnNode", 
          "dependencies" : [ 
            6 
          ], 
          "id" : 5, 
          "estimatedCost" : 2.989999505, 
          "estimatedNrItems" : 1, 
          "inVariable" : { 
            "id" : 0, 
            "name" : "p" 
          } 
        } 
      ], 
      "rules" : [ 
        "use-index-range", 
        "remove-filter-covered-by-index" 
      ], 
      "collections" : [ 
        { 
          "name" : "products", 
          "type" : "read" 
        } 
      ], 
      "variables" : [ 
        { 
          "id" : 1, 
          "name" : "1" 
        }, 
        { 
          "id" : 0, 
          "name" : "p" 
        } 
      ], 
      "estimatedCost" : 2.989999505, 
      "estimatedNrItems" : 1 
    } 
  ], 
  "warnings" : [ ], 
  "stats" : { 
    "rulesExecuted" : 21, 
    "rulesSkipped" : 0, 
    "plansCreated" : 1 
  }, 
  "error" : false, 
  "code" : 200 
}<|MERGE_RESOLUTION|>--- conflicted
+++ resolved
@@ -54,11 +54,7 @@
           ], 
           "index" : { 
             "type" : "hash", 
-<<<<<<< HEAD
-            "id" : "1284250850", 
-=======
             "id" : "512121334469", 
->>>>>>> 096ad46f
             "unique" : false, 
             "sparse" : false, 
             "selectivityEstimate" : 1, 
