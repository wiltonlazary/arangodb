--- conflicted
+++ resolved
@@ -8,17 +8,6 @@
 
 HTTP/<span class="hljs-number">1.1</span> <span class="hljs-number">202</span> Accepted
 content-type: application/json
-<<<<<<< HEAD
-etag: 504374209
-
-{ 
-  "error" : false, 
-  "code" : 202, 
-  "edge" : { 
-    "_id" : "relation/504374209", 
-    "_rev" : "504374209", 
-    "_key" : "504374209" 
-=======
 etag: <span class="hljs-number">514461218</span>
 
 { 
@@ -28,6 +17,5 @@
     <span class="hljs-string">"_id"</span> : <span class="hljs-string">"relation/514461218"</span>, 
     <span class="hljs-string">"_rev"</span> : <span class="hljs-string">"514461218"</span>, 
     <span class="hljs-string">"_key"</span> : <span class="hljs-string">"514461218"</span> 
->>>>>>> 1a748b46
   } 
 }