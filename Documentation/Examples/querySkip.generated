--- conflicted
+++ resolved
@@ -1,36 +1,6 @@
 arangosh&gt; db.five.all().toArray();
 [ 
   { 
-<<<<<<< HEAD
-    "name" : "two", 
-    "_id" : "five/2306220993", 
-    "_rev" : "2306220993", 
-    "_key" : "2306220993" 
-  }, 
-  { 
-    "name" : "four", 
-    "_id" : "five/2306614209", 
-    "_rev" : "2306614209", 
-    "_key" : "2306614209" 
-  }, 
-  { 
-    "name" : "one", 
-    "_id" : "five/2306024385", 
-    "_rev" : "2306024385", 
-    "_key" : "2306024385" 
-  }, 
-  { 
-    "name" : "three", 
-    "_id" : "five/2306417601", 
-    "_rev" : "2306417601", 
-    "_key" : "2306417601" 
-  }, 
-  { 
-    "name" : "five", 
-    "_id" : "five/2306810817", 
-    "_rev" : "2306810817", 
-    "_key" : "2306810817" 
-=======
     <span class="hljs-string">"name"</span> : <span class="hljs-string">"five"</span>, 
     <span class="hljs-string">"_id"</span> : <span class="hljs-string">"five/2319126050"</span>, 
     <span class="hljs-string">"_rev"</span> : <span class="hljs-string">"2319126050"</span>, 
@@ -59,24 +29,11 @@
     <span class="hljs-string">"_id"</span> : <span class="hljs-string">"five/2318929442"</span>, 
     <span class="hljs-string">"_rev"</span> : <span class="hljs-string">"2318929442"</span>, 
     <span class="hljs-string">"_key"</span> : <span class="hljs-string">"2318929442"</span> 
->>>>>>> 1a748b46
   } 
 ]
 arangosh&gt; db.five.all().skip(<span class="hljs-number">3</span>).toArray();
 [ 
   { 
-<<<<<<< HEAD
-    "name" : "three", 
-    "_id" : "five/2306417601", 
-    "_rev" : "2306417601", 
-    "_key" : "2306417601" 
-  }, 
-  { 
-    "name" : "five", 
-    "_id" : "five/2306810817", 
-    "_rev" : "2306810817", 
-    "_key" : "2306810817" 
-=======
     <span class="hljs-string">"name"</span> : <span class="hljs-string">"two"</span>, 
     <span class="hljs-string">"_id"</span> : <span class="hljs-string">"five/2318536226"</span>, 
     <span class="hljs-string">"_rev"</span> : <span class="hljs-string">"2318536226"</span>, 
@@ -87,6 +44,5 @@
     <span class="hljs-string">"_id"</span> : <span class="hljs-string">"five/2318929442"</span>, 
     <span class="hljs-string">"_rev"</span> : <span class="hljs-string">"2318929442"</span>, 
     <span class="hljs-string">"_key"</span> : <span class="hljs-string">"2318929442"</span> 
->>>>>>> 1a748b46
   } 
 ]