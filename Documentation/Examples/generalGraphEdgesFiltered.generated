--- conflicted
+++ resolved
@@ -3,22 +3,6 @@
 arangosh&gt; graph._edges({type: <span class="hljs-string">"married"</span>}).toArray();
 [ 
   { 
-<<<<<<< HEAD
-    "_id" : "relation/aliceAndBob", 
-    "_key" : "aliceAndBob", 
-    "_rev" : "1374168001", 
-    "_from" : "female/alice", 
-    "_to" : "male/bob", 
-    "type" : "married" 
-  }, 
-  { 
-    "_id" : "relation/charlyAndDiana", 
-    "_key" : "charlyAndDiana", 
-    "_rev" : "1374626753", 
-    "_from" : "male/charly", 
-    "_to" : "female/diana", 
-    "type" : "married" 
-=======
     <span class="hljs-string">"_id"</span> : <span class="hljs-string">"relation/aliceAndBob"</span>, 
     <span class="hljs-string">"_key"</span> : <span class="hljs-string">"aliceAndBob"</span>, 
     <span class="hljs-string">"_rev"</span> : <span class="hljs-string">"1385565730"</span>, 
@@ -33,6 +17,5 @@
     <span class="hljs-string">"_from"</span> : <span class="hljs-string">"male/charly"</span>, 
     <span class="hljs-string">"_to"</span> : <span class="hljs-string">"female/diana"</span>, 
     <span class="hljs-string">"type"</span> : <span class="hljs-string">"married"</span> 
->>>>>>> 1a748b46
   } 
 ]