--- conflicted
+++ resolved
@@ -5,25 +5,6 @@
 location: <span class="hljs-regexp">/_db/</span>_system/_api/collection/products/count
 
 { 
-<<<<<<< HEAD
-  "id" : "608838593", 
-  "name" : "products", 
-  "isSystem" : false, 
-  "doCompact" : true, 
-  "isVolatile" : false, 
-  "journalSize" : 1048576, 
-  "keyOptions" : { 
-    "type" : "traditional", 
-    "allowUserKeys" : true 
-  }, 
-  "waitForSync" : true, 
-  "indexBuckets" : 8, 
-  "count" : 100, 
-  "status" : 3, 
-  "type" : 2, 
-  "error" : false, 
-  "code" : 200 
-=======
   <span class="hljs-string">"id"</span> : <span class="hljs-string">"626003490"</span>, 
   <span class="hljs-string">"name"</span> : <span class="hljs-string">"products"</span>, 
   <span class="hljs-string">"isSystem"</span> : <span class="hljs-literal">false</span>, 
@@ -41,5 +22,4 @@
   <span class="hljs-string">"type"</span> : <span class="hljs-number">2</span>, 
   <span class="hljs-string">"error"</span> : <span class="hljs-literal">false</span>, 
   <span class="hljs-string">"code"</span> : <span class="hljs-number">200</span> 
->>>>>>> 1a748b46
 }