--- conflicted
+++ resolved
@@ -12,31 +12,19 @@
         { 
           "_id" : "persons/alice", 
           "_key" : "alice", 
-<<<<<<< HEAD
-          "_rev" : "1490893986", 
-=======
           "_rev" : "1302842611", 
->>>>>>> 25aa2a58
           "name" : "Alice" 
         }, 
         { 
           "_id" : "persons/eve", 
           "_key" : "eve", 
-<<<<<<< HEAD
-          "_rev" : "1491745954", 
-=======
           "_rev" : "1303694579", 
->>>>>>> 25aa2a58
           "name" : "Eve" 
         }, 
         { 
           "_id" : "persons/bob", 
           "_key" : "bob", 
-<<<<<<< HEAD
-          "_rev" : "1491090594", 
-=======
           "_rev" : "1303039219", 
->>>>>>> 25aa2a58
           "name" : "Bob" 
         } 
       ], 
@@ -47,11 +35,7 @@
             { 
               "_id" : "persons/alice", 
               "_key" : "alice", 
-<<<<<<< HEAD
-              "_rev" : "1490893986", 
-=======
               "_rev" : "1302842611", 
->>>>>>> 25aa2a58
               "name" : "Alice" 
             } 
           ] 
@@ -59,15 +43,9 @@
         { 
           "edges" : [ 
             { 
-<<<<<<< HEAD
-              "_id" : "knows/1492597922", 
-              "_key" : "1492597922", 
-              "_rev" : "1492597922", 
-=======
               "_id" : "knows/1304546547", 
               "_key" : "1304546547", 
               "_rev" : "1304546547", 
->>>>>>> 25aa2a58
               "_from" : "persons/eve", 
               "_to" : "persons/alice" 
             } 
@@ -76,21 +54,13 @@
             { 
               "_id" : "persons/alice", 
               "_key" : "alice", 
-<<<<<<< HEAD
-              "_rev" : "1490893986", 
-=======
               "_rev" : "1302842611", 
->>>>>>> 25aa2a58
               "name" : "Alice" 
             }, 
             { 
               "_id" : "persons/eve", 
               "_key" : "eve", 
-<<<<<<< HEAD
-              "_rev" : "1491745954", 
-=======
               "_rev" : "1303694579", 
->>>>>>> 25aa2a58
               "name" : "Eve" 
             } 
           ] 
@@ -98,28 +68,16 @@
         { 
           "edges" : [ 
             { 
-<<<<<<< HEAD
-              "_id" : "knows/1492597922", 
-              "_key" : "1492597922", 
-              "_rev" : "1492597922", 
-=======
               "_id" : "knows/1304546547", 
               "_key" : "1304546547", 
               "_rev" : "1304546547", 
->>>>>>> 25aa2a58
               "_from" : "persons/eve", 
               "_to" : "persons/alice" 
             }, 
             { 
-<<<<<<< HEAD
-              "_id" : "knows/1492794530", 
-              "_key" : "1492794530", 
-              "_rev" : "1492794530", 
-=======
               "_id" : "knows/1304743155", 
               "_key" : "1304743155", 
               "_rev" : "1304743155", 
->>>>>>> 25aa2a58
               "_from" : "persons/eve", 
               "_to" : "persons/bob" 
             } 
@@ -128,31 +86,19 @@
             { 
               "_id" : "persons/alice", 
               "_key" : "alice", 
-<<<<<<< HEAD
-              "_rev" : "1490893986", 
-=======
               "_rev" : "1302842611", 
->>>>>>> 25aa2a58
               "name" : "Alice" 
             }, 
             { 
               "_id" : "persons/eve", 
               "_key" : "eve", 
-<<<<<<< HEAD
-              "_rev" : "1491745954", 
-=======
               "_rev" : "1303694579", 
->>>>>>> 25aa2a58
               "name" : "Eve" 
             }, 
             { 
               "_id" : "persons/bob", 
               "_key" : "bob", 
-<<<<<<< HEAD
-              "_rev" : "1491090594", 
-=======
               "_rev" : "1303039219", 
->>>>>>> 25aa2a58
               "name" : "Bob" 
             } 
           ] 
