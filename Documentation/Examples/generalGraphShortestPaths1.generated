arangosh> var examples = require("org/arangodb/graph-examples/example-graph.js");
arangosh> var g = examples.loadGraph("routeplanner");
arangosh> db._query("FOR e IN GRAPH_SHORTEST_PATH("
........> + "'routeplanner', {}, {}, {" +
........> "weight : 'distance', endVertexCollectionRestriction : 'frenchCity', " +
........> "includeData: true, " +
........> "startVertexCollectionRestriction : 'germanCity'}) RETURN [e.startVertex, e.vertex._id, " +
........> "e.distance, LENGTH(e.paths)]"
........> ).toArray();
[ 
  [ 
    "germanCity/Hamburg", 
    "frenchCity/Paris", 
    900, 
    1 
  ], 
  [ 
<<<<<<< HEAD
    "germanCity/Hamburg", 
    "frenchCity/Lyon", 
    1200, 
=======
    "germanCity/Cologne", 
    "frenchCity/Paris", 
    550, 
>>>>>>> 25aa2a58
    1 
  ], 
  [ 
    "germanCity/Cologne", 
    "frenchCity/Lyon", 
    700, 
    1 
  ], 
  [ 
    "germanCity/Cologne", 
    "frenchCity/Lyon", 
    700, 
    1 
  ], 
  [ 
    "germanCity/Berlin", 
    "frenchCity/Lyon", 
    1100, 
    1 
  ], 
  [ 
    "germanCity/Berlin", 
    "frenchCity/Paris", 
    1200, 
    1 
  ] 
]<|MERGE_RESOLUTION|>--- conflicted
+++ resolved
@@ -9,36 +9,6 @@
 ........> ).toArray();
 [ 
   [ 
-    "germanCity/Hamburg", 
-    "frenchCity/Paris", 
-    900, 
-    1 
-  ], 
-  [ 
-<<<<<<< HEAD
-    "germanCity/Hamburg", 
-    "frenchCity/Lyon", 
-    1200, 
-=======
-    "germanCity/Cologne", 
-    "frenchCity/Paris", 
-    550, 
->>>>>>> 25aa2a58
-    1 
-  ], 
-  [ 
-    "germanCity/Cologne", 
-    "frenchCity/Lyon", 
-    700, 
-    1 
-  ], 
-  [ 
-    "germanCity/Cologne", 
-    "frenchCity/Lyon", 
-    700, 
-    1 
-  ], 
-  [ 
     "germanCity/Berlin", 
     "frenchCity/Lyon", 
     1100, 
@@ -49,5 +19,29 @@
     "frenchCity/Paris", 
     1200, 
     1 
+  ], 
+  [ 
+    "germanCity/Cologne", 
+    "frenchCity/Paris", 
+    550, 
+    1 
+  ], 
+  [ 
+    "germanCity/Cologne", 
+    "frenchCity/Lyon", 
+    700, 
+    1 
+  ], 
+  [ 
+    "germanCity/Hamburg", 
+    "frenchCity/Paris", 
+    900, 
+    1 
+  ], 
+  [ 
+    "germanCity/Hamburg", 
+    "frenchCity/Lyon", 
+    1200, 
+    1 
   ] 
 ]