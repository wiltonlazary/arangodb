--- conflicted
+++ resolved
@@ -8,11 +8,7 @@
     { 
       <span class="hljs-string">"_id"</span> : <span class="hljs-string">"_graphs/graph1"</span>, 
       <span class="hljs-string">"_key"</span> : <span class="hljs-string">"graph1"</span>, 
-<<<<<<< HEAD
-      <span class="hljs-string">"_rev"</span> : <span class="hljs-string">"780723449"</span>, 
-=======
       <span class="hljs-string">"_rev"</span> : <span class="hljs-string">"777101868"</span>, 
->>>>>>> 1b8e6ddf
       <span class="hljs-string">"edgeDefinitions"</span> : [ 
         { 
           <span class="hljs-string">"collection"</span> : <span class="hljs-string">"edges1"</span>, 
@@ -28,11 +24,7 @@
     { 
       <span class="hljs-string">"_id"</span> : <span class="hljs-string">"_graphs/graph2"</span>, 
       <span class="hljs-string">"_key"</span> : <span class="hljs-string">"graph2"</span>, 
-<<<<<<< HEAD
-      <span class="hljs-string">"_rev"</span> : <span class="hljs-string">"781706489"</span>, 
-=======
       <span class="hljs-string">"_rev"</span> : <span class="hljs-string">"778084908"</span>, 
->>>>>>> 1b8e6ddf
       <span class="hljs-string">"edgeDefinitions"</span> : [ 
         { 
           <span class="hljs-string">"collection"</span> : <span class="hljs-string">"edges2"</span>, 
