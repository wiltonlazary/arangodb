arangosh&gt; db._query(<span class="hljs-string">'FOR user IN example FILTER user.age &gt; 30 RETURN user'</span>).toArray()
[ 
  { 
    <span class="hljs-string">"age"</span> : <span class="hljs-number">31</span>, 
    <span class="hljs-string">"name"</span> : <span class="hljs-string">"Jane Smith"</span>, 
<<<<<<< HEAD
    <span class="hljs-string">"_id"</span> : <span class="hljs-string">"example/466216185"</span>, 
    <span class="hljs-string">"_rev"</span> : <span class="hljs-string">"466216185"</span>, 
    <span class="hljs-string">"_key"</span> : <span class="hljs-string">"466216185"</span> 
=======
    <span class="hljs-string">"_id"</span> : <span class="hljs-string">"example/463184428"</span>, 
    <span class="hljs-string">"_rev"</span> : <span class="hljs-string">"463184428"</span>, 
    <span class="hljs-string">"_key"</span> : <span class="hljs-string">"463184428"</span> 
>>>>>>> 1b8e6ddf
  } 
]<|MERGE_RESOLUTION|>--- conflicted
+++ resolved
@@ -3,14 +3,8 @@
   { 
     <span class="hljs-string">"age"</span> : <span class="hljs-number">31</span>, 
     <span class="hljs-string">"name"</span> : <span class="hljs-string">"Jane Smith"</span>, 
-<<<<<<< HEAD
-    <span class="hljs-string">"_id"</span> : <span class="hljs-string">"example/466216185"</span>, 
-    <span class="hljs-string">"_rev"</span> : <span class="hljs-string">"466216185"</span>, 
-    <span class="hljs-string">"_key"</span> : <span class="hljs-string">"466216185"</span> 
-=======
     <span class="hljs-string">"_id"</span> : <span class="hljs-string">"example/463184428"</span>, 
     <span class="hljs-string">"_rev"</span> : <span class="hljs-string">"463184428"</span>, 
     <span class="hljs-string">"_key"</span> : <span class="hljs-string">"463184428"</span> 
->>>>>>> 1b8e6ddf
   } 
 ]