shell&gt; curl --dump - http:<span class="hljs-comment">//localhost:8529/_api/document/?collection=products</span>

HTTP/<span class="hljs-number">1.1</span> <span class="hljs-number">200</span> OK
content-type: application/json; charset=utf-<span class="hljs-number">8</span>

{ 
<<<<<<< HEAD
  "documents" : [ 
    "/_db/_system/_api/document/products/702424001", 
    "/_db/_system/_api/document/products/702751681", 
    "/_db/_system/_api/document/products/702096321" 
=======
  <span class="hljs-string">"documents"</span> : [ 
    <span class="hljs-string">"/_db/_system/_api/document/products/717688354"</span>, 
    <span class="hljs-string">"/_db/_system/_api/document/products/718016034"</span>, 
    <span class="hljs-string">"/_db/_system/_api/document/products/717360674"</span> 
>>>>>>> 1a748b46
  ] 
}<|MERGE_RESOLUTION|>--- conflicted
+++ resolved
@@ -4,16 +4,9 @@
 content-type: application/json; charset=utf-<span class="hljs-number">8</span>
 
 { 
-<<<<<<< HEAD
-  "documents" : [ 
-    "/_db/_system/_api/document/products/702424001", 
-    "/_db/_system/_api/document/products/702751681", 
-    "/_db/_system/_api/document/products/702096321" 
-=======
   <span class="hljs-string">"documents"</span> : [ 
     <span class="hljs-string">"/_db/_system/_api/document/products/717688354"</span>, 
     <span class="hljs-string">"/_db/_system/_api/document/products/718016034"</span>, 
     <span class="hljs-string">"/_db/_system/_api/document/products/717360674"</span> 
->>>>>>> 1a748b46
   ] 
 }