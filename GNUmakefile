# -*- mode: Makefile; -*-

## -----------------------------------------------------------------------------
## --SECTION--                                                  COMMON VARIABLES
## -----------------------------------------------------------------------------

-include Makefile

VERSION_MAJOR := $(wordlist 1,1,$(subst ., ,$(VERSION)))
VERSION_MINOR := $(wordlist 2,2,$(subst ., ,$(VERSION)))
VERSION_PATCH := $(wordlist 3,3,$(subst ., ,$(VERSION)))

## -----------------------------------------------------------------------------
## --SECTION--                                                   SPECIAL TARGETS
## -----------------------------------------------------------------------------

################################################################################
### @brief setup
################################################################################

.PHONY: setup

setup:
	@echo ACLOCAL
	@aclocal -I m4
	@echo AUTOMAKE
	@automake --add-missing --force-missing --copy
	@echo AUTOCONF
	@autoconf -I m4
	@echo auto system configured, proceed with configure

################################################################################
### @brief add maintainer files
################################################################################

MAINTAINER = \
	README \
	arangod/Ahuacatl/ahuacatl-tokens.c \
	arangod/Ahuacatl/ahuacatl-grammar.c \
	arangod/Ahuacatl/ahuacatl-grammar.h \
	lib/JsonParser/json-parser.c \
	lib/V8/v8-json.cpp \
	lib/V8/v8-json.h \
	lib/BasicsC/voc-errors.h \
	lib/BasicsC/voc-errors.c \
	js/common/bootstrap/errors.js \
	mr/common/bootstrap/mr-error.h

AUTOMAGIC = \
	Makefile.in \
	aclocal.m4 \
	configure \
	config/compile \
	config/config.guess \
	config/config.sub \
	config/depcomp \
	config/install-sh \
	config/missing

.PHONY: add-maintainer add-automagic

add-maintainer:
	@echo adding generated files to GIT
	git add -f $(MAINTAINER)

remove-maintainer:
	@echo removing generated files from GIT
	git rm -f $(MAINTAINER)

add-automagic:
	@echo adding automagic files to GIT
	git add -f $(AUTOMAGIC)

remove-automagic:
	@echo removing automagic files from GIT
	git rm -f $(AUTOMAGIC)

################################################################################
### @brief make love
################################################################################

love: 
	@echo ArangoDB loves you

## -----------------------------------------------------------------------------
## --SECTION--                                                     CMAKE & CPACK
## -----------------------------------------------------------------------------

################################################################################
### @brief MacOSX bundle
################################################################################

.PHONY: pack-dmg pack-dmg-cmake

DMG_NAME := ArangoDB-CLI.app

pack-dmg:
	rm -rf Build && mkdir Build

	./configure \
		--prefix=/opt/arangodb \
		--enable-all-in-one-icu \
		--enable-all-in-one-v8 \
		--enable-all-in-one-libev \
		--enable-mruby

	${MAKE} pack-dmg-cmake

pack-dmg-cmake:
	cd Build && cmake \
		-D "BUILD_PACKAGE=dmg-cli" \
		-D "CMAKE_INSTALL_PREFIX=${prefix}" \
		-D "USE_MRUBY=ON" \
<<<<<<< HEAD
		-D "USE_RAW_CONFIG=ON" \
=======
>>>>>>> d03600f5
		-D "ARANGODB_VERSION=${VERSION}" \
		-D "CPACK_PACKAGE_VERSION_MAJOR=${VERSION_MAJOR}" \
		-D "CPACK_PACKAGE_VERSION_MINOR=${VERSION_MINOR}" \
		-D "CPACK_PACKAGE_VERSION_PATCH=${VERSION_PATCH}" \
		..

	${MAKE} .libev-build-64
	${MAKE} .zlib-build-64
	${MAKE} .icu-build-64
	${MAKE} .v8-build-64
	${MAKE} .mruby-build-64

	${MAKE} ${BUILT_SOURCES}

	cd Build && ${MAKE}

	cd Build && cpack \
		-G Bundle \
		-D "CPACK_INSTALL_PREFIX=${DMG_NAME}/Contents/MacOS/opt/arangodb"

################################################################################
### @brief MacOSX
################################################################################

.PHONY: pack-macosx pack-macosx-cmake

PACK_DESTDIR ?= .

pack-macosx:
	rm -rf Build && mkdir Build

	./configure \
		--prefix=/opt/arangodb \
		--enable-all-in-one-icu \
		--enable-all-in-one-v8 \
		--enable-all-in-one-libev \
		--enable-mruby

	${MAKE} pack-macosx-cmake

pack-macosx-cmake:
	cd Build && cmake \
		-D "BUILD_PACKAGE=dmg-cli" \
		-D "CMAKE_INSTALL_PREFIX=${prefix}" \
		-D "USE_MRUBY=ON" \
<<<<<<< HEAD
		-D "USE_RAW_CONFIG=ON" \
=======
>>>>>>> d03600f5
		-D "ARANGODB_VERSION=${VERSION}" \
		-D "CPACK_PACKAGE_VERSION_MAJOR=${VERSION_MAJOR}" \
		-D "CPACK_PACKAGE_VERSION_MINOR=${VERSION_MINOR}" \
		-D "CPACK_PACKAGE_VERSION_PATCH=${VERSION_PATCH}" \
		..

	${MAKE} .libev-build-64
	${MAKE} .zlib-build-64
	${MAKE} .icu-build-64
	${MAKE} .v8-build-64
	${MAKE} .mruby-build-64

	${MAKE} ${BUILT_SOURCES}

	cd Build && ${MAKE}
	cd Build && ${MAKE} install DESTDIR=${PACK_DESTDIR}

################################################################################
### @brief debian arm package
################################################################################

.PHONY: pack-arm pack-arm-cmake

pack-arm:
	rm -rf Build && mkdir Build

	./configure \
		--prefix=/usr \
		--sysconfdir=/etc \
		--localstatedir=/var \
		--enable-all-in-one-icu \
		--enable-all-in-one-v8 \
		--enable-all-in-one-libev \
		--disable-mruby

	${MAKE} pack-arm-cmake

pack-arm-cmake:
	cd Build && cmake \
		-D "BUILD_PACKAGE=raspbian" \
		-D "CMAKE_INSTALL_PREFIX=${prefix}" \
		-D "ETCDIR=${sysconfdir}" \
		-D "VARDIR=${localstatedir}" \
		-D "USE_MRUBY=OFF" \
<<<<<<< HEAD
		-D "USE_RAW_CONFIG=OFF" \
=======
>>>>>>> d03600f5
		-D "ARANGODB_VERSION=${VERSION}" \
		-D "CPACK_PACKAGE_VERSION_MAJOR=${VERSION_MAJOR}" \
		-D "CPACK_PACKAGE_VERSION_MINOR=${VERSION_MINOR}" \
		-D "CPACK_PACKAGE_VERSION_PATCH=${VERSION_PATCH}" \
                -D "V8_LIB_PATH=`pwd`/../3rdParty/V8/out/arm.release/obj.target/tools/gyp" \
                -D "CMAKE_CXX_FLAGS_RELEASE:STRING=-O2 -DNDEBUG" \
                -D "CMAKE_C_FLAGS_RELEASE:STRING=-O2 -DNDEBUG" \
		..

	${MAKE} .libev-build-32
	${MAKE} .zlib-build-32
	${MAKE} .icu-build-32
	${MAKE} .v8-build-32

	${MAKE} ${BUILT_SOURCES}

	cd Build && ${MAKE}

	cd Build && cpack \
		-G DEB

<<<<<<< HEAD
=======
################################################################################
### @brief Windows 64-bit bundle
################################################################################

.PHONY: pack-win32 pack-winXX pack-winXX-cmake

pack-win32:
	$(MAKE) pack-winXX BITS=32 TARGET="Visual Studio 12"

pack-win64:
	$(MAKE) pack-winXX BITS=64 TARGET="Visual Studio 12 Win64"

pack-winXX:
	rm -rf Build$(BITS) && mkdir Build$(BITS)

	${MAKE} pack-winXX-cmake BITS="$(BITS)" TARGET="$(TARGET)" VERSION="`awk '{print substr($$3,2,length($$3)-2);}' build.h`"

pack-winXX-cmake:
	cd Build$(BITS) && cmake \
		-G "$(TARGET)" \
		-D "USE_MRUBY=OFF" \
		-D "ARANGODB_VERSION=${VERSION}" \
		-D "CPACK_PACKAGE_VERSION_MAJOR=${VERSION_MAJOR}" \
		-D "CPACK_PACKAGE_VERSION_MINOR=${VERSION_MINOR}" \
		-D "CPACK_PACKAGE_VERSION_PATCH=${VERSION_PATCH}" \
		..

	cd Build$(BITS) && cmake --build . --config Release

	cd Build$(BITS) && cpack -G NSIS

>>>>>>> d03600f5
## -----------------------------------------------------------------------------
## --SECTION--                                                       END-OF-FILE
## -----------------------------------------------------------------------------

## Local Variables:
## mode: outline-minor
## outline-regexp: "### @brief\\|## --SECTION--\\|# -\\*-"
## End:<|MERGE_RESOLUTION|>--- conflicted
+++ resolved
@@ -111,10 +111,6 @@
 		-D "BUILD_PACKAGE=dmg-cli" \
 		-D "CMAKE_INSTALL_PREFIX=${prefix}" \
 		-D "USE_MRUBY=ON" \
-<<<<<<< HEAD
-		-D "USE_RAW_CONFIG=ON" \
-=======
->>>>>>> d03600f5
 		-D "ARANGODB_VERSION=${VERSION}" \
 		-D "CPACK_PACKAGE_VERSION_MAJOR=${VERSION_MAJOR}" \
 		-D "CPACK_PACKAGE_VERSION_MINOR=${VERSION_MINOR}" \
@@ -160,10 +156,6 @@
 		-D "BUILD_PACKAGE=dmg-cli" \
 		-D "CMAKE_INSTALL_PREFIX=${prefix}" \
 		-D "USE_MRUBY=ON" \
-<<<<<<< HEAD
-		-D "USE_RAW_CONFIG=ON" \
-=======
->>>>>>> d03600f5
 		-D "ARANGODB_VERSION=${VERSION}" \
 		-D "CPACK_PACKAGE_VERSION_MAJOR=${VERSION_MAJOR}" \
 		-D "CPACK_PACKAGE_VERSION_MINOR=${VERSION_MINOR}" \
@@ -208,10 +200,6 @@
 		-D "ETCDIR=${sysconfdir}" \
 		-D "VARDIR=${localstatedir}" \
 		-D "USE_MRUBY=OFF" \
-<<<<<<< HEAD
-		-D "USE_RAW_CONFIG=OFF" \
-=======
->>>>>>> d03600f5
 		-D "ARANGODB_VERSION=${VERSION}" \
 		-D "CPACK_PACKAGE_VERSION_MAJOR=${VERSION_MAJOR}" \
 		-D "CPACK_PACKAGE_VERSION_MINOR=${VERSION_MINOR}" \
@@ -233,8 +221,6 @@
 	cd Build && cpack \
 		-G DEB
 
-<<<<<<< HEAD
-=======
 ################################################################################
 ### @brief Windows 64-bit bundle
 ################################################################################
@@ -266,7 +252,6 @@
 
 	cd Build$(BITS) && cpack -G NSIS
 
->>>>>>> d03600f5
 ## -----------------------------------------------------------------------------
 ## --SECTION--                                                       END-OF-FILE
 ## -----------------------------------------------------------------------------
