--- conflicted
+++ resolved
@@ -51,14 +51,11 @@
   return pregel.update(executionNumber, infoObject);
 };
 
-<<<<<<< HEAD
 var saveExecutionInfo = function(infoObject) {
   var pregel = db._pregel;
   return pregel.save(infoObject);
 };
 
-var  startNextStep = function(executionNumber, setup) {
-=======
 var startNextStep = function(executionNumber) {
   var info = getExecutionInfo(executionNumber);
   var stepNo = info[step];
@@ -75,7 +72,6 @@
         "/_api/pregel",JSON.stringify({step: stepNo, executionNumber: executionNumber, setup: {}}),{},options);
     }
   );
->>>>>>> 15c28de9
 
   return undefined;
 };
@@ -84,17 +80,14 @@
   return undefined;
 };
 
-<<<<<<< HEAD
 var generateResultCollectionName = function (collectionName, executionNumber) {
   return "P_" + executionNumber + "_RESULT_" + collectionName;
 }
 
-=======
 ////////////////////////////////////////////////////////////////////////////////
 /// @brief initializes the next iteration of the Pregel- algorithm
 ///
 ////////////////////////////////////////////////////////////////////////////////
->>>>>>> 15c28de9
 var initNextStep = function(executionNumber) {
   var info = getExecutionInfo();
   info[step] = info[step]++;
