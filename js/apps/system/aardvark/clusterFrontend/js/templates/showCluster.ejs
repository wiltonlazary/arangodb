<% var statusClass = function(s) {
    switch (s) {
      case "ok":
        return "success";
      case "warning": 
        return "warning";
      case "critical":
        return "danger";
    }
  };
%>
<ul class="thumbnails2">
  <div class="headerBar">
    <a class="arangoHeader">Cluster Dashboard</a>
  </div>
</ul>
<<<<<<< HEAD
<div id="clusterLayout">
  <% if(type === "testPlan") { %>
      <li class="tile">
        <h5 class="collectionName"><%=a%></h5>
      </li>
      <%
        } else { 
          _.each(byAddress, function(s, a) { 
      %>
      <li class="tile">
        <% _.each(s.coords, function(c) { %>
          <div class="coordinator <%=statusClass(c.get('status'))%>">
            <span class="clusterInfoIcon icon_arangodb_compass"></span>
            <h6 class="serverName"><%=c.get("name")%></h6>
          </div>
        <% }); %>
        <% _.each(s.dbs, function(c) { %>
          <div class="dbserver <%=statusClass(c.get('status'))%>">
            <span class="clusterInfoIcon icon_arangodb_database1"></span>
            <h6 class="serverName"><%=c.get("name")%></h6>
          </div>
        <% }); %>
        <h5 class="collectionName"><%=a%></h5>
      </li>
    <%
    });
  }
  %>
=======
<svg id="clusterLayout" height="400px"></svg>
<div class="headerBar">
	<a class="arangoHeader">Cluster Statistics</a>
>>>>>>> 481a10e9
</div>
<div id="clusterGraphs">

</div>
<div id="lineGraph">

</div>
<div id="lineGraphAgenda">
</div>



<div class="headerBar">
	<a class="arangoHeader">Cluster Statistics</a>
</div><|MERGE_RESOLUTION|>--- conflicted
+++ resolved
@@ -14,7 +14,6 @@
     <a class="arangoHeader">Cluster Dashboard</a>
   </div>
 </ul>
-<<<<<<< HEAD
 <div id="clusterLayout">
   <% if(type === "testPlan") { %>
       <li class="tile">
@@ -43,11 +42,8 @@
     });
   }
   %>
-=======
-<svg id="clusterLayout" height="400px"></svg>
 <div class="headerBar">
-	<a class="arangoHeader">Cluster Statistics</a>
->>>>>>> 481a10e9
+  <a class="arangoHeader">Cluster Statistics</a>
 </div>
 <div id="clusterGraphs">
 
@@ -56,10 +52,4 @@
 
 </div>
 <div id="lineGraphAgenda">
-</div>
-
-
-
-<div class="headerBar">
-	<a class="arangoHeader">Cluster Statistics</a>
 </div>