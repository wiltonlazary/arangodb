--- conflicted
+++ resolved
@@ -169,16 +169,13 @@
       'frontend/js/views/addNewGraphView.js',
       'frontend/js/views/dbSelectionView.js',
       'frontend/js/views/editListEntryView.js',
-<<<<<<< HEAD
+      'frontend/js/views/loginView.js',
       'frontend/js/views/clusterDashboardView.js',
       'frontend/js/views/clusterOverviewView.js',
       'frontend/js/views/clusterServerView.js',
       'frontend/js/views/clusterDatabaseView.js',
       'frontend/js/views/clusterCollectionView.js',
       'frontend/js/views/clusterShardsView.js',
-=======
-      'frontend/js/views/loginView.js',
->>>>>>> 9c63246d
 
       // Router
       'frontend/js/routers/router.js',
