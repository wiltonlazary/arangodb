--- conflicted
+++ resolved
@@ -263,12 +263,7 @@
     // - Safari (only Mac)
     // - PhantomJS
     // - IE (only Windows)
-<<<<<<< HEAD
-    browsers: ["PhantomJS", "Firefox", "Chrome"],
-=======
     browsers: ["PhantomJS", "Firefox"],
->>>>>>> 99c79485
-
 
     // If browser does not capture in given timeout [ms], kill it
     captureTimeout: 60000,
