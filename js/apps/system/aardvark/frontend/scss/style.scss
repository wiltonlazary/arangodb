--- conflicted
+++ resolved
@@ -1,24 +1,7 @@
 //shared
 @import "shared";
-// Fonts and font bindings
-@import "fonts";
-<<<<<<< HEAD
-=======
-// All Abstract classes
-@import "abstracts";
-// Shared classes
-@import "resizing";
-// Buttons
-@import "buttons";
-// Navbar
-@import "navbar";
->>>>>>> 14ba49ac
 // Navbar
 @import "statMenu";
-// Footer
-@import "footer";
-// List tiles
-@import "tiles";
 // Notifications
 @import "notification";
 //contentTables
