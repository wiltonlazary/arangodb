<script id="foxxInstalledView.ejs" type="text/template">
<div class="iconSet">
</div>
  <img src="foxxes/thumbnail/<%= attributes.app %>" height="50" width="50" alt="" class="icon">
<!--  <p class="foxxDescription">
    Description: <%=attributes.description %><br />
    <strong>Path:</strong>&nbsp;<%=attributes.path %><br />
    <strong>Version:</strong>&nbsp;<%=attributes.version %><br />
    Git: <a href=<%=attributes.git %>>Repository</a>
    </p> -->
    <div class="tileBadge">
<<<<<<< HEAD
      <button class="btn-success install">Install</button>
=======
      <button class="button-success install">Install</button>
>>>>>>> 5fc59223
    </div>
  <h5 class="collectionName"><%= attributes.name %><%= attributes.isSystem ? " (system)" : "" %> - v: <%= attributes.version %></h5>
</script><|MERGE_RESOLUTION|>--- conflicted
+++ resolved
@@ -9,11 +9,7 @@
     Git: <a href=<%=attributes.git %>>Repository</a>
     </p> -->
     <div class="tileBadge">
-<<<<<<< HEAD
-      <button class="btn-success install">Install</button>
-=======
       <button class="button-success install">Install</button>
->>>>>>> 5fc59223
     </div>
   <h5 class="collectionName"><%= attributes.name %><%= attributes.isSystem ? " (system)" : "" %> - v: <%= attributes.version %></h5>
 </script>