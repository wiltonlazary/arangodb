--- conflicted
+++ resolved
@@ -3,7 +3,7 @@
 
 (function() {
   "use strict";
-  var documentsView = Backbone.View.extend({
+  window.documentsView = Backbone.View.extend({
     collectionID: 0,
     currentPage: 1,
     documentsPerPage: 10,
@@ -346,16 +346,10 @@
       this.filterId = 0;
     },
 
-<<<<<<< HEAD
     addDocument: function () {
-      var collid  = window.location.hash.split("/")[1];
-      var doctype = arangoHelper.collectionApiType(collid);
-=======
-  addDocument: function () {
-    var collid  = window.location.hash.split("/")[1];
-    // second parameter is "true" to disable caching of collection type
-    var doctype = arangoHelper.collectionApiType(collid, true);
->>>>>>> ba25030f
+      var collid  = window.location.hash.split("/")[1],
+        // second parameter is "true" to disable caching of collection type
+        doctype = arangoHelper.collectionApiType(collid, true);
 
       if (doctype === 'edge') {
         $('#edgeCreateModal').modal('show');
