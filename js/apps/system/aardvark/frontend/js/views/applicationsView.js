/*jshint browser: true */
/*jshint strict: false, unused: false */
/*global Backbone, $, window, arangoHelper, templateEngine, Joi, alert, _*/
(function() {
  "use strict";

  var splitSnakeCase = function(snakeCase) {
    var str = snakeCase.replace(/([a-z])([A-Z])/g, "$1 $2");
    str = str.replace(/([a-z])([0-9])/gi, "$1 $2");
    str = str.replace(/_+/, " ");
    return _.map(str.split(/\s+/), function(s) {
      return s.charAt(0).toUpperCase() + s.slice(1).toLowerCase();
    }).join(" ");
  };
  var errors = require("internal").errors;

  window.ApplicationsView = Backbone.View.extend({
    el: '#content',

    template: templateEngine.createTemplate("applicationsView.ejs"),
    appStoreTemplate: templateEngine.createTemplate("applicationListView.ejs"),

    events: {
      "click #addApp"                : "createInstallModal",

      "click #checkDevel"            : "toggleDevel",
      "click #checkActive"           : "toggleActive",
      "click .checkSystem"           : "toggleSystem",
      "click #foxxToggle"            : "slideToggle",
      "click #importFoxxToggle"      : "slideToggleImport",
      "change #importFoxx"           : "uploadSetup",
      "click #confirmFoxxImport"     : "importFoxx",
      "click #installFoxxFromGithub" : "createGithubModal",
      "click .css-label"             : "checkBoxes",
      "change #appsDesc"             : "sorting"
    },


    checkBoxes: function (e) {
      //chrome bugfix
      var clicked = e.currentTarget.id;
      $('#'+clicked).click();
    },

    /*
    uploadSetup: function (e) {
      console.log("Set allowed true");
      var files = e.target.files || e.dataTransfer.files;
      this.file = files[0];
      this.allowUpload = true;
    },
    */
    sorting: function() {
      if ($('#appsDesc').is(":checked")) {
        this.collection.setSortingDesc(true);
      }
      else {
        this.collection.setSortingDesc(false);
      }

      this.render();
    },

    createGithubModal: function() {
      var buttons = [], tableContent = [];
      tableContent.push(
        window.modalView.createTextEntry(
          'github-url',
          'Github information',
          '',
          'Your Github link comes here: username/application-name',
          "username/application-name",
          false,
          [
            {
              rule: Joi.string().regex(/^[a-zA-Z0-9]+[\/]/),
              msg: "No valid Github link given."
            },
            {
              rule: Joi.string().required(),
              msg: "No Github link given."
            }
          ]
      ));
      tableContent.push(
        window.modalView.createTextEntry(
          'github-version',
          'Version (optional)',
          '',
          'Example: v1.1.2 for version 1.1.2 - if no version is commited, master is used',
          'master',
          false,
          /[<>&'"]/
      ));
      buttons.push(
        window.modalView.createSuccessButton('Install', this.submitGithubFoxx.bind(this))
      );
      window.modalView.show(
        'modalTable.ejs', 'Install Foxx from Github', buttons, tableContent, undefined, undefined
      );
    },

    closeGithubModal: function() {
      window.modalView.hide();
    },

    submitGithubFoxx: function() {
      var name, url, version, result;

      //fetch needed information, need client side verification
      //remove name handling on server side because not needed
      name = "";
      url = $('#repository').val();
      version = $('#tag').val();

      if (version === '') {
        version = "master";
      }

      //send server req through collection
      result = this.collection.installFoxxFromGithub(url, name, version);
      if (result === true) {
        window.modalView.hide();
        this.reload();
      }
    },

    importFoxx: function() {
      var self = this;
      if (this.allowUpload) {
        this.showSpinner();
        $.ajax({
          type: "POST",
          async: false,
          url: '/_api/upload',
          data: self.file,
          processData: false,
          contentType: 'application/octet-stream',
          complete: function(res) {
            if (res.readyState === 4) {
              if (res.status === 201) {
                $.ajax({
                  type: "POST",
                  async: false,
                  url: "/_admin/aardvark/foxxes/inspect",
                  data: res.responseText,
                  contentType: "application/json"
                }).done(function(res) {
                  $.ajax({
                    type: "POST",
                    async: false,
                    url: '/_admin/foxx/fetch',
                    data: JSON.stringify({
                      name: res.name,
                      version: res.version,
                      filename: res.filename
                    }),
                    processData: false
                  }).done(function () {
                    self.reload();
                  }).fail(function (err) {
                    self.hideSpinner();
                    var error = JSON.parse(err.responseText);
                    arangoHelper.arangoError("Error: " + error.errorMessage);
                  });
                }).fail(function(err) {
                  self.hideSpinner();
                  var error = JSON.parse(err.responseText);
                  arangoHelper.arangoError("Error: " + error.error);
                });
                delete self.file;
                self.allowUpload = false;
                self.hideSpinner();
                self.hideImportModal();
                return;
              }
            }
            self.hideSpinner();
            arangoHelper.arangoError("Upload error");
          }
        });
      }
    },

    showSpinner: function() {
      $('#uploadIndicator').show();
    },

    hideSpinner: function() {
      $('#uploadIndicator').hide();
    },

    toggleDevel: function() {
      var self = this;
      this._showDevel = !this._showDevel;
      _.each(this._installedSubViews, function(v) {
        v.toggle("devel", self._showDevel);
      });
    },

    toggleActive: function() {
      var self = this;
      this._showActive = !this._showActive;
      _.each(this._installedSubViews, function(v) {
        v.toggle("active", self._showActive);
      });
    },

    toggleSystem: function() {
      this._showSystem = !this._showSystem;
      var self = this;
      _.each(this._installedSubViews, function(v) {
        v.toggle("system", self._showSystem);
      });
      this.createSubViews();
      this.renderSubViews();
    },

    hideImportModal: function() {
      $('#foxxDropdownImport').hide();
    },

    hideSettingsModal: function() {
      $('#foxxDropdownOut').hide();
    },

    slideToggleImport: function() {
      $('#foxxToggle').removeClass('activated');
      $('#importFoxxToggle').toggleClass('activated');
      $('#foxxDropdownImport').slideToggle(200);
      this.hideSettingsModal();
    },

    slideToggle: function() {
      //apply sorting to checkboxes
      $('#appsDesc').attr('checked', this.collection.sortOptions.desc);

      $('#importFoxxToggle').removeClass('activated');
      $('#foxxToggle').toggleClass('activated');
      $('#foxxDropdownOut').slideToggle(200);
      this.hideImportModal();
    },

    reload: function() {
      var self = this;

      // unbind and remove any unused views
      _.each(this._installedSubViews, function (v) {
        v.undelegateEvents();
      });
      _.each(this._availableSubViews, function (v) {
        v.undelegateEvents();
      });

      this.collection.fetch({
        success: function() {
          self.createSubViews();
          self.render();
        }
      });
    },

    createSubViews: function() {
      var self = this;
      this._installedSubViews = { };
      this._availableSubViews = { };

      self.collection.each(function (foxx) {
        if (foxx.get('isSystem') && ! self._showSystem) {
          return;
        }
        var subView;
        if (foxx.get("type") === "app") {
          subView = new window.FoxxInstalledView({
            model: foxx,
            appsView: self
          });
          self._availableSubViews[foxx.get('_id')] = subView;
        } else if (foxx.get("type") === "mount") {
          subView = new window.FoxxActiveView({
            model: foxx,
            appsView: self
          });
          self._installedSubViews[foxx.get('_id')] = subView;
        }
      });
    },

    initialize: function() {
      this._installedSubViews = {};
      this._availableSubViews = {};
      this._showDevel = true;
      this._showActive = true;
      this._showSystem = true;
      this.reload();
    },

    render: function() {
      this.collection.sort();

      $(this.el).html(this.template.render({}));
      this.renderSubViews();
      this.delegateEvents();
      $('#checkActive').attr('checked', this._showActive);
      $('#checkDevel').attr('checked', this._showDevel);
      $('.checkSystem').attr('checked', this._showSystem);
      
      var self = this;
      _.each(this._installedSubViews, function(v) {
        v.toggle("devel", self._showDevel);
        v.toggle("active", self._showActive);
        v.toggle("system", self._showSystem);
      });

      arangoHelper.fixTooltips("icon_arangodb", "left");
      return this;
    },

    renderSubViews: function () {
      _.each(this._installedSubViews, function (v) {
        $("#installedList").append(v.render());
      });

      var versions = { };
      _.each(this._availableSubViews, function (v) {
        var name = v.model.get("name");

        //look which installed apps have multiple versions
        if (versions[name]) {
          versions[name].counter++;
          versions[name].versions.push(v.model.get("version"));
        }
        else {
          versions[name] = {
            counter: 1,
            versions: [v.model.get("version")]
          };
        }
      });

      _.each(this._availableSubViews, function (v) {
        var name = v.model.get("name"),
        version = v.model.get("version");
        if (versions[name].counter > 1 ) {
          //here comes special render for multiple versions view

          var highestVersion = "0.0.0";
          var selectOptions = [];

          _.each(versions[name].versions, function(x) {
            selectOptions.push({
              value: x,
              label: x
            });
            if (x > highestVersion) {
              highestVersion = x;
            }
          });

          if (version === highestVersion) {
            v.model.set("highestVersion", highestVersion);
            v.model.set("versions", versions[name].versions);
            v.model.set("selectOptions", selectOptions);

            $("#availableList").append(v.render());
          }
        }
        else {
          $("#availableList").append(v.render());
        }
      });
    },

    ///// NEW CODE 

    installFoxxFromZip: function(files, data) {
      var self = this;
      $.ajax({
        type: "POST",
        async: false,
        url: "/_admin/aardvark/foxxes/inspect",
        data: JSON.stringify(data),
        contentType: "application/json"
      }).done(function(res) {
        $.ajax({
          type: "POST",
          async: false,
          url: '/_admin/foxx/fetch',
          data: JSON.stringify({
            name: res.name,
            version: res.version,
            filename: res.filename
          }),
          processData: false
        }).done(function (result) {
          if (result.error === false) {
            window.modalView.hide();
            self.showConfigureDialog(res.configuration, res.name, res.version);
          }
        }).fail(function (err) {
          var error = JSON.parse(err.responseText);
          arangoHelper.arangoError("Error: " + error.errorMessage);
        });
      }).fail(function(err) {
        var error = JSON.parse(err.responseText);
        arangoHelper.arangoError("Error: " + error.error);
      });
      self.hideImportModal();
    },

    installFoxxFromStore: function(e) {
      var toInstall = $(e.currentTarget).attr("appId");
      var version = $(e.currentTarget).attr("appVersion");
      var self = this;
      $.post("foxxes/fishbowlinstall", JSON.stringify({
        name: toInstall,
        version: version
      }), function(result) {
        if (result.error === false) {
          window.modalView.hide();
          self.showConfigureDialog(result.configuration, result.name, result.version);
        } else {
          alert("Error: " + result.errorNum + ". " + result.errorMessage);
        }
      });
    },

    installFoxxFromGithub: function() {
      var name, url, version, result;

      //fetch needed information, need client side verification
      //remove name handling on server side because not needed
      name = "";
      url = $('#repository').val();
      version = $('#tag').val();

      if (version === '') {
        version = "master";
      }

      //send server req through collection
      result = this.collection.installFoxxFromGithub(url, name, version);
      if (result.error === false) {
        window.modalView.hide();
        this.showConfigureDialog(result.configuration, result.name, result.version);
      } else {
        switch(result.errorNum) {
<<<<<<< HEAD
          case errors.ERROR_APPLICATION_DOWNLOAD_FAILED.code:
            alert("Unable to download Application from the given repository.");
=======
          case 1752:
            alert("Unable to download application from the given repository");
>>>>>>> b94c80c8
            break;
          default:
            alert("Error: " + result.errorNum + ". " + result.errorMessage);
        }
      }
    },

    showConfigureDialog: function(config, name, version) {
      var buttons = [],
          tableContent = [],
          entry;
      tableContent.push(
        window.modalView.createTextEntry(
          "mount-point",
          "Mount",
          "",
          "The path the app will be mounted. Has to start with /. Is not allowed to start with /_",
          "/my/app",
          true,
          //TODO nochmal schauen
          [
            {
              rule: Joi.string().required(),
              msg: "No mountpoint given."
            },
            {
              rule: Joi.string().regex(/^\/[^_]/),
              msg: "Mountpoints with _ are reserved for internal use."
            },
            {
              rule: Joi.string().regex(/^(\/[a-zA-Z0-9_\-%]+)+$/),
              msg: "Mountpoints have to start with / and can only contain [a-zA-Z0-9_-%]"
            }
          ]
        )
      );
      _.each(config, function(obj, name) {
        var def;
        var check;
        switch (obj.type) {
          case "boolean":
          case "bool":
            def = obj.default || false;
            entry = window.modalView.createCheckboxEntry(
              "app_config_" + name,
              name,
              def,
              obj.description,
              def
            );
            break;
          case "integer":
            check = [{
              rule: Joi.number().integer(),
              msg: "Has to be an integer."
            }];
            /* falls through */
          default:
            if (check === undefined) {
              check = [{
                rule: Joi.string(),
                msg: "Has to be non-empty."
              }];
            }
            if (obj.default === undefined) {
              def = "";
            } else {
              def = String(obj.default);
            }
            entry = window.modalView.createTextEntry(
              "app_config_" + name,
              name,
              def,
              obj.description,
              def,
              true,
              check
            );
        }
        tableContent.push(entry);
      });
      buttons.push(
        window.modalView.createSuccessButton("Configure", this.mountFoxx.bind(this, config, name, version))
      );
      window.modalView.show(
        "modalTable.ejs", "Configure application", buttons, tableContent
      );

    },

    mountFoxx: function(config, name, version) {
      var cfg = {};
      try {
        _.each(config, function(opt, key) {
          var $el = $("#app_config_" + key);
          var val = $el.val();
          if (opt.type === "boolean") {
            cfg[key] = $el.is(":checked");
            return;
          }
          if (val === "" && !opt.hasOwnProperty("default")) {
            throw new SyntaxError(
              "Must specify value for field \"" +
                (opt.label || splitSnakeCase(key)) +
                "\"!"
            );
          }
          if (opt.type === "number") {
            cfg[key] = parseFloat(val);
          } else if (opt.type === "integer") {
            cfg[key] = parseInt(val, 10);
          } else {
            cfg[key] = val;
            return;
          }
          if (_.isNaN(cfg[key])) {
            throw new SyntaxError(
              "Invalid value for field \"" +
                (opt.label || splitSnakeCase(key)) +
                "\"!"
            );
          }
          if (opt.type === "integer" && cfg[key] !== Math.floor(parseFloat(val))) {
            throw new SyntaxError(
              "Expected non-decimal value in field \"" +
                (opt.label || splitSnakeCase(key)) +
                "\"!"
            );
          }
        });
      } catch (err) {
        if (err instanceof SyntaxError) {
          alert(err.message);
          return false;
        }
        throw err;
      }
      var self = this;
      this.collection.create({
        mount: $("#mount-point").val(),
        name: name,
        version: version,
        options: {
          configuration: cfg
        }
      },
      {
        success: function() {
          window.modalView.hide();
          self.reload();
        },
        error: function(e, info) {
          if (info.responseText.indexOf("already used by") > -1) {
            alert("Mount path already in use.");
          } else if (info.responseText.indexOf("app is not defined") > -1) {
            //temp ignore this message, fix needs to be server-side
            window.modalView.hide();
            self.reload();
          } else {
            alert(info.statusText);
          }
        }
      });
    },


    /// NEW CODE

    showFoxxDownload: function(file) {
      var self = this;
      var buttons = [
        window.modalView.createSuccessButton("Download", function() {
          window.open("templates/download/" + file);
          window.modalView.hide();
          self.reload();
        })
      ];
      window.modalView.show(
        "modalDownloadFoxx.ejs",
        "Download application",
        buttons
      );
    },

    showFoxxDevappPath: function(path) {
      var self = this;
      var buttons = [
        window.modalView.createSuccessButton("OK", function() {
          window.modalView.hide();
          self.reload();
        })
      ];
      window.modalView.show(
        "modalFoxxDevPath.ejs",
        "Application created",
        buttons,
        {
          path: path
        }
      );
    },

    generateNewFoxxApp: function() {
      var info = {
        name: $("#new-app-name").val(),
        collectionNames: _.pluck($('#new-app-collections').select2("data"), "text"),
        authenticated: $("#new-app-name").val(),
        author: $("#new-app-author").val(),
        license: $("#new-app-license").val(),
        description: $("#new-app-description").val()
      },
        self = this;
      $.post("templates/generate", JSON.stringify(info), function(a) {
        window.modalView.hide();
        if (a.hasOwnProperty("file")) {
          self.showFoxxDownload(a.file);
          return;
        }
        if (a.hasOwnProperty("appPath")) {
          self.showFoxxDevappPath(a.appPath);
          return;
        }
        //TODO Error Handling
      });
    },

    addAppAction: function() {
      var openTab = $(".modal-body .tab-pane.active").attr("id");
      switch (openTab) {
        case "newApp":
          this.generateNewFoxxApp();
          break;
        case "github":
          this.installFoxxFromGithub();
          break;
        case "zip":
          this.installFoxxFromZip();
          break;
        default:
      }
    },

    switchModalButton: function(event) {
      var openTab = $(event.currentTarget).attr("href").substr(1);
      var button = $("#modalButton1");
      switch (openTab) {
        case "newApp":
          button.html("Generate");
          button.prop("disabled", false);
          break;
        case "appstore":
          button.html("Install");
          button.prop("disabled", true);
          break;
        case "github":
        case "zip":
          button.html("Install");
          button.prop("disabled", false);
          break;
        default:
      }
    },

    createInstallModal: function(event) {
      event.preventDefault();
      var buttons = [];
      var modalEvents = {
        "click #infoTab a"   : this.switchModalButton.bind(this),
        "click .install-app" : this.installFoxxFromStore.bind(this)
      };
      buttons.push(
        window.modalView.createSuccessButton("Generate", this.addAppAction.bind(this))
      );
      window.modalView.show(
        "modalApplicationMount.ejs",
        "Install application",
        buttons,
        undefined,
        undefined,
        modalEvents
      );
      $("#new-app-collections").select2({
        tags: [],
        showSearchBox: false,
        minimumResultsForSearch: -1,
        width: "336px"
      });
      $("#upload-foxx-zip").uploadFile({
        url: "/_api/upload",
        allowedTypes: "zip",
        onSuccess: this.installFoxxFromZip.bind(this)
      });
      var listTempl = this.appStoreTemplate;
      $.get("foxxes/fishbowl", function(list) {
        var table = $("#appstore-content");
        _.each(_.sortBy(list, "name"), function(app) {
          table.append(listTempl.render(app));
        });
      });
    }

  });

}());<|MERGE_RESOLUTION|>--- conflicted
+++ resolved
@@ -445,13 +445,8 @@
         this.showConfigureDialog(result.configuration, result.name, result.version);
       } else {
         switch(result.errorNum) {
-<<<<<<< HEAD
           case errors.ERROR_APPLICATION_DOWNLOAD_FAILED.code:
-            alert("Unable to download Application from the given repository.");
-=======
-          case 1752:
-            alert("Unable to download application from the given repository");
->>>>>>> b94c80c8
+            alert("Unable to download application from the given repository.");
             break;
           default:
             alert("Error: " + result.errorNum + ". " + result.errorMessage);
