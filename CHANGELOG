<<<<<<< HEAD
v1.5.0 (XXXX-XX-XX)
-------------------

* added user validation API at POST `/_api/user/<username>`

* slightly improved users management API in `/_api/user`:

  Previously, when creating a new user via HTTP POST, the username needed to be 
  passed in an attribute `username`. When users were returned via this API,
  the usernames were returned in an attribute named `user`. This was slightly
  confusing and was changed in 1.5 as follows:

  - when adding a user via HTTP POST, the username can be specified in an attribute 
  `user`. If this attribute is not used, the API will look into the attribute `username`
  as before and use that value.
  - when users are returned via HTTP GET, the usernames are still returned in an
    attribute `user`.

  This change should be fully downwards-compatible with the previous version of the API.

* added AQL SLICE function to extract slices from lists

* removed check-server binary

* made module loader more node compatible

* the startup option `--javascript.package-path` for arangosh is now deprecated and does
  nothing. Using it will not cause an error, but the option is ignored.

* added coffee script support

* Several UI improvements.

* Exchanged icons in the graphviwer toolbar

* fail if invalid `strategy`, `order` or `itemOrder` attribute values
  are passed to the AQL TRAVERSAL function. Omitting these attributes 
  is not considered an error, but specifying an invalid value for any
  of these attributes will make an AQL query fail.

* issue #751: Create database through API should return HTTP status code 201

  By default, the server now returns HTTP 201 (created) when creating a new
  database successfully. To keep compatibility with older ArangoDB versions, the
  startup parameter `--server.default-api-compatibility` can be set to a value
  of `10400` to indicate API compatibility with ArangoDB 1.4. The compatibility
  can also be enforced by setting the `X-Arango-Version` HTTP header in a 
  client request to this API on a per-request basis.

* allow direct access from the `db` object to collections whose names start 
  with an underscore (e.g. db._users).

  Previously, access to such collections via the `db` object was possible from
  arangosh, but not from arangod (and thus Foxx and actions). The only way
  to access such collections from these places was via the `db._collection(<name>)`
  workaround.

* allow `\n` (as well as `\r\n`) as line terminator in batch requests sent to 
  `/_api/batch` HTTP API.

* use `--data-binary` instead of `--data` parameter in generated cURL examples

* issue #703: Also show path of logfile for fm.config()

* issue #675: Dropping a collection used in "graph" module breaks the graph

* added "static" Graph.drop() method for graphs API

* fixed issue #695: arangosh server.password error

* use pretty-printing in `--console` mode by defaul

* added `check-server` binary for testing

* simplified ArangoDB startup options

  Some startup options are now superfluous or their usage is simplified. The
  following options have been changed:

  * `--javascript.modules-path`: this option has been removed. The modules paths
    are determined by arangod and arangosh automatically based on the value of 
    `--javascript.startup-directory`.

    If the option is set on startup, it is ignored so startup will not abort with
    an error `unrecognized option`.

  * `--javascript.action-directory`: this option has been removed. The actions
    directory is determined by arangod automatically based on the value of
    `--javascript.startup-directory`.

    If the option is set on startup, it is ignored so startup will not abort with
    an error `unrecognized option`.

  * `--javascript.package-path`: this option is still available but it is not
    required anymore to set the standard package paths (e.g. `js/npm`). arangod
    will automatically use this standard package path regardless of whether it
    was specified via the options.

    It is possible to use this option to add additional package paths to the
    standard value.

  Configuration files included with arangod are adjusted accordingly.

* layout of the graphs tab adapted to better fit with the other tabs

* database selection is moved to the bottom right corner of the web interface

* removed priority queues

  this feature was never advertised nor documented nor tested.

* display internal attributes in document source view of web interface

* removed separate shape collections

  When upgrading to ArangoDB 1.5, existing collections will be converted to include
  shapes and attribute markers in the datafiles instead of using separate files for
  shapes.

  When a collection is converted, existing shapes from the SHAPES directory will
  be written to a new datafile in the collection directory, and the SHAPES directory
  will be removed afterwards.

  This saves up to 2 MB of memory and disk space for each collection 
  (savings are higher, the less different shapes there are in a collection). 
  Additionally, one less file descriptor per opened collection will be used.

  When creating a new collection, the amount of sync calls may be reduced. The same
  may be true for documents with yet-unknown shapes. This may help performance
  in these cases.

* added AQL functions `NTH` and `POSITION`

* added signal handler for arangosh to save last command in more cases

* added extra prompt placeholders for arangosh:
  - `%e`: current endpoint
  - `%u`: current user

* added arangosh option `--javascript.gc-interval` to control amount of 
  garbage collection performed by arangosh

* fixed issue #651: Allow addEdge() to take vertex ids in the JS library

* removed command-line option `--log.format`

  In previous versions, this option did not have an effect for most log messages, so
  it got removed.

* removed C++ logger implementation

  Logging inside ArangoDB is now done using the LOG_XXX() macros. The LOGGER_XXX()
  macros are gone.

* added collection status "loading"

* added the option to return the number of elements indexed to the
  result of <collection>.getIndexes() for each index. This is
  currently only implemented for hash indices and skiplist indices.


v1.4.11 (XXXX-XX-XX)
--------------------

* added SHORTEST_PATH AQL function 

  this calculates the shortest paths between two vertices, using the Dijkstra
  algorithm, employing a min-heap

  By default, ArangoDB does not know the distance between any two vertices and
  will use a default distance of 1. A custom distance function can be registered
  as an AQL user function to make the distance calculation use any document 
  attributes or custom logic:
    
      RETURN SHORTEST_PATH(cities, motorways, "cities/CGN", "cities/MUC", "outbound", {
        paths: true,
        distance: "myfunctions::citydistance"
      }) 

      // using the following custom distance function
      var aqlfunctions = require("org/arangodb/aql/functions");
      aqlfunctions.register("myfunctions::distance", function (config, vertex1, vertex2, edge) { 
        return Math.sqrt(Math.pow(vertex1.x - vertex2.x) + Math.pow(vertex1.y - vertex2.y));
      }, false);

* fixed bug in Graph.pathTo function

* fixed small memleak in AQL optimiser

* fixed access to potentially uninitialised variable when collection had a cap constraint


v1.4.10 (XXXX-XX-XX)
=======
v1.4.11 (2014-02-26)
>>>>>>> 87a753da
--------------------

* added SHORTEST_PATH AQL function 

  this calculates the shortest paths between two vertices, using the Dijkstra
  algorithm, employing a min-heap

  By default, ArangoDB does not know the distance between any two vertices and
  will use a default distance of 1. A custom distance function can be registered
  as an AQL user function to make the distance calculation use any document 
  attributes or custom logic:
    
      RETURN SHORTEST_PATH(cities, motorways, "cities/CGN", "cities/MUC", "outbound", {
        paths: true,
        distance: "myfunctions::citydistance"
      }) 

      // using the following custom distance function
      var aqlfunctions = require("org/arangodb/aql/functions");
      aqlfunctions.register("myfunctions::distance", function (config, vertex1, vertex2, edge) { 
        return Math.sqrt(Math.pow(vertex1.x - vertex2.x) + Math.pow(vertex1.y - vertex2.y));
      }, false);

* fixed bug in Graph.pathTo function

* fixed small memleak in AQL optimiser

* fixed access to potentially uninitialised variable when collection had a cap constraint


v1.4.10 (2014-02-21)
--------------------

* fixed graph constructor to allow graph with some parameter to be used

* added node.js "events" and "stream"

* updated npm packages

* added loading of .json file

* Fixed http return code in graph api with waitForSync parameter.

* Fixed documentation in graph, simple and index api.

* removed 2 tests due to change in ruby library.

* issue #756: set access-control-expose-headers on CORS response

  the following headers are now whitelisted by ArangoDB in CORS responses:
  - etag
  - content-encoding
  - content-length
  - location
<<<<<<< HEAD
  - server
=======
>>>>>>> 87a753da
  - x-arango-errors
  - x-arango-async-id


v1.4.9 (2014-02-07)
-------------------

* return a document's current etag in response header for HTTP HEAD requests on
  documents that return an HTTP 412 (precondition failed) error. This allows
  retrieving the document's current revision easily.

* added AQL function `SKIPLIST` to directly access skiplist indexes from AQL
  
  This is a shortcut method to use a skiplist index for retrieving specific documents in 
  indexed order. The function capability is rather limited, but it may be used
  for several cases to speed up queries. The documents are returned in index order if
  only one condition is used.

      /* return all documents with mycollection.created > 12345678 */
      FOR doc IN SKIPLIST(mycollection, { created: [[ '>', 12345678 ]] })
        RETURN doc

      /* return first document with mycollection.created > 12345678 */
      FOR doc IN SKIPLIST(mycollection, { created: [[ '>', 12345678 ]] }, 0, 1)
        RETURN doc

      /* return all documents with mycollection.created between 12345678 and 123456790 */
      FOR doc IN SKIPLIST(mycollection, { created: [[ '>', 12345678 ], [ '<=', 123456790 ]] })
        RETURN doc

      /* return all documents with mycollection.a equal 1 and .b equal 2 */
      FOR doc IN SKIPLIST(mycollection, { a: [[ '==', 1 ]], b: [[ '==', 2 ]] })
        RETURN doc

  The function requires a skiplist index with the exact same attributes to 
  be present on the specified colelction. All attributes present in the skiplist
  index must be specified in the conditions specified for the `SKIPLIST` function.
  Attribute declaration order is important, too: attributes must be specified in the 
  same order in the condition as they have been declared in the skiplist index.

* added command-line option `--server.disable-authentication-unix-sockets`
  
  with this option, authentication can be disabled for all requests coming
  in via UNIX domain sockets, enabling clients located on the same host as
  the ArangoDB server to connect without authentication.
  Other connections (e.g. TCP/IP) are not affected by this option.
 
  The default value for this option is `false`.
  Note: this option is only supported on platforms that support Unix domain
  sockets.

* call global arangod instance destructor on shutdown

* issue #755: TRAVERSAL does not use strategy, order and itemOrder options

  these options were not honored when configuring a traversal via the AQL
  TRAVERSAL function. Now, these options are used if specified.

* allow vertex and edge filtering with user-defined functions in TRAVERSAL,
  TRAVERSAL_TREE and SHORTEST_PATH AQL functions:

      // using user-defined AQL functions for edge and vertex filtering
      RETURN TRAVERSAL(friends, friendrelations, "friends/john", "outbound", {
        followEdges: "myfunctions::checkedge",
        filterVertices: "myfunctions::checkvertex"
      })

      // using the following custom filter functions
      var aqlfunctions = require("org/arangodb/aql/functions");
      aqlfunctions.register("myfunctions::checkedge", function (config, vertex, edge, path) { 
        return (edge.type !== 'dislikes'); // don't follow these edges
      }, false);

      aqlfunctions.register("myfunctions::checkvertex", function (config, vertex, path) { 
        if (vertex.isDeleted || ! vertex.isActive) {
          return [ "prune", "exclude" ]; // exclude these and don't follow them
        }
        return [ ]; // include everything else
      }, false);

* issue #748: add vertex filtering to AQL's TRAVERSAL[_TREE]() function


v1.4.8 (2014-01-31)
-------------------

* install foxx apps in the web interface

* fixed a segfault in the import API


v1.4.7 (2014-01-23)
-------------------

* issue #744: Add usage example arangoimp from Command line

* issue #738: added __dirname, __filename pseudo-globals. Fixes #733. (@by pluma)

* mount all Foxx applications in system apps directory on startup


v1.4.6 (2014-01-20)
-------------------

* issue #736: AQL function to parse collection and key from document handle

* added fm.rescan() method for Foxx-Manager

* fixed issue #734: foxx cookie and route problem

* added method `fm.configJson` for arangosh

* include `startupPath` in result of API `/_api/foxx/config`


v1.4.5 (2014-01-15)
-------------------

* fixed issue #726: Alternate Windows Install Method

* fixed issue #716: dpkg -P doesn't remove everything

* fixed bugs in description of HTTP API `_api/index`

* fixed issue #732: Rest API GET revision number
 
* added missing documentation for several methods in HTTP API `/_api/edge/...`

* fixed typos in description of HTTP API `_api/document`

* defer evaluation of AQL subqueries and logical operators (lazy evaluation)

* Updated font in WebFrontend, it now contains a version that renders properly on windows

* generally allow function return values as call parameters to AQL functions

* fixed potential deadlock in global context method execution

* added override file "arangod.conf.local" (and co)


v1.4.4 (2013-12-24)
-------------------

* uid and gid are now set in the scripts, there is no longer a separate config file for 
  arangod when started from a script

* foxx-manager is now an alias for arangosh

* arango-dfdb is now an alias for arangod, moved from bin to sbin

* changed from readline to linenoise for Windows

* added --install-service and --uninstall-service for Windows

* removed --daemon and --supervisor for Windows

* arangosh and arangod now uses the config-file which maps the binary name, i. e. if you
  rename arangosh to foxx-manager it will use the config file foxx-manager.conf

* fixed lock file for Windows

* fixed issue #711, #687: foxx-manager throws internal errors

* added `--server.ssl-protocol` option for client tools
  this allows connecting from arangosh, arangoimp, arangoimp etc. to an ArangoDB
  server that uses a non-default value for `--server.ssl-protocol`. The default
  value for the SSL protocol is 4 (TLSv1). If the server is configured to use a
  different protocol, it was not possible to connect to it with the client tools.

* added more detailed request statistics 

  This adds the number of async-executed HTTP requests plus the number of HTTP
  requests per individual HTTP method type.

* added `--force` option for arangorestore
  this option allows continuing a restore operation even if the server reports errors
  in the middle of the restore operation

* better error reporting for arangorestore
  in case the server returned an HTTP error, arangorestore previously reported this
  error as `internal error` without any details only. Now server-side errors are
  reported by arangorestore with the server's error message

* include more system collections in dumps produced by arangodump
  previously some system collections were intentionally excluded from dumps, even if the
  dump was run with `--include-system-collections`. for example, the collections `_aal`,
  `_modules`, `_routing`, and `_users` were excluded. This makes sense in a replication
  context but not always in a dump context.
  When specifying `--include-system-collections`, arangodump will now include the above-
  mentioned collections in the dump, too. Some other system collections are still excluded
  even when the dump is run with `--include-system-collections`, for example `_replication`
  and `_trx`.

* fixed issue #701: ArangoStatement undefined in arangosh

* fixed typos in configuration files


v1.4.3 (2013-11-25)
-------------------

* fixed a segfault in the AQL optimiser, occurring when a constant non-list value was
  used on the right-hand side of an IN operator that had a collection attribute on the
  left-hand side

* issue #662:
 
  Fixed access violation errors (crashes) in the Windows version, occurring under some
  circumstances when accessing databases with multiple clients in parallel

* fixed issue #681: Problem with ArchLinux PKGBUILD configuration


v1.4.2 (2013-11-20)
-------------------

* fixed issue #669: Tiny documentation update

* ported Windows version to use native Windows API SRWLocks (slim read-write locks) 
  and condition variables instead of homemade versions

  MSDN states the following about the compatibility of SRWLocks and Condition Variables:

      Minimum supported client:
      Windows Server 2008 [desktop apps | Windows Store apps]

      Minimum supported server:
      Windows Vista [desktop apps | Windows Store apps]
  
* fixed issue #662: ArangoDB on Windows hanging

  This fixes a deadlock issue that occurred on Windows when documents were written to
  a collection at the same time when some other thread tried to drop the collection.

* fixed file-based logging in Windows
 
  the logger complained on startup if the specified log file already existed

* fixed startup of server in daemon mode (`--daemon` startup option)

* fixed a segfault in the AQL optimiser

* issue #671: Method graph.measurement does not exist

* changed Windows condition variable implementation to use Windows native
  condition variables
  
  This is an attempt to fix spurious Windows hangs as described in issue #662.

* added documentation for JavaScript traversals 

* added --code-page command-line option for Windows version of arangosh

* fixed a problem when creating edges via the web interface.

  The problem only occurred if a collection was created with type "document
  collection" via the web interface, and afterwards was dropped and re-created
  with type "edge collection". If the web interface page was not reloaded,
  the old collection type (document) was cached, making the subsequent creation
  of edges into the (seeming-to-be-document) collection fail.

  The fix is to not cache the collection type in the web interface. Users of
  an older version of the web interface can reload the collections page if they
  are affected.

* fixed a caching problem in arangosh: if a collection was created using the web
  interface, and then removed via arangosh, arangosh did not actually drop the
  collection due to caching.

  Because the `drop` operation was not carried out, this caused misleading error
  messages when trying to re-create the collection (e.g. `cannot create collection:
  duplicate name`).

* fixed ALT-introduced characters for arangosh console input on Windows

  The Windows readline port was not able to handle characters that are built
  using CTRL or ALT keys. Regular characters entered using the CTRL or ALT keys
  were silently swallowed and not passed to the terminal input handler.
  
  This did not seem to cause problems for the US keyboard layout, but was a
  severe issue for keyboard layouts that require the ALT (or ALT-GR) key to 
  construct characters. For example, entering the character `{` with a German
  keyboard layout requires pressing ALT-GR + 9. 

* fixed issue #665: Hash/skiplist combo madness bit my ass

  this fixes a problem with missing/non-deterministic rollbacks of inserts in
  case of a unique constraint violation into a collection with multiple secondary
  indexes (with at least one of them unique)

* fixed issue #664: ArangoDB installer on windows requires drive c:

* partly fixed issue #662: ArangoDB on Windows hanging

  This fixes dropping databases on Windows. In previous 1.4 versions on Windows,
  one shape collection file was not unloaded and removed when dropping a database,
  leaving one directory and one shape collection file in the otherwise-dropped
  database directory.

* fixed issue #660: updated documentation on indexes


v1.4.1 (2013-11-08)
-------------------

* performance improvements for skip-list deletes


v1.4.1-rc1 (2013-11-07)
-----------------------

* fixed issue #635: Web-Interface should have a "Databases" Menu for Management

* fixed issue #624: Web-Interface is missing a Database selector

* fixed segfault in bitarray query

* fixed issue #656: Cannot create unique index through web interface

* fixed issue #654: bitarray index makes server down

* fixed issue #653: Slow query

* fixed issue #650: Randonmess of any() should be improved

* made AQL `DOCUMENT()` function polymorphic and work with just one parameter.

  This allows using the `DOCUMENT` function like this:

      DOCUMENT('users/john') 
      DOCUMENT([ 'users/john', 'users/amy' ]) 

  in addition to the existing use cases:

      DOCUMENT(users, 'users/john')
      DOCUMENT(users, 'john')
      DOCUMENT(users, [ 'users/john' ])
      DOCUMENT(users, [ 'users/john', 'users/amy' ])
      DOCUMENT(users, [ 'john', 'amy' ])

* simplified usage of ArangoDB batch API

  It is not necessary anymore to send the batch boundary in the HTTP `Content-Type`
  header. Previously, the batch API expected the client to send a Content-Type header
  of`multipart/form-data; boundary=<some boundary value>`. This is still supported in
  ArangoDB 1.5, but clients can now also omit this header. If the header is not 
  present in a client request, ArangoDB will ignore the request content type and
  read the MIME boundary from the beginning of the request body.

  This also allows using the batch API with the Swagger "Try it out" feature (which is
  not too good at sending a different or even dynamic content-type request header).

* added API method GET `/_api/database/user` 

  This returns the list of databases a specific user can see without changing the
  username/passwd.

* issue #424: Documentation about IDs needs to be upgraded


v1.4.0 (2013-10-29)
-------------------

* fixed issue #648: /batch API is missing from Web Interface API Docummentation (Swagger)

* fixed issue #647: Icon tooltips missing

* fixed issue #646: index creation in web interface

* fixed issue #645: Allow jumping from edge to linked vertices

* merged PR for issue #643: Some minor corrections and a link to "Downloads"

* fixed issue #642: Completion of error handling

* fixed issue #639: compiling v1.4 on maverick produces warnings on -Wstrict-null-sentinel

* fixed issue #634: Web interface bug: Escape does not always propagate

* fixed issue #620: added startup option `--server.default-api-compatibility`

  This adds the following changes to the ArangoDB server and clients:
  - the server provides a new startup option `--server.default-api-compatibility`.
    This option can be used to determine the compatibility of (some) server API
    return values. The value for this parameter is a server version number,
    calculated as follows: `10000 * major + 100 * minor` (e.g. `10400` for ArangoDB
    1.3). The default value is `10400` (1.4), the minimum allowed value is `10300`
    (1.3).

    When setting this option to a value lower than the current server version,
    the server might respond with old-style results to "old" clients, increasing
    compatibility with "old" (non-up-to-date) clients.

  - the server will on each incoming request check for an HTTP header 
    `x-arango-version`. Clients can optionally set this header to the API
    version number they support. For example, if a client sends the HTTP header
    `x-arango-version: 10300`, the server will pick this up and might send ArangoDB
    1.3-style responses in some situations.

    Setting either the startup parameter or using the HTTP header (or both) allows
    running "old" clients with newer versions of ArangoDB, without having to adjust
    the clients too much.

  - the `location` headers returned by the server for the APIs `/_api/document/...` 
    and `/_api/collection/...` will have different values depending on the used API
    version. If the API compatibility is `10300`, the `location` headers returned
    will look like this:

        location: /_api/document/....

    whereas when an API compatibility of `10400` or higher is used, the `location`
    headers will look like this:

        location: /_db/<database name>/_api/document/...

  Please note that even in the presence of this, old API versions still may not 
  be supported forever by the server. 
  
* fixed issue #643: Some minor corrections and a link to "Downloads" by @frankmayer

* started issue #642: Completion of error handling

* fixed issue #639: compiling v1.4 on maverick produces warnings on 
  -Wstrict-null-sentinel 

* fixed issue #621: Standard Config needs to be fixed

* added function to manage indexes (web interface)

* improved server shutdown time by signalling shutdown to applicationserver,
  logging, cleanup and compactor threads

* added foxx-manager `replace` command

* added foxx-manager `installed` command (a more intuitive alias for `list`) 

* fixed issue #617: Swagger API is missing '/_api/version'

* fixed issue #615: Swagger API: Some commands have no parameter entry forms

* fixed issue #614: API : Typo in : Request URL /_api/database/current

* fixed issue #609: Graph viz tool - different background color 

* fixed issue #608: arangosh config files - eventually missing in the manual

* fixed issue #607: Admin interface: no core documentation

* fixed issue #603: Aardvark Foxx App Manager 

* fixed a bug in type-mapping between AQL user functions and the AQL layer

  The bug caused errors like the following when working with collection documents
  in an AQL user function:

      TypeError: Cannot assign to read only property '_id' of #<ShapedJson>

* create less system collections when creating a new database

  This is achieved by deferring collection creation until the collections are actually
  needed by ArangoDB. The following collections are affected by the change:
  - `_fishbowl`
  - `_structures`


v1.4.0-beta2 (2013-10-14)
-------------------------

* fixed compaction on Windows 

  The compaction on Windows did not ftruncate the cleaned datafiles to a smaller size.
  This has been fixed so not only the content of the files is cleaned but also files
  are re-created with potentially smaller sizes.

* only the following system collections will be excluded from replication from now on:
  - `_replication`
  - `_trx`
  - `_users`
  - `_aal`
  - `_fishbowl`
  - `_modules`
  - `_routing`

  Especially the following system collections will now be included in replication:
  - `_aqlfunctions`
  - `_graphs`
  
  In previous versions of ArangoDB, all system collections were excluded from the 
  replication.

  The change also caused a change in the replication logger and applier:
  in previous versions of ArangoDB, only a collection's id was logged for an operation.
  This has not caused problems for non-system collections but for system collections 
  there ids might differ. In addition to a collection id ArangoDB will now also log the
  name of a collection for each replication event.

  The replication applier will now look for the collection name attribute in logged
  events preferrably.

* added database selection to arango-dfdb

* provide foxx-manager, arangodump, and arangorestore in Windows build

* ArangoDB 1.4 will refuse to start if option `--javascript.app-path` is not set.

* added startup option `--server.allow-method-override`

  This option can be set to allow overriding the HTTP request method in a request using
  one of the following custom headers:

  - x-http-method-override
  - x-http-method
  - x-method-override

  This allows bypassing proxies and tools that would otherwise just let certain types of
  requests pass. Enabling this option may impose a security risk, so it should only be
  used in very controlled environments.

  The default value for this option is `false` (no method overriding allowed).

* added "details" URL parameter for bulk import API
  
  Setting the `details` URL parameter to `true` in a call to POST `/_api/import` will make
  the import return details about non-imported documents in the `details` attribute. If
  `details` is `false` or omitted, no `details` attribute will be present in the response.
  This is the same behavior that previous ArangoDB versions exposed.

* added "complete" option for bulk import API
 
  Setting the `complete` URL parameter to `true` in a call to POST `/_api/import` will make
  the import completely fail if at least one of documents cannot be imported successfully.

  It defaults to `false`, which will make ArangoDB continue importing the other documents
  from the import even if some documents cannot be imported. This is the same behaviour that
  previous ArangoDB versions exposed.

* added missing swagger documentation for `/_api/log`

* calling `/_api/logs` (or `/_admin/logs`) is only permitted from the `_system` database now.
  
  Calling this API method for/from other database will result in an HTTP 400.

' ported fix from https://github.com/novus/nvd3/commit/0894152def263b8dee60192f75f66700cea532cc
  
  This prevents JavaScript errors from occurring in Chrome when in the admin interface, 
  section "Dashboard".

* show current database name in web interface (bottom right corner)

* added missing documentation for /_api/import in swagger API docs 

* allow specification of database name for replication sync command replication applier

  This allows syncing from a master database with a different name than the slave database.

* issue #601: Show DB in prompt

  arangosh now displays the database name as part of the prompt by default.
  
  Can change the prompt by using the `--prompt` option, e.g.

      > arangosh --prompt "my db is named \"%d\"> "


v1.4.0-beta1 (2013-10-01)
-------------------------

* make the Foxx manager use per-database app directories

  Each database now has its own subdirectory for Foxx applications. Each database
  can thus use different Foxx applications if required. A Foxx app for a specific
  database resides in `<app-path>/databases/<database-name>/<app-name>`.

  System apps are shared between all databases. They reside in `<app-path>/system/<app-name>`.

* only trigger an engine reset in development mode for URLs starting with `/dev/`

  This prevents ArangoDB from reloading all Foxx applications when it is not
  actually necessary.

* changed error code from 10 (bad parameter) to 1232 (invalid key generator) for 
  errors that are due to an invalid key generator specification when creating a new
  collection

* automatic detection of content-type / mime-type for Foxx assets based on filenames,
  added possibility to override auto detection

* added endpoint management API at `/_api/endpoint`

* changed HTTP return code of PUT `/_api/cursor` from 400 to 404 in case a
  non-existing cursor is referred to

* issue #360: added support for asynchronous requests

  Incoming HTTP requests with the headers `x-arango-async: true` or 
  `x-arango-async: store` will be answered by the server instantly with a generic 
  HTTP 202 (Accepted) response. 
  
  The actual requests will be queued and processed by the server asynchronously, 
  allowing the client to continue sending other requests without waiting for the
  server to process the actually requested operation.

  The exact point in time when a queued request is executed is undefined. If an
  error occurs during execution of an asynchronous request, the client will not
  be notified by the server.

  The maximum size of the asynchronous task queue can be controlled using the new
  option `--scheduler.maximal-queue-size`. If the queue contains this many number of
  tasks and a new asynchronous request comes in, the server will reject it with an
  HTTP 500 (internal server error) response.
  
  Results of incoming requests marked with header `x-arango-async: true` will be
  discarded by the server immediately. Clients have no way of accessing the result
  of such asynchronously executed request. This is just _fire and forget_.

  To later retrieve the result of an asynchronously executed request, clients can
  mark a request with the header `x-arango-async: keep`. This makes the server
  store the result of the request in memory until explicitly fetched by a client
  via the `/_api/job` API. The `/_api/job` API also provides methods for basic
  inspection of which pending or already finished requests there are on the server,
  plus ways for garbage collecting unneeded results.

* Added new option `--scheduler.maximal-queue-size`.

* issue #590: Manifest Lint

* added data dump and restore tools, arangodump and arangorestore.

  arangodump can be used to create a logical dump of an ArangoDB database, or
  just dedicated collections. It can be used to dump both a collection's structure
  (properties and indexes) and data (documents).

  arangorestore can be used to restore data from a dump created with arangodump.
  arangorestore currently does not re-create any indexes, and doesn't yet handle
  referenced documents in edges propertly when doing just partial restores.
  This will be fixed until 1.4 stable.
  
* introduced `--server.database` option for arangosh, arangoimp, and arangob.

  The option allows these client tools to use a certain database for their actions.
  In arangosh, the current database can be switched at any time using the command

      db._useDatabase(<name>);

  When no database is specified, all client tools will assume they should use the
  default database `_system`. This is done for downwards-compatibility reasons.

* added basic multi database support (alpha)

  New databases can be created using the REST API POST `/_api/database` and the
  shell command `db._createDatabase(<name>)`.

  The default database in ArangoDB is called `_system`. This database is always
  present and cannot be deleted by the user. When an older version of ArangoDB is
  upgraded to 1.4, the previously only database will automatically become the
  `_system` database.

  New databases can be created with the above commands, and can be deleted with the
  REST API DELETE `/_api/database/<name>` or the shell command `db._dropDatabase(<name>);`.

  Deleting databases is still unstable in ArangoDB 1.4 alpha and might crash the
  server. This will be fixed until 1.4 stable.

  To access a specific database via the HTTP REST API, the `/_db/<name>/` prefix 
  can be used in all URLs. ArangoDB will check if an incoming request starts with
  this prefix, and will automatically pick the database name from it. If the prefix
  is not there, ArangoDB will assume the request is made for the default database 
  (`_system`). This is done for downwards-compatibility reasons.

  That means, the following URL pathnames are logically identical:

      /_api/document/mycollection/1234
      /_db/_system/document/mycollection/1234

  To access a different database (e.g. `test`), the URL pathname would look like this:

      /_db/test/document/mycollection/1234

  New databases can also be created and existing databases can only be dropped from
  within the default database (`_system`). It is not possible to drop the `_system`
  database itself.

  Cross-database operations are unintended and unsupported. The intention of the
  multi-database feature is to have the possibility to have a few databases managed
  by ArangoDB in parallel, but to only access one database at a time from a connection 
  or a request.

  When accessing the web interface via the URL pathname `/_admin/html/` or `/_admin/aardvark`,
  the web interface for the default database (`_system`) will be displayed.
  To access the web interface for a different database, the database name can be
  put into the URLs as a prefix, e.g. `/_db/test/_admin/html` or 
  `/_db/test/_admin/aardvark`.

  All internal request handlers and also all user-defined request handlers and actions
  (including Foxx) will only get to see the unprefixed URL pathnames (i.e. excluding
  any database name prefix). This is to ensure downwards-compatibility.

  To access the name of the requested database from any action (including Foxx), use
  use `req.database`.

  For example, when calling the URL `/myapp/myaction`, the content of `req.database`
  will be `_system` (the default database because no database got specified) and the
  content of `req.url` will be `/myapp/myaction`.
  
  When calling the URL `/_db/test/myapp/myaction`, the content of `req.database` will be 
  `test`, and the content of `req.url` will still be `/myapp/myaction`.
   
* Foxx now excludes files starting with . (dot) when bundling assets

  This mitigates problems with editor swap files etc.

* made the web interface a Foxx application

  This change caused the files for the web interface to be moved from `html/admin` to
  `js/apps/aardvark` in the file system.

  The base URL for the admin interface changed from `_admin/html/index.html` to
  `_admin/aardvark/index.html`.

  The "old" redirection to `_admin/html/index.html` will now produce a 404 error. 
  
  When starting ArangoDB with the `--upgrade` option, this will automatically be remedied 
  by putting in a redirection from `/` to `/_admin/aardvark/index.html`, and from 
  `/_admin/html/index.html` to `/_admin/aardvark/index.html`.

  This also obsoletes the following configuration (command-line) options:
  - `--server.admin-directory`
  - `--server.disable-admin-interface`

  when using these now obsolete options when the server is started, no error is produced
  for downwards-compatibility.

* changed User-Agent value sent by arangoimp, arangosh, and arangod from "VOC-Agent" to 
  "ArangoDB"

* changed journal file creation behavior as follows:

  Previously, a journal file for a collection was always created when a collection was
  created. When a journal filled up and became full, the current journal was made a
  datafile, and a new (empty) journal was created automatically. There weren't many
  intended situations when a collection did not have at least one journal.

  This is changed now as follows:
  - when a collection is created, no journal file will be created automatically
  - when there is a write into a collection without a journal, the journal will be
    created lazily
  - when there is a write into a collection with a full journal, a new journal will
    be created automatically

  From the end user perspective, nothing should have changed, except that there is now
  less disk usage for empty collections. Disk usage of infrequently updated collections 
  might also be reduced significantly by running the `rotate()` method of a collection, 
  and not writing into a collection subsequently.

* added method `collection.rotate()`

  This allows premature rotation of a collection's current journal file into a (read-only)
  datafile. The purpose of using `rotate()` is to prematurely allow compaction (which is 
  performed on datafiles only) on data, even if the journal was not filled up completely.

  Using `rotate()` may make sense in the following scenario:

      c = db._create("test");
      for (i = 0; i < 1000; ++i) {
        c.save(...); // insert lots of data here
      }

      ...
      c.truncate(); // collection is now empty
      // only data in datafiles will be compacted by following compaction runs
      // all data in the current journal would not be compacted

      // calling rotate will make the current journal a datafile, and thus make it
      // eligible for compaction
      c.rotate(); 

  Using `rotate()` may also be useful when data in a collection is known to not change
  in the immediate future. After having completed all write operations on a collection,
  performing a `rotate()` will reduce the size of the current journal to the actually
  required size (remember that journals are pre-allocated with a specific size) before
  making the journal a datafile. Thus `rotate()` may cause disk space savings, even if
  the datafiles does not qualify for compaction after rotation.

  Note: rotating the journal is asynchronous, so that the actual rotation may be executed
  after `rotate()` returns to the caller.

* changed compaction to merge small datafiles together (up to 3 datafiles are merged in 
  a compaction run)

  In the regular case, this should leave less small datafiles stay around on disk and allow
  using less file descriptors in total.

* added AQL MINUS function

* added AQL UNION_DISTINCT function (more efficient than combination of `UNIQUE(UNION())`)

* updated mruby to 2013-08-22

* issue #587: Add db._create() in help for startup arangosh

* issue #586: Share a link on installation instructions in the User Manual 

* issue #585: Bison 2.4 missing on Mac for custom build

* issue #584: Web interface images broken in devel

* issue #583: Small documentation update

* issue #581: Parameter binding for attributes

* issue #580: Small improvements (by @guidoreina) 

* issue #577: Missing documentation for collection figures in implementor manual

* issue #576: Get disk usage for collections and graphs

  This extends the result of the REST API for /_api/collection/figures with
  the attributes `compactors.count`, `compactors.fileSize`, `shapefiles.count`,
  and `shapefiles.fileSize`.

* issue #575: installing devel version on mac (low prio)

* issue #574: Documentation (POST /_admin/routing/reload)

* issue #558: HTTP cursors, allow count to ignore LIMIT


v1.4.0-alpha1 (2013-08-02)
--------------------------

* added replication. check online manual for details.

* added server startup options `--server.disable-replication-logger` and 
  `--server.disable-replication-applier`

* removed action deployment tool, this now handled with Foxx and its manager or
  by kaerus node utility

* fixed a server crash when using byExample / firstExample inside a transaction
  and the collection contained a usable hash/skiplist index for the example

* defineHttp now only expects a single context

* added collection detail dialog (web interface)

  Shows collection properties, figures (datafiles, journals, attributes, etc.)
  and indexes.

* added documents filter (web interface)

  Allows searching for documents based on attribute values. One or many filter
  conditions can be defined, using comparison operators such as '==', '<=', etc.

* improved AQL editor (web interface)

  Editor supports keyboard shortcuts (Submit, Undo, Redo, Select).
  Editor allows saving and reusing of user-defined queries.
  Added example queries to AQL editor.
  Added comment button.

* added document import (web interface)

  Allows upload of JSON-data from files. Files must have an extension of .json.

* added dashboard (web interface)

  Shows the status of replication and multiple system charts, e.g.
  Virtual Memory Size, Request Time, HTTP Connections etc.

* added API method `/_api/graph` to query all graphs with all properties.

* added example queries in web interface AQL editor

* added arango.reconnect(<host>) method for arangosh to dynamically switch server or
  user name

* added AQL range operator `..`

  The `..` operator can be used to easily iterate over a sequence of numeric
  values. It will produce a list of values in the defined range, with both bounding 
  values included.

  Example:

      2010..2013

  will produce the following result:

      [ 2010, 2011, 2012, 2013 ]

* added AQL RANGE function

* added collection.first(count) and collection.last(count) document access functions
  
  These functions allow accessing the first or last n documents in a collection. The order
  is determined by document insertion/update time.

* added AQL INTERSECTION function

* INCOMPATIBLE CHANGE: changed AQL user function namespace resolution operator from `:` to `::`

  AQL user-defined functions were introduced in ArangoDB 1.3, and the namespace resolution
  operator for them was the single colon (`:`). A function call looked like this:

      RETURN mygroup:myfunc()

  The single colon caused an ambiguity in the AQL grammar, making it indistinguishable from
  named attributes or the ternary operator in some cases, e.g.

      { mygroup:myfunc ? mygroup:myfunc }

  The change of the namespace resolution operator from `:` to `::` fixes this ambiguity.

  Existing user functions in the database will be automatically fixed when starting ArangoDB
  1.4 with the `--upgrade` option. However, queries using user-defined functions need to be
  adjusted on the client side to use the new operator.

* allow multiple AQL LET declarations separated by comma, e.g.
  LET a = 1, b = 2, c = 3

* more useful AQL error messages

  The error position (line/column) is more clearly indicated for parse errors.
  Additionally, if a query references a collection that cannot be found, the error
  message will give a hint on the collection name

* changed return value for AQL `DOCUMENT` function in case document is not found
  
  Previously, when the AQL `DOCUMENT` function was called with the id of a document and
  the document could not be found, it returned `undefined`. This value is not part of the
  JSON type system and this has caused some problems.
  Starting with ArangoDB 1.4, the `DOCUMENT` function will return `null` if the document
  looked for cannot be found.

  In case the function is called with a list of documents, it will continue to return all
  found documents, and will not return `null` for non-found documents. This has not changed.

* added single line comments for AQL

  Single line comments can be started with a double forward slash: `//`.
  They end at the end of the line, or the end of the query string, whichever is first.

* fixed documentation issues #567, #568, #571.

* added collection.checksum(<withData>) method to calculate CRC checksums for
  collections

  This can be used to 
  - check if data in a collection has changed
  - compare the contents of two collections on different ArangoDB instances

* issue #565: add description line to aal.listAvailable()

* fixed several out-of-memory situations when double freeing or invalid memory
  accesses could happen

* less msyncing during the creation of collections

  This is achieved by not syncing the initial (standard) markers in shapes collections.
  After all standard markers are written, the shapes collection will get synced.

* renamed command-line option `--log.filter` to `--log.source-filter` to avoid
  misunderstandings

* introduced new command-line option `--log.content-filter` to optionally restrict 
  logging to just specific log messages (containing the filter string, case-sensitive).
  
  For example, to filter on just log entries which contain `ArangoDB`, use:
  
      --log.content-filter "ArangoDB"

* added optional command-line option `--log.requests-file` to log incoming HTTP
  requests to a file.

  When used, all HTTP requests will be logged to the specified file, containing the
  client IP address, HTTP method, requests URL, HTTP response code, and size of the
  response body.

* added a signal handler for SIGUSR1 signal: 

  when ArangoDB receives this signal, it will respond all further incoming requests
  with an HTTP 503 (Service Unavailable) error. This will be the case until another
  SIGUSR1 signal is caught. This will make ArangoDB start serving requests regularly
  again. Note: this is not implemented on Windows.

* limited maximum request URI length to 16384 bytes:

  Incoming requests with longer request URIs will be responded to with an HTTP
  414 (Request-URI Too Long) error.

* require version 1.0 or 1.1 in HTTP version signature of requests sent by clients:
  
  Clients sending requests with a non-HTTP 1.0 or non-HTTP 1.1 version number will
  be served with an HTTP 505 (HTTP Version Not Supported) error.

* updated manual on indexes:  

  using system attributes such as `_id`, `_key`, `_from`, `_to`, `_rev` in indexes is
  disallowed and will be rejected by the server. This was the case since ArangoDB 1.3,
  but was not properly documented.

* issue #563: can aal become a default object?

  aal is now a prefab object in arangosh

* prevent certain system collections from being renamed, dropped, or even unloaded.

  Which restrictions there are for which system collections may vary from release to
  release, but users should in general not try to modify system collections directly
  anyway. 
  
  Note: there are no such restrictions for user-created collections.

* issue #559: added Foxx documentation to user manual

* added server startup option `--server.authenticate-system-only`. This option can be
  used to restrict the need for HTTP authentication to internal functionality and APIs,
  such as `/_api/*` and `/_admin/*`. 
  Setting this option to `true` will thus force authentication for the ArangoDB APIs 
  and the web interface, but allow unauthenticated requests for other URLs (including
  user defined actions and Foxx applications).
  The default value of this option is `false`, meaning that if authentication is turned
  on, authentication is still required for *all* incoming requests. Only by setting the
  option to `true` this restriction is lifted and authentication becomes required for
  URLs starting with `/_` only.

  Please note that authentication still needs to be enabled regularly by setting the
  `--server.disable-authentication` parameter to `false`. Otherwise no authentication 
  will be required for any URLs as before.

* protect collections against unloading when there are still document barriers around.

* extended cap constraints to optionally limit the active data size in a collection to
  a specific number of bytes.

  The arguments for creating a cap constraint are now:
  `collection.ensureCapConstraint(<count>, <byteSize>);`

  It is supported to specify just a count as in ArangoDB 1.3 and before, to specify 
  just a fileSize, or both. The first met constraint will trigger the automated
  document removal.

* added `db._exists(doc)` and `collection.exists(doc)` for easy document existence checks

* added API `/_api/current-database` to retrieve information about the database the
  client is currently connected to (note: the API `/_api/current-database` has been
  removed in the meantime. The functionality is accessible via `/_api/database/current` 
  now).

* ensure a proper order of tick values in datafiles/journals/compactors.
  any new files written will have the _tick values of their markers in order. for
  older files, there are edge cases at the beginning and end of the datafiles when
  _tick values are not properly in order.

* prevent caching of static pages in PathHandler. 
  whenever a static page is requested that is served by the general PathHandler, the
  server will respond to HTTP GET requests with a "Cache-Control: max-age=86400" header.

* added "doCompact" attribute when creating collections and to collection.properties().
  The attribute controls whether collection datafiles are compacted.

* changed the HTTP return code from 400 to 404 for some cases when there is a referral 
  to a non-existing collection or document.

* introduced error code 1909 `too many iterations` that is thrown when graph traversals
  hit the `maxIterations` threshold.

* optionally limit traversals to a certain number of iterations
  the limitation can be achieved via the traversal API by setting the `maxIterations` 
  attribute, and also via the AQL `TRAVERSAL` and `TRAVERSAL_TREE` functions by setting
  the same attribute. If traversals are not limited by the end user, a server-defined
  limit for `maxIterations` may be used to prevent server-side traversals from running
  endlessly.

* added graph traversal API at `/_api/traversal`

* added "API" link in web interface, pointing to REST API generated with Swagger

* moved "About" link in web interface into "links" menu

* allow incremental access to the documents in a collection from out of AQL
  this allows reading documents from a collection chunks when a full collection scan
  is required. memory usage might be must lower in this case and queries might finish
  earlier if there is an additional LIMIT statement

* changed AQL COLLECT to use a stable sort, so any previous SORT order is preserved

* issue #547: Javascript error in the web interface

* issue #550: Make AQL graph functions support key in addition to id

* issue #526: Unable to escape when an errorneous command is entered into the js shell

* issue #523: Graph and vertex methods for the javascript api
 
* issue #517: Foxx: Route parameters with captial letters fail

* issue #512: Binded Parameters for LIMIT


v1.3.3 (2013-08-01)
-------------------

* issue #570: updateFishbowl() fails once

* updated and fixed generated examples

* issue #559: added Foxx documentation to user manual

* added missing error reporting for errors that happened during import of edges


v1.3.2 (2013-06-21)
-------------------

* fixed memleak in internal.download()

* made the shape-collection journal size adaptive:
  if too big shapes come in, a shape journal will be created with a big-enough size
  automatically. the maximum size of a shape journal is still restricted, but to a 
  very big value that should never be reached in practice.

* fixed a segfault that occurred when inserting documents with a shape size bigger
  than the default shape journal size (2MB)

* fixed a locking issue in collection.truncate()

* fixed value overflow in accumulated filesizes reported by collection.figures()

* issue #545: AQL FILTER unnecessary (?) loop

* issue #549: wrong return code with --daemon


v1.3.1 (2013-05-24)
-------------------

* removed currently unused _ids collection

* fixed usage of --temp-path in aranogd and arangosh

* issue #540: suppress return of temporary internal variables in AQL

* issue #530: ReferenceError: ArangoError is not a constructor

* issue #535: Problem with AQL user functions javascript API

* set --javascript.app-path for test execution to prevent startup error

* issue #532: Graph _edgesCache returns invalid data?

* issue #531: Arangod errors

* issue #529: Really weird transaction issue

* fixed usage of --temp-path in aranogd and arangosh


v1.3.0 (2013-05-10)
-------------------

* fixed problem on restart ("datafile-xxx is not sealed") when server was killed
  during a compaction run

* fixed leak when using cursors with very small batchSize

* issue #508: `unregistergroup` function not mentioned in http interface docs

* issue #507: GET /_api/aqlfunction returns code inside parentheses

* fixed issue #489: Bug in aal.install

* fixed issue 505: statistics not populated on MacOS


v1.3.0-rc1 (2013-04-24)
-----------------------

* updated documentation for 1.3.0

* added node modules and npm packages

* changed compaction to only compact datafiles with more at least 10% of dead
  documents (byte size-wise)

* issue #498: fixed reload of authentication info when using 
  `require("org/arangodb/users").reload()`

* issue #495: Passing an empty array to create a document results in a 
  "phantom" document

* added more precision for requests statistics figures

* added "sum" attribute for individual statistics results in statistics API
  at /_admin/statistics

* made "limit" an optional parameter in AQL function NEAR().
  limit can now be either omitted completely, or set to 0. If so, an internal
  default value (currently 100) will be applied for the limit.

* issue #481

* added "attributes.count" to output of `collection.figures()`
  this also affects the REST API /_api/collection/<name>/figures

* added IndexedPropertyGetter for ShapedJson objects

* added API for user-defined AQL functions

* issue #475: A better error message for deleting a non-existent graph

* issue #474: Web interface problems with the JS Shell
 
* added missing documentation for AQL UNION function

* added transaction support. 
  This provides ACID transactions for ArangoDB. Transactions can be invoked
  using the `db._executeTransaction()` function, or the `/_api/transaction`
  REST API.

* switched to semantic versioning (at least for alpha & alpha naming)

* added saveOrReplace() for server-side JS

v1.3.alpha1 (2013-04-05)
------------------------

* cleanup of Module, Package, ArangoApp and modules "internal", "fs", "console"

* use Error instead of string in throw to allow stack-trace

* issue #454: error while creation of Collection

* make `collection.count()` not recalculate the number of documents on the fly, but
  use some internal document counters.

* issue #457: invalid string value in web interface

* make datafile id (datafile->_fid) identical to the numeric part of the filename.
  E.g. the datafile `journal-123456.db` will now have a datafile marker with the same
  fid (i.e. `123456`) instead of a different value. This change will only affect
  datafiles that are created with 1.3 and not any older files.
  The intention behind this change is to make datafile debugging easier.

* consistently discard document attributes with reserved names (system attributes)
  but without any known meaning, for example `_test`, `_foo`, ...

  Previously, these attributes were saved with the document regularly in some cases,
  but were discarded in other cases. 
  Now these attributes are discarded consistently. "Real" system attributes such as
  `_key`, `_from`, `_to` are not affected and will work as before.
  
  Additionally, attributes with an empty name (``) are discarded when documents are
  saved.

  Though using reserved or empty attribute names in documents was not really and 
  consistently supported in previous versions of ArangoDB, this change might cause 
  an incompatibility for clients that rely on this feature.

* added server startup flag `--database.force-sync-properties` to force syncing of
  collection properties on collection creation, deletion and on property update.
  The default value is true to mimic the behavior of previous versions of ArangoDB.
  If set to false, collection properties are written to disk but no call to sync()
  is made.

* added detailed output of server version and components for REST APIs
  `/_admin/version` and `/_api/version`. To retrieve this extended information,
  call the REST APIs with URL parameter `details=true`.

* issue #443: For git-based builds include commit hash in version

* adjust startup log output to be more compact, less verbose

* set the required minimum number of file descriptors to 256.
  On server start, this number is enforced on systems that have rlimit. If the limit
  cannot be enforced, starting the server will fail.
  Note: 256 is considered to be the absolute minimum value. Depending on the use case
  for ArangoDB, a much higher number of file descriptors should be used.

  To avoid checking & potentially changing the number of maximum open files, use the
  startup option `--server.descriptors-minimum 0`

* fixed shapedjson to json conversion for special numeric values (NaN, +inf, -inf).
  Before, "NaN", "inf", or "-inf" were written into the JSONified output, but these 
  values are not allowed in JSON. Now, "null" is written to the JSONified output as
  required.

* added AQL functions VARIANCE_POPULATION(), VARIANCE_SAMPLE(), STDDEV_POPULATION(),
  STDDEV_SAMPLE(), AVERAGE(), MEDIAN() to calculate stastical values for lists

* added AQL SQRT() function

* added AQL TRIM(), LEFT() and RIGHT() string functions

* fixed issue #436: GET /_api/document on edge
 
* make AQL REVERSE() and LENGTH() functions work on strings, too

* disabled DOT generation in `make doxygen`. this speeds up docs generation

* renamed startup option `--dispatcher.report-intervall` to `--dispatcher.report-interval`

* renamed startup option `--scheduler.report-intervall` to `--scheduler.report-interval`

* slightly changed output of REST API method /_admin/log.
  Previously, the log messages returned also contained the date and log level, now
  they will only contain the log message, and no date and log level information.
  This information can be re-created by API users from the `timestamp` and `level`
  attributes of the result.

* removed configure option `--enable-zone-debug`
  memory zone debugging is now automatically turned on when compiling with ArangoDB
  `--enable-maintainer-mode`

* removed configure option `--enable-arangob`
  arangob is now always included in the build


v1.2.3 (XXXX-XX-XX)
-------------------

* added optional parameter `edgexamples` for AQL function EDGES() and NEIGHBORS()

* added AQL function NEIGHBORS()
 
* added freebsd support

* fixed firstExample() query with `_id` and `_key` attributes

* issue triAGENS/ArangoDB-PHP#55: AQL optimiser may have mis-optimised duplicate 
  filter statements with limit


v1.2.2 (2013-03-26)
-------------------

* fixed save of objects with common sub-objects

* issue #459: fulltext internal memory allocation didn't scale well
  This fix improves loading times for collections with fulltext indexes that have
  lots of equal words indexed.

* issue #212: auto-increment support

  The feature can be used by creating a collection with the extra `keyOptions`
  attribute as follows:

      db._create("mycollection", { keyOptions: { type: "autoincrement", offset: 1, increment: 10, allowUserKeys: true } });

  The `type` attribute will make sure the keys will be auto-generated if no 
  `_key` attribute is specified for a document.

  The `allowUserKeys` attribute determines whether users might still supply own 
  `_key` values with documents or if this is considered an error.

  The `increment` value determines the actual increment value, whereas the `offset` 
  value can be used to seed to value sequence with a specific starting value. 
  This will be useful later in a multi-master setup, when multiple servers can use
  different auto-increment seed values and thus generate non-conflicting auto-increment values.

  The default values currently are:

  - `allowUserKeys`: `true`
  - `offset`: `0`
  - `increment`: `1`

  The only other available key generator type currently is `traditional`. 
  The `traditional` key generator will auto-generate keys in a fashion as ArangoDB 
  always did (some increasing integer value, with a more or less unpredictable
  increment value).

  Note that for the `traditional` key generator there is only the option to disallow 
  user-supplied keys and give the server the sole responsibility for key generation.
  This can be achieved by setting the `allowUserKeys` property to `false`.

  This change also introduces the following errors that API implementors may want to check
  the return values for:

  - 1222: `document key unexpected`: will be raised when a document is created with
    a `_key` attribute, but the underlying collection was set up with the `keyOptions`
    attribute `allowUserKeys: false`.

  - 1225: `out of keys`: will be raised when the auto-increment key generator runs
    out of keys. This may happen when the next key to be generated is 2^64 or higher.
    In practice, this will only happen if the values for `increment` or `offset` are
    not set appropriately, or if users are allowed to supply own keys, those keys
    are near the 2^64 threshold, and later the auto-increment feature kicks in and
    generates keys that cross that threshold.

    In practice it should not occur with proper configuration and proper usage of the
    collections.

  This change may also affect the following REST APIs:
  - POST `/_api/collection`: the server does now accept the optional `keyOptions` 
    attribute in the second parameter
  - GET `/_api/collection/properties`: will return the `keyOptions` attribute as part
    of the collection's properties. The previous optional attribute `createOptions` 
    is now gone.

* fixed `ArangoStatement.explain()` method with bind variables

* fixed misleading "cursor not found" error message in arangosh that occurred when
  `count()` was called for client-side cursors

* fixed handling of empty attribute names, which may have crashed the server under
  certain circumstances before

* fixed usage of invalid pointer in error message output when index description could
  not be opened


v1.2.1 (2013-03-14)
-------------------

* issue #444: please darken light color in arangosh

* issue #442: pls update post install info on osx

* fixed conversion of special double values (NaN, -inf, +inf) when converting from 
  shapedjson to JSON

* fixed compaction of markers (location of _key was not updated correctly in memory,
  leading to _keys pointing to undefined memory after datafile rotation)

* fixed edge index key pointers to use document master pointer plus offset instead
  of direct _key address

* fixed case when server could not create any more journal or compactor files. 
  Previously a wrong status code may have been returned, and not being able to create
  a new compactor file may have led to an infinite loop with error message
  "could not create compactor".
 
* fixed value truncation for numeric filename parts when renaming datafiles/journals


v1.2.0 (2013-03-01)
-------------------

* by default statistics are now switch off; in order to enable comment out
  the "disable-statistics = yes" line in "arangod.conf"

* fixed issue #435: csv parser skips data at buffer border

* added server startup option `--server.disable-statistics` to turn off statistics
  gathering without recompilation of ArangoDB.
  This partly addresses issue #432.

* fixed dropping of indexes without collection name, e.g.
  `db.xxx.dropIndex("123456");`
  Dropping an index like this failed with an assertion error.
 
* fixed issue #426: arangoimp should be able to import edges into edge collections

* fixed issue #425: In case of conflict ArangoDB returns HTTP 400 Bad request 
  (with 1207 Error) instead of HTTP 409 Conflict

* fixed too greedy token consumption in AQL for negative values:
  e.g. in the statement `RETURN { a: 1 -2 }` the minus token was consumed as part 
  of the value `-2`, and not interpreted as the binary arithmetic operator


v1.2.beta3 (2013-02-22)
-----------------------

* issue #427: ArangoDB Importer Manual has no navigation links (previous|home|next)

* issue #319: Documentation missing for Emergency console and incomplete for datafile debugger.

* issue #370: add documentation for reloadRouting and flushServerModules

* issue #393: added REST API for user management at /_api/user

* issue #393, #128: added simple cryptographic functions for user actions in module "crypto":
  * require("org/arangodb/crypto").md5()
  * require("org/arangodb/crypto").sha256()
  * require("org/arangodb/crypto").rand()

* added replaceByExample() Javascript and REST API method

* added updateByExample() Javascript and REST API method

* added optional "limit" parameter for removeByExample() Javascript and REST API method

* fixed issue #413

* updated bundled V8 version from 3.9.4 to 3.16.14.1
  Note: the Windows version used a more recent version (3.14.0.1) and was not updated.

* fixed issue #404: keep original request url in request object


v1.2.beta2 (2013-02-15)
-----------------------

* fixed issue #405: 1.2 compile warnings

* fixed issue #333: [debian] Group "arangodb" is not used when starting vie init.d script

* added optional parameter 'excludeSystem' to GET /_api/collection
  This parameter can be used to disable returning system collections in the list
  of all collections.

* added AQL functions KEEP() and UNSET()

* fixed issue #348: "HTTP Interface for Administration and Monitoring" 
  documentation errors.

* fix stringification of specific positive int64 values. Stringification of int64
  values with the upper 32 bits cleared and the 33rd bit set were broken.

* issue #395:  Collection properties() function should return 'isSystem' for 
  Javascript and REST API

* make server stop after upgrade procedure when invoked with `--upgrade option`.
  When started with the `--upgrade` option, the server will perfom
  the upgrade, and then exit with a status code indicating the result of the
  upgrade (0 = success, 1 = failure). To start the server regularly in either 
  daemon or console mode, the `--upgrade` option must not be specified.
  This change was introduced to allow init.d scripts check the result of
  the upgrade procedure, even in case an upgrade was successful.
  this was introduced as part of issue #391.

* added AQL function EDGES()

* added more crash-protection when reading corrupted collections at startup

* added documentation for AQL function CONTAINS()

* added AQL function LIKE()

* replaced redundant error return code 1520 (Unable to open collection) with error code
  1203 (Collection not found). These error codes have the same meanings, but one of
  them was returned from AQL queries only, the other got thrown by other parts of
  ArangoDB. Now, error 1203 (Collection not found) is used in AQL too in case a 
  non-existing collection is used.

v1.2.beta1 (2013-02-01)
-----------------------

* fixed issue #382: [Documentation error] Maschine... should be Machine...
 
* unified history file locations for arangod, arangosh, and arangoirb.
  - The readline history for arangod (emergency console) is now stored in file
    $HOME/.arangod. It was stored in $HOME/.arango before.
  - The readline history for arangosh is still stored in $HOME/.arangosh.
  - The readline history for arangoirb is now stored in $HOME/.arangoirb. It was
    stored in $HOME/.arango-mrb before.

* fixed issue #381: _users user should have a unique constraint

* allow negative list indexes in AQL to access elements from the end of a list,
  e.g. ```RETURN values[-1]``` will return the last element of the `values` list.

* collection ids, index ids, cursor ids, and document revision ids created and 
  returned by ArangoDB are now returned as strings with numeric content inside. 
  This is done to prevent some value overrun/truncation in any part of the
  complete client/server workflow. 
  In ArangoDB 1.1 and before, these values were previously returned as 
  (potentially very big) integer values. This may cause problems (clipping, overrun,
  precision loss) for clients that do not support big integers natively and store 
  such values in IEEE754 doubles internally. This type loses precision after about
  52 bits and is thus not safe to hold an id.
  Javascript and 32 bit-PHP are examples for clients that may cause such problems. 
  Therefore, ids are now returned by ArangoDB as strings, with the string
  content being the integer value as before. 

  Example for documents ("_rev" attribute):
  - Document returned by ArangoDB 1.1: { "_rev": 1234, ... } 
  - Document returned by ArangoDB 1.2: { "_rev": "1234", ... } 
  
  Example for collections ("id" attribute / "_id" property):
  - Collection returned by ArangoDB 1.1: { "id": 9327643, "name": "test", ... } 
  - Collection returned by ArangoDB 1.2: { "id": "9327643", "name": "test", ... }

  Example for cursors ("id" attribute):
  - Collection returned by ArangoDB 1.1: { "id": 11734292, "hasMore": true, ... } 
  - Collection returned by ArangoDB 1.2: { "id": "11734292", "hasMore": true, ... }

* global variables are not automatically available anymore when starting the 
  arangod Javascript emergency console (i.e. ```arangod --console```). 
  
  Especially, the variables `db`, `edges`, and `internal` are not available 
  anymore. `db` and `internal` can be made available in 1.2 by
  ```var db = require("org/arangodb").db;``` and
  ```var internal = require("internal");```, respectively.
  The reason for this change is to get rid of global variables in the server
  because this will allow more specific inclusion of functionality.

  For convenience, the global variable `db` is still available by default in 
  arangosh. The global variable `edges`, which since ArangoDB 1.1 was kind of
  a redundant wrapper of `db`, has been removed in 1.2 completely.
  Please use `db` instead, and if creating an edge collection, use the explicit
  ```db._createEdgeCollection()``` command.

* issue #374: prevent endless redirects when calling admin interface with 
  unexpected URLs

* issue #373: TRAVERSAL() `trackPaths` option does not work. Instead `paths` does work

* issue #358: added support for CORS

* honor optional waitForSync property for document removal, replace, update, and
  save operations in arangosh. The waitForSync parameter for these operations
  was previously honored by the REST API and on the server-side, but not when
  the waitForSync parameter was specified for a document operation in arangosh.

* calls to db.collection.figures() and /_api/collection/<collection>/figures now 
  additionally return the number of shapes used in the collection in the
  extra attribute "shapes.count"

* added AQL TRAVERSAL_TREE() function to return a hierchical result from a traversal

* added AQL TRAVERSAL() function to return the results from a traversal

* added AQL function ATTRIBUTES() to return the attribute names of a document

* removed internal server-side AQL functions from global scope. 

  Now the AQL internal functions can only be accessed via the exports of the 
  ahuacatl module, which can be included via ```require("org/arangodb/ahuacatl")```.
  It shouldn't be necessary for clients to access this module at all, but 
  internal code may use this module.

  The previously global AQL-related server-side functions were moved to the 
  internal namespace. This produced the following function name changes on 
  the server:

     old name              new name
     ------------------------------------------------------
     AHUACATL_RUN       => require("internal").AQL_QUERY
     AHUACATL_EXPLAIN   => require("internal").AQL_EXPLAIN
     AHUACATL_PARSE     => require("internal").AQL_PARSE

  Again, clients shouldn't have used these functions at all as there is the
  ArangoStatement object to execute AQL queries.

* fixed issue #366: Edges index returns strange description

* added AQL function MATCHES() to check a document against a list of examples

* added documentation and tests for db.collection.removeByExample

* added --progress option for arangoimp. This will show the percentage of the input
  file that has been processed by arangoimp while the import is still running. It can
  be used as a rough indicator of progress for the entire import.

* make the server log documents that cannot be imported via /_api/import into the
  logfile using the warning log level. This may help finding illegal documents in big
  import runs.

* check on server startup whether the database directory and all collection directories
  are writable. if not, the server startup will be aborted. this prevents serious
  problems with collections being non-writable and this being detected at some pointer
  after the server has been started

* allow the following AQL constructs: FUNC(...)[...], FUNC(...).attribute

* fixed issue #361: Bug in Admin Interface. Header disappears when clicking new collection

* Added in-memory only collections

  Added collection creation parameter "isVolatile": 
  if set to true, the collection is created as an in-memory only collection, 
  meaning that all document data of that collection will reside in memory only, 
  and will not be stored permanently to disk. 
  This means that all collection data will be lost when the collection is unloaded 
  or the server is shut down.
  As this collection type does not have datafile disk overhead for the regular 
  document operations, it may be faster than normal disk-backed collections. The
  actual performance gains strongly depend on the underlying OS, filesystem, and 
  settings though.
  This collection type should be used for caches only and not for any sensible data
  that cannot be re-created otherwise.
  Some platforms, namely Windows, currently do not support this collection type.
  When creating an in-memory collection on such platform, an error message will be
  returned by ArangoDB telling the user the platform does not support it.

  Note: in-memory collections are an experimental feature. The feature might
  change drastically or even be removed altogether in a future version of ArangoDB.

* fixed issue #353: Please include "pretty print" in Emergency Console

* fixed issue #352: "pretty print" console.log
  This was achieved by adding the dump() function for the "internal" object

* reduced insertion time for edges index
  Inserting into the edges index now avoids costly comparisons in case of a hash 
  collision, reducing the prefilling/loading timer for bigger edge collections

* added fulltext queries to AQL via FULLTEXT() function. This allows search 
  fulltext indexes from an AQL query to find matching documents

* added fulltext index type. This index type allows indexing words and prefixes of
  words from a specific document attribute. The index can be queries using a
  SimpleQueryFull object, the HTTP REST API at /_api/simple/fulltext, or via AQL

* added collection.revision() method to determine whether a collection has changed. 
  The revision method returns a revision string that can be used by client programs
  for equality/inequality comparisons. The value returned by the revision method
  should be treated by clients as an opaque string and clients should not try to
  figure out the sense of the revision id. This is still useful enough to check
  whether data in a collection has changed.

* issue #346: adaptively determine NUMBER_HEADERS_PER_BLOCK

* issue #338: arangosh cursor positioning problems

* issue #326: use limit optimisation with filters

* issue #325: use index to avoid sorting

* issue #324: add limit optimisation to AQL

* removed arango-password script and added Javascript functionality to add/delete
  users instead. The functionality is contained in module `users` and can be invoked
  as follows from arangosh and arangod:
  * require("users").save("name", "passwd");
  * require("users").replace("name", "newPasswd");
  * require("users").remove("name");
  * require("users").reload();
  These functions are intentionally not offered via the web interface.
  This also addresses issue #313

* changed print output in arangosh and the web interface for JSON objects.
  Previously, printing a JSON object in arangosh resulted in the attribute values
  being printed as proper JSON, but attribute names were printed unquoted and
  unescaped. This was fine for the purpose of arangosh, but lead to invalid
  JSON being produced. Now, arangosh will produce valid JSON that can be used
  to send it back to ArangoDB or use it with arangoimp etc.

* fixed issue #300: allow importing documents via the REST /_api/import API 
  from a JSON list, too.
  So far, the API only supported importing from a format that had one JSON object
  on each line. This is sometimes inconvenient, e.g. when the result of an AQL
  query or any other list is to be imported. This list is a JSON list and does not
  necessary have a document per line if pretty-printed.
  arangoimp now supports the JSON list format, too. However, the format requires
  arangoimp and the server to read the entire dataset at once. If the dataset is
  too big (bigger than --max-upload-size) then the import will be rejected. Even if
  increased, the entire list must fit in memory on both the client and the server,
  and this may be more resource-intensive than importing individual lines in chunks.

* removed unused parameter --reuse-ids for arangoimp. This parameter did not have
  any effect in 1.2, was never publicly announced and did evil (TM) things.

* fixed issue #297 (partly): added whitespace between command line and
  command result in arangosh, added shell colors for better usability

* fixed issue #296: system collections not usable from AQL

* fixed issue #295: deadlock on shutdown

* fixed issue #293: AQL queries should exploit edges index

* fixed issue #292: use index when filtering on _key in AQL

* allow user-definable document keys
  users can now define their own document keys by using the _key attribute
  when creating new documents or edges. Once specified, the value of _key is
  immutable.
  The restrictions for user-defined key values are:
  * the key must be at most 254 bytes long
  * it must consist of the letters a-z (lower or upper case), the digits 0-9,
    the underscore (_) or dash (-) characters only
  * any other characters, especially multi-byte sequences, whitespace or
    punctuation characters cannot be used inside key values

  Specifiying a document key is optional when creating new documents. If no
  document key is specified, ArangoDB will create a document key itself.
  There are no guarantees about the format and pattern of auto-generated document
  keys other than the above restrictions.
  Clients should therefore treat auto-generated document keys as opaque values.
  Keys can be used to look up and reference documents, e.g.:
  * saving a document: `db.users.save({ "_key": "fred", ... })`
  * looking up a document: `db.users.document("fred")`
  * referencing other documents: `edges.relations.save("users/fred", "users/john", ...)`

  This change is downwards-compatible to ArangoDB 1.1 because in ArangoDB 1.1 
  users were not able to define their own keys. If the user does not supply a _key
  attribute when creating a document, ArangoDB 1.2 will still generate a key of
  its own as ArangoDB 1.1 did. However, all documents returned by ArangoDB 1.2 will 
  include a _key attribute and clients should be able to handle that (e.g. by
  ignoring it if not needed). Documents returned will still include the _id attribute
  as in ArangoDB 1.1.

* require collection names everywhere where a collection id was allowed in 
  ArangoDB 1.1 & 1.0
  This change requires clients to use a collection name in place of a collection id 
  at all places the client deals with collections.
  Examples:
  * creating edges: the _from and _to attributes must now contain collection names instead
    of collection ids: `edges.relations.save("test/my-key1", "test/my-key2", ...)`
  * retrieving edges: the returned _from and _to attributes now will contain collection
    names instead of ids, too: _from: `test/fred` instead of `1234/3455`
  * looking up documents: db.users.document("fred") or db._document("users/fred")
  
  Collection names must be used in REST API calls instead of collection ids, too.
  This change is thus not completely downwards-compatible to ArangoDB 1.1. ArangoDB 1.1
  required users to use collection ids in many places instead of collection names.
  This was unintuitive and caused overhead in cases when just the collection name was
  known on client-side but not its id. This overhead can now be avoided so clients can
  work with the collection names directly. There is no need to work with collection ids
  on the client side anymore. 
  This change will likely require adjustments to API calls issued by clients, and also
  requires a change in how clients handle the _id value of returned documents. Previously,
  the _id value of returned documents contained the collection id, a slash separator and
  the document number. Since 1.2, _id will contain the collection name, a slash separator
  and the document key. The same applies to the _from and _to attribute values of edges
  that are returned by ArangoDB.

  Also removed (now unnecessary) location header in responses of the collections REST API.
  The location header was previously returned because it was necessary for clients.
  When clients created a collection, they specified the collection name. The collection
  id was generated on the server, but the client needed to use the server-generated
  collection id for further API calls, e.g. when creating edges etc. Therefore, the
  full collection URL, also containing the collection id, was returned by the server in
  responses to the collection API, in the HTTP location header.
  Returning the location header has become unnecessary in ArangoDB 1.2 because users
  can access collections by name and do not need to care about collection ids.


v1.1.3 (2013-XX-XX)
-------------------

* fix case when an error message was looked up for an error code but no error
  message was found. In this case a NULL ptr was returned and not checked everywhere.
  The place this error popped up was when inserting into a non-unique hash index
  failed with a specific, invalid error code.

* fixed issue #381:  db._collection("_users").getIndexes();

* fixed issue #379: arango-password fatal issue javscript.startup-directory 

* fixed issue #372: Command-Line Options for the Authentication and Authorisation


v1.1.2 (2013-01-20)
-------------------

* upgraded to mruby 2013-01-20 583983385b81c21f82704b116eab52d606a609f4

* fixed issue #357: Some spelling and grammar errors

* fixed issue #355: fix quotes in pdf manual
 
* fixed issue #351: Strange arangosh error message for long running query 

* fixed randomly hanging connections in arangosh on MacOS

* added "any" query method: this returns a random document from a collection. It
  is also available via REST HTTP at /_api/simple/any.

* added deployment tool

* added getPeerVertex

* small fix for logging of long messages: the last character of log messages longer
  than 256 bytes was not logged.

* fixed truncation of human-readable log messages for web interface: the trailing \0
  byte was not appended for messages longer than 256 bytes

* fixed issue #341: ArangoDB crashes when stressed with Batch jobs
  Contrary to the issue title, this did not have anything to do with batch jobs but
  with too high memory usage. The memory usage of ArangoDB is now reduced for cases
   when there are lots of small collections with few documents each

* started with issue #317: Feature Request (from Google Groups): DATE handling

* backported issue #300: Extend arangoImp to Allow importing resultset-like 
  (list of documents) formatted files

* fixed issue #337: "WaitForSync" on new collection does not work on Win/X64

* fixed issue #336: Collections REST API docs

* fixed issue #335: mmap errors due to wrong memory address calculation 

* fixed issue #332: arangoimp --use-ids parameter seems to have no impact

* added option '--server.disable-authentication' for arangosh as well. No more passwd
  prompts if not needed

* fixed issue #330: session logging for arangosh

* fixed issue #329: Allow passing script file(s) as parameters for arangosh to run

* fixed issue #328: 1.1 compile warnings

* fixed issue #327: Javascript parse errors in front end


v1.1.1 (2012-12-18)
-------------------

* fixed issue #339: DELETE /_api/cursor/cursor-identifier return incollect errorNum

  The fix for this has led to a signature change of the function actions.resultNotFound().
  The meaning of parameter #3 for This function has changed from the error message string
  to the error code. The error message string is now parameter #4.
  Any client code that uses this function in custom actions must be adjusted.

* fixed issue #321: Problem upgrading arangodb 1.0.4 to 1.1.0 with Homebrew (OSX 10.8.2)

* fixed issue #230: add navigation and search for online documentation

* fixed issue #315: Strange result in PATH

* fixed issue #323: Wrong function returned in error message of AQL CHAR_LENGTH()

* fixed some log errors on startup / shutdown due to pid file handling and changing
  of directories


v1.1.0 (2012-12-05)
-------------------

* WARNING:
  arangod now performs a database version check at startup. It will look for a file
  named "VERSION" in its database directory. If the file is not present, arangod will
  perform an automatic upgrade of the database directory. This should be the normal
  case when upgrading from ArangoDB 1.0 to ArangoDB 1.1.

  If the VERSION file is present but is from an older version of ArangoDB, arangod 
  will refuse to start and ask the user to run a manual upgrade first. A manual upgrade
  can be performed by starting arangod with the option `--upgrade`. 

  This upgrade procedure shall ensure that users have full control over when they 
  perform any updates/upgrades of their data, and can plan backups accordingly. The
  procedure also guarantees that the server is not run without any required system
  collections or with in incompatible data state.

* added AQL function DOCUMENT() to retrieve a document by its _id value

* fixed issue #311: fixed segfault on unload 

* fixed issue #309: renamed stub "import" button from web interface

* fixed issue #307: added WaitForSync column in collections list in in web interface 

* fixed issue #306: naming in web interface 

* fixed issue #304: do not clear AQL query text input when switching tabs in
  web interface

* fixed issue #303: added documentation about usage of var keyword in web interface

* fixed issue #301: PATCH does not work in web interface

# fixed issue #269: fix make distclean & clean

* fixed issue #296: system collections not usable from AQL

* fixed issue #295: deadlock on shutdown

* added collection type label to web interface

* fixed issue #290: the web interface now disallows creating non-edges in edge collections
  when creating collections via the web interface, the collection type must also be
  specified (default is document collection)

* fixed issue #289: tab-completion does not insert any spaces

* fixed issue #282: fix escaping in web interface

* made AQL function NOT_NULL take any number of arguments. Will now return its
  first argument that is not null, or null if all arguments are null. This is downwards
  compatible.

* changed misleading AQL function name NOT_LIST() to FIRST_LIST() and slightly changed
  the behavior. The function will now return its first argument that is a list, or null 
  if none of the arguments are lists.
  This is mostly downwards-compatible. The only change to the previous implementation in
  1.1-beta will happen if two arguments were passed and the 1st and 2nd arguments were 
  both no lists. In previous 1.1, the 2nd argument was returned as is, but now null 
  will be returned.

* add AQL function FIRST_DOCUMENT(), with same behavior as FIRST_LIST(), but working
  with documents instead of lists.

* added UPGRADING help text

* fixed issue #284: fixed Javascript errors when adding edges/vertices without own
  attributes

* fixed issue #283: AQL LENGTH() now works on documents, too

* fixed issue #281: documentation for skip lists shows wrong example

* fixed AQL optimiser bug, related to OR-combined conditions that filtered on the
  same attribute but with different conditions

* fixed issue #277: allow usage of collection names when creating edges
  the fix of this issue also implies validation of collection names / ids passed to
  the REST edge create method. edges with invalid collection ids or names in the
  "from" or "to" values will be rejected and not saved


v1.1.beta2 (2012-11-13)
-----------------------

* fixed arangoirb compilation

* fixed doxygen


v1.1.beta1 (2012-10-24)
-----------------------

* fixed AQL optimiser bug

* WARNING:
  - the user has changed from "arango" to "arangodb", the start script has changed from
    "arangod" to "arangodb", the database directory has changed from "/var/arangodb" to
    "/var/lib/arangodb" to be compliant with various Linux policies

  - In 1.1, we have introduced types for collections: regular documents go into document
    collections, and edges go into edge collections. The prefixing (db.xxx vs. edges.xxx) 
    works slightly different in 1.1: edges.xxx can still be used to access collections, 
    however, it will not determine the type of existing collections anymore. To create an 
    edge collection 1.1, you can use db._createEdgeCollection() or edges._create(). 
    And there's of course also db._createDocumentCollection(). 
    db._create() is also still there and will create a document collection by default, 
    whereas edges._create() will create an edge collection.

  - the admin web interface that was previously available via the simple URL suffix / 
    is now available via a dedicated URL suffix only: /_admin/html
    The reason for this is that routing and URLs are now subject to changes by the end user,
    and only URLs parts prefixed with underscores (e.g. /_admin or /_api) are reserved
    for ArangoDB's internal usage.

* the server now handles requests with invalid Content-Length header values as follows:
  - if Content-Length is negative, the server will respond instantly with HTTP 411
    (length required)

  - if Content-Length is positive but shorter than the supplied body, the server will
    respond with HTTP 400 (bad request)

  - if Content-Length is positive but longer than the supplied body, the server will
    wait for the client to send the missing bytes. The server allows 90 seconds for this
    and will close the connection if the client does not send the remaining data

  - if Content-Length is bigger than the maximum allowed size (512 MB), the server will 
    fail with HTTP 413 (request entitiy too large).

  - if the length of the HTTP headers is greated than the maximum allowed size (1 MB),
    the server will fail with HTTP 431 (request header fields too large)

* issue #265: allow optional base64 encoding/decoding of action response data

* issue #252: create _modules collection using arango-upgrade (note: arango-upgrade was
  finally replaced by the `--upgrade` option for arangod)

* issue #251: allow passing arbitrary options to V8 engine using new command line option:
  --javascript.v8-options. Using this option, the Harmony features or other settings in
  v8 can be enabled if the end user requires them

* issue #248: allow AQL optimiser to pull out completely uncorrelated subqueries to the
  top level, resulting in less repeated evaluation of the subquery

* upgraded to Doxygen 1.8.0

* issue #247: added AQL function MERGE_RECURSIVE

* issue #246: added clear() function in arangosh

* issue #245: Documentation: Central place for naming rules/limits inside ArangoDB

* reduced size of hash index elements by 50 %, allowing more index elements to fit in 
  memory

* issue #235: GUI Shell throws Error:ReferenceError: db is not defined

* issue #229: methods marked as "under construction" 

* issue #228: remove unfinished APIs (/_admin/config/*) 

* having the OpenSSL library installed is now a prerequisite to compiling ArangoDB
  Also removed the --enable-ssl configure option because ssl is always required.

* added AQL functions TO_LIST, NOT_LIST

* issue #224: add optional Content-Id for batch requests

* issue #221: more documentation on AQL explain functionality. Also added
  ArangoStatement.explain() client method

* added db._createStatement() method on server as well (was previously available
  on the client only)

* issue #219: continue in case of "document not found" error in PATHS() function

* issue #213: make waitForSync overridable on specifc actions

* changed AQL optimiser to use indexes in more cases. Previously, indexes might
  not have been used when in a reference expression the inner collection was 
  specified last. Example: FOR u1 IN users FOR u2 IN users FILTER u1._id == u2._id
  Previously, this only checked whether an index could be used for u2._id (not
  possible). It was not checked whether an index on u1._id could be used (possible).
  Now, for expressions that have references/attribute names on both sides of the
  above as above, indexes are checked for both sides.
  
* issue #204: extend the CSV import by TSV and by user configurable 
  seperator character(s)

* issue #180: added support for batch operations

* added startup option --server.backlog-size
  this allows setting the value of the backlog for the listen() system call.
  the default value is 10, the maximum value is platform-dependent

* introduced new configure option "--enable-maintainer-mode" for
  ArangoDB maintainers. this option replaces the previous compile switches
  --with-boost-test, --enable-bison, --enable-flex and --enable-errors-dependency
  the individual configure options have been removed. --enable-maintainer-mode
  turns them all on.

* removed potentially unused configure option --enable-memfail

* fixed issue #197: HTML web interface calls /_admin/user-manager/session

* fixed issue #195: VERSION file in database directory

* fixed issue #193: REST API HEAD request returns a message body on 404

* fixed issue #188: intermittent issues with 1.0.0
  (server-side cursors not cleaned up in all cases, pthreads deadlock issue)

* issue #189: key store should use ISO datetime format bug 

* issue #187: run arango-upgrade on server start (note: arango-upgrade was finally
  replaced by the `--upgrade` option for arangod)n

* fixed issue #183: strange unittest error

* fixed issue #182: manual pages

* fixed issue #181: use getaddrinfo

* moved default database directory to "/var/lib/arangodb" in accordance with 
  http://www.pathname.com/fhs/pub/fhs-2.3.html

* fixed issue #179: strange text in import manual

* fixed issue #178: test for aragoimp is missing

* fixed issue #177: a misleading error message was returned if unknown variables
  were used in certain positions in an AQL query.

* fixed issue #176: explain how to use AQL from the arangosh

* issue #175: re-added hidden (and deprecated) option --server.http-port. This 
  option is only there to be downwards-compatible to Arango 1.0.

* fixed issue #174: missing Documentation for `within`

* fixed issue #170: add db.<coll_name>.all().toArray() to arangosh help screen

* fixed issue #169: missing argument in Simple Queries

* added program arango-upgrade. This program must be run after installing ArangoDB
  and after upgrading from a previous version of ArangoDB. The arango-upgrade script
  will ensure all system collections are created and present in the correct state.
  It will also perform any necessary data updates.
  Note: arango-upgrade was finally replaced by the `--upgrade` option for arangod.

* issue #153: edge collection should be a flag for a collection
  collections now have a type so that the distinction between document and edge 
  collections can now be done at runtime using a collection's type value.
  A collection's type can be queried in Javascript using the <collection>.type() method. 
  
  When new collections are created using db._create(), they will be document 
  collections by default. When edge._create() is called, an edge collection will be created.
  To explicitly create a collection of a specific/different type, use the methods 
  _createDocumentCollection() or _createEdgeCollection(), which are available for
  both the db and the edges object.
  The Javascript objects ArangoEdges and ArangoEdgesCollection have been removed
  completely.
  All internal and test code has been adjusted for this, and client code
  that uses edges.* should also still work because edges is still there and creates
  edge collections when _create() is called.
  
  INCOMPATIBLE CHANGE: Client code might still need to be changed in the following aspect:
  Previously, collections did not have a type so documents and edges could be inserted
  in the same collection. This is now disallowed. Edges can only be inserted into
  edge collections now. As there were no collection types in 1.0, ArangoDB will perform
  an automatic upgrade when migrating from 1.0 to 1.1.
  The automatic upgrade will check every collection and determine its type as follows:
  - if among the first 50 documents in the collection there are documents with
    attributes "_from" and "_to", the collection is typed as an edge collection
  - if among the first 50 documents in the collection there are no documents with
    attributes "_from" and "_to", the collection is made as a document collection

* issue #150: call V8 garbage collection on server periodically

* issue #110: added support for partial updates

  The REST API for documents now offers an HTTP PATCH method to partially update
  documents. Overwriting/replacing documents is still available via the HTTP PUT method
  as before. The Javascript API in the shell also offers a new update() method in extension to
  the previously existing replace() method.


v1.0.4 (2012-11-12)
-------------------

* issue #275: strange error message in arangosh 1.0.3 at startup


v1.0.3 (2012-11-08)
-------------------

* fixed AQL optimiser bug

* issue #273: fixed segfault in arangosh on HTTP 40x 

* issue #265: allow optional base64 encoding/decoding of action response data

* issue #252: _modules collection not created automatically


v1.0.2 (2012-10-22)
-------------------

* repository CentOS-X.Y moved to CentOS-X, same for Debian

* bugfix for rollback from edges

* bugfix for hash indexes

* bugfix for StringBuffer::erase_front

* added autoload for modules

* added AQL function TO_LIST


v1.0.1 (2012-09-30)
-------------------

* draft for issue #165: front-end application howto

* updated mruby to cf8fdea4a6598aa470e698e8cbc9b9b492319d

* fix for issue #190: install doesn't create log directory

* fix for issue #194: potential race condition between creating and dropping collections

* fix for issue #193: REST API HEAD request returns a message body on 404

* fix for issue #188: intermittent issues with 1.0.0 

* fix for issue #163: server cannot create collection because of abandoned files
  
* fix for issue #150: call V8 garbage collection on server periodically 


v1.0.0 (2012-08-17)
-------------------

* fix for issue #157: check for readline and ncurses headers, not only libraries


v1.0.beta4 (2012-08-15)
-----------------------

* fix for issue #152: fix memleak for barriers


v1.0.beta3 (2012-08-10)
-----------------------

* fix for issue #151: Memleak, collection data not removed

* fix for issue #149: Inconsistent port for admin interface

* fix for issue #163: server cannot create collection because of abandoned files

* fix for issue #157: check for readline and ncurses headers, not only libraries

* fix for issue #108: db.<collection>.truncate() inefficient

* fix for issue #109: added startup note about cached collection names and how to
  refresh them

* fix for issue #156: fixed memleaks in /_api/import

* fix for issue #59: added tests for /_api/import

* modified return value for calls to /_api/import: now, the attribute "empty" is 
  returned as well, stating the number of empty lines in the input. Also changed the
  return value of the error code attribute ("errorNum") from 1100 ("corrupted datafile")
  to 400 ("bad request") in case invalid/unexpected JSON data was sent to the server. 
  This error code is more appropriate as no datafile is broken but just input data is
  incorrect.

* fix for issue #152: Memleak for barriers

* fix for issue #151: Memleak, collection data not removed

* value of --database.maximal-journal-size parameter is now validated on startup. If
  value is smaller than the minimum value (currently 1048576), an error is thrown and
  the server will not start. Before this change, the global value of maximal journal 
  size was not validated at server start, but only on collection level

* increased sleep value in statistics creation loop from 10 to 500 microseconds. This
  reduces accuracy of statistics values somewhere after the decimal points but saves
  CPU time.

* avoid additional sync() calls when writing partial shape data (attribute name data) 
  to disk. sync() will still be called when the shape marker (will be written after
  the attributes) is written to disk 

* issue #147: added flag --database.force-sync-shapes to force synching of shape data
  to disk. The default value is true so it is the same behavior as in version 1.0.
  if set to false, shape data is synched to disk if waitForSync for the collection is
  set to true, otherwise, shape data is not synched.
  
* fix for issue #145: strange issue on Travis: added epsilon for numeric comparion in
  geo index

* fix for issue #136: adjusted message during indexing

* issue #131: added timeout for HTTP keep-alive connections. The default value is 300 
  seconds. There is a startup parameter server.keep-alive-timeout to configure the value. 
  Setting it to 0 will disable keep-alive entirely on the server.

* fix for issue #137: AQL optimizer should use indexes for ref accesses with 
  2 named attributes


v1.0.beta2 (2012-08-03)
-----------------------

* fix for issue #134: improvements for centos RPM

* fixed problem with disable-admin-interface in config file


v1.0.beta1 (2012-07-29)
-----------------------

* fixed issue #118: We need a collection "debugger"

* fixed issue #126: Access-Shaper must be cached

* INCOMPATIBLE CHANGE: renamed parameters "connect-timeout" and "request-timeout" 
  for arangosh and arangoimp to "--server.connect-timeout" and "--server.request-timeout"

* INCOMPATIBLE CHANGE: authorization is now required on the server side
  Clients sending requests without HTTP autorization will be rejected with HTTP 401
  To allow backwards compatibility, the server can be started with the option
  "--server.disable-authentication"

* added options "--server.username" and "--server.password" for arangosh and arangoimp
  These parameters must be used to specify the user and password to be used when
  connecting to the server. If no password is given on the command line, arangosh/
  arangoimp will interactively prompt for a password.
  If no user name is specified on the command line, the default user "root" will be
  used.

* added startup option "--server.ssl-cipher-list" to determine which ciphers to
  use in SSL context. also added SSL_OP_CIPHER_SERVER_PREFERENCE to SSL default 
  options so ciphers are tried in server and not in client order

* changed default SSL protocol to TLSv1 instead of SSLv2

* changed log-level of SSL-related messages

* added SSL connections if server is compiled with OpenSSL support. Use --help-ssl

* INCOMPATIBLE CHANGE: removed startup option "--server.admin-port". 
  The new endpoints feature (see --server.endpoint) allows opening multiple endpoints 
  anyway, and the distinction between admin and "other" endpoints can be emulated 
  later using privileges.

* INCOMPATIBLE CHANGE: removed startup options "--port", "--server.port", and 
  "--server.http-port" for arangod. 
  These options have been replaced by the new "--server.endpoint" parameter
  
* INCOMPATIBLE CHANGE: removed startup option "--server" for arangosh and arangoimp.
  These options have been replaced by the new "--server.endpoint" parameter

* Added "--server.endpoint" option to arangod, arangosh, and arangoimp.
  For arangod, this option allows specifying the bind endpoints for the server
  The server can be bound to one or multiple endpoints at once. For arangosh
  and arangoimp, the option specifies the server endpoint to connect to.
  The following endpoint syntax is currently supported:
  - tcp://host:port or http@tcp://host:port (HTTP over IPv4)
  - tcp://[host]:port or http@tcp://[host]:port (HTTP over IPv6)
  - ssl://host:port or http@tcp://host:port (HTTP over SSL-encrypted IPv4)
  - ssl://[host]:port or http@tcp://[host]:port (HTTP over SSL-encrypted IPv6)
  - unix:///path/to/socket or http@unix:///path/to/socket (HTTP over UNIX socket)

  If no port is specified, the default port of 8529 will be used.

* INCOMPATIBLE CHANGE: removed startup options "--server.require-keep-alive" and 
  "--server.secure-require-keep-alive". 
  The server will now behave as follows which should be more conforming to the 
  HTTP standard:
  * if a client sends a "Connection: close" header, the server will close the
    connection
  * if a client sends a "Connection: keep-alive" header, the server will not
    close the connection
  * if a client does not send any "Connection" header, the server will assume
    "keep-alive" if the request was an HTTP/1.1 request, and "close" if the
    request was an HTTP/1.0 request

* (minimal) internal optimisations for HTTP request parsing and response header 
  handling

* fixed Unicode unescaping bugs for \f and surrogate pairs in BasicsC/strings.c

* changed implementation of TRI_BlockCrc32 algorithm to use 8 bytes at a time

* fixed issue #122: arangod doesn't start if <log.file> cannot be created

* fixed issue #121: wrong collection size reported

* fixed issue #98: Unable to change journalSize

* fixed issue #88: fds not closed

* fixed escaping of document data in HTML admin front end

* added HTTP basic authentication, this is always turned on

* added server startup option --server.disable-admin-interface to turn off the
  HTML admin interface

* honor server startup option --database.maximal-journal-size when creating new
  collections without specific journalsize setting. Previously, these
  collections were always created with journal file sizes of 32 MB and the
  --database.maximal-journal-size setting was ignored

* added server startup option --database.wait-for-sync to control the default
  behavior

* renamed "--unit-tests" to "--javascript.unit-tests"


v1.0.alpha3 (2012-06-30)
------------------------

* fixed issue #116: createCollection=create option doesn't work

* fixed issue #115: Compilation issue under OSX 10.7 Lion & 10.8 Mountain Lion
  (homebrew)

* fixed issue #114: image not found

* fixed issue #111: crash during "make unittests"

* fixed issue #104: client.js -> ARANGO_QUIET is not defined


v1.0.alpha2 (2012-06-24)
------------------------

* fixed issue #112: do not accept document with duplicate attribute names

* fixed issue #103: Should we cleanup the directory structure

* fixed issue #100: "count" attribute exists in cursor response with "count:
  false"

* fixed issue #84 explain command 

* added new MRuby version (2012-06-02)

* added --log.filter

* cleanup of command line options:
** --startup.directory => --javascript.startup-directory
** --quite => --quiet
** --gc.interval => --javascript.gc-interval
** --startup.modules-path => --javascript.modules-path
** --action.system-directory => --javascript.action-directory
** --javascript.action-threads => removed (is now the same pool as --server.threads)

* various bug-fixes

* support for import

* added option SKIP_RANGES=1 for make unittests

* fixed several range-related assertion failures in the AQL query optimiser

* fixed AQL query optimisations for some edge cases (e.g. nested subqueries with
  invalid constant filter expressions)


v1.0.alpha1 (2012-05-28)
------------------------

Alpha Release of ArangoDB 1.0<|MERGE_RESOLUTION|>--- conflicted
+++ resolved
@@ -1,4 +1,3 @@
-<<<<<<< HEAD
 v1.5.0 (XXXX-XX-XX)
 -------------------
 
@@ -191,40 +190,6 @@
 * fixed access to potentially uninitialised variable when collection had a cap constraint
 
 
-v1.4.10 (XXXX-XX-XX)
-=======
-v1.4.11 (2014-02-26)
->>>>>>> 87a753da
---------------------
-
-* added SHORTEST_PATH AQL function 
-
-  this calculates the shortest paths between two vertices, using the Dijkstra
-  algorithm, employing a min-heap
-
-  By default, ArangoDB does not know the distance between any two vertices and
-  will use a default distance of 1. A custom distance function can be registered
-  as an AQL user function to make the distance calculation use any document 
-  attributes or custom logic:
-    
-      RETURN SHORTEST_PATH(cities, motorways, "cities/CGN", "cities/MUC", "outbound", {
-        paths: true,
-        distance: "myfunctions::citydistance"
-      }) 
-
-      // using the following custom distance function
-      var aqlfunctions = require("org/arangodb/aql/functions");
-      aqlfunctions.register("myfunctions::distance", function (config, vertex1, vertex2, edge) { 
-        return Math.sqrt(Math.pow(vertex1.x - vertex2.x) + Math.pow(vertex1.y - vertex2.y));
-      }, false);
-
-* fixed bug in Graph.pathTo function
-
-* fixed small memleak in AQL optimiser
-
-* fixed access to potentially uninitialised variable when collection had a cap constraint
-
-
 v1.4.10 (2014-02-21)
 --------------------
 
@@ -249,10 +214,7 @@
   - content-encoding
   - content-length
   - location
-<<<<<<< HEAD
   - server
-=======
->>>>>>> 87a753da
   - x-arango-errors
   - x-arango-async-id
 
