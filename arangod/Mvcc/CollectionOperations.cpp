////////////////////////////////////////////////////////////////////////////////
/// @brief MVCC collection operations
///
/// @file
///
/// DISCLAIMER
///
/// Copyright 2014 ArangoDB GmbH, Cologne, Germany
/// Copyright 2004-2014 triAGENS GmbH, Cologne, Germany
///
/// Licensed under the Apache License, Version 2.0 (the "License");
/// you may not use this file except in compliance with the License.
/// You may obtain a copy of the License at
///
///     http://www.apache.org/licenses/LICENSE-2.0
///
/// Unless required by applicable law or agreed to in writing, software
/// distributed under the License is distributed on an "AS IS" BASIS,
/// WITHOUT WARRANTIES OR CONDITIONS OF ANY KIND, either express or implied.
/// See the License for the specific language governing permissions and
/// limitations under the License.
///
/// Copyright holder is ArangoDB GmbH, Cologne, Germany
///
/// @author Jan Steemann
/// @author Copyright 2015, ArangoDB GmbH, Cologne, Germany
/// @author Copyright 2011-2013, triAGENS GmbH, Cologne, Germany
////////////////////////////////////////////////////////////////////////////////

#include "CollectionOperations.h"
#include "Basics/json.h"
#include "Mvcc/Index.h"
#include "Mvcc/IndexUser.h"
#include "Mvcc/MasterpointerManager.h"
#include "ShapedJson/Legends.h"
#include "ShapedJson/shaped-json.h"
#include "Utils/Exception.h"
#include "VocBase/server.h"
#include "VocBase/vocbase.h"
#include "Wal/LogfileManager.h"
#include "Wal/Marker.h"

using namespace triagens::mvcc;

// -----------------------------------------------------------------------------
// --SECTION--                                                   struct Document
// -----------------------------------------------------------------------------

////////////////////////////////////////////////////////////////////////////////
/// @brief create an empty document container
////////////////////////////////////////////////////////////////////////////////

Document::Document (TRI_shaper_t* shaper,
                    TRI_shaped_json_t const* shaped,
                    std::string const& key,
                    TRI_voc_rid_t revision,
                    bool keySpecified,
                    bool freeShape) 
  : shaper(shaper),
    shaped(shaped),
    key(key),
    revision(revision),
    keySpecified(keySpecified),
    freeShape(freeShape) {

  TRI_ASSERT(shaper != nullptr);
  TRI_ASSERT(shaped != nullptr);
}

////////////////////////////////////////////////////////////////////////////////
/// @brief create a document from another
////////////////////////////////////////////////////////////////////////////////
        
Document::Document (Document&& other) 
  : shaper(other.shaper),
    shaped(other.shaped),
    key(other.key),
    revision(other.revision),
    keySpecified(other.keySpecified),
    freeShape(other.freeShape) {

  // do not double-free
  other.shaped    = nullptr;
  other.freeShape = false;
}

////////////////////////////////////////////////////////////////////////////////
/// @brief destroy a document container
////////////////////////////////////////////////////////////////////////////////

Document::~Document () {
  if (shaped != nullptr && freeShape) {
    TRI_FreeShapedJson(shaper->_memoryZone, const_cast<TRI_shaped_json_t*>(shaped));
  }
}

////////////////////////////////////////////////////////////////////////////////
/// @brief create a document from JSON
////////////////////////////////////////////////////////////////////////////////

Document Document::CreateFromJson (TRI_shaper_t* shaper,
                                   TRI_json_t const* json) {
         
  if (! TRI_IsObjectJson(json)) {
    THROW_ARANGO_EXCEPTION(TRI_ERROR_ARANGO_DOCUMENT_TYPE_INVALID);
  }
  
  // check if _key is there
  TRI_json_t const* key = TRI_LookupObjectJson(json, TRI_VOC_ATTRIBUTE_KEY);
  
  if (key != nullptr) {
    if (! TRI_IsStringJson(key)) {
      // _key is there but not a string
      THROW_ARANGO_EXCEPTION(TRI_ERROR_ARANGO_DOCUMENT_KEY_BAD);
    }
  }
  
  auto* shaped = TRI_ShapedJsonJson(shaper, json, true);
  
  if (shaped == nullptr) {
    THROW_ARANGO_EXCEPTION(TRI_ERROR_ARANGO_SHAPER_FAILED);
  }

  if (key != nullptr) {
    // user has specified a key
    return Document(shaper, shaped, std::string(key->_value._string.data, key->_value._string.length - 1), 0, CollectionOperations::KeySpecified, true);
  }

  // user has not specified a key
  return Document(shaper, shaped, std::string(), 0, CollectionOperations::NoKeySpecified, true);
}

////////////////////////////////////////////////////////////////////////////////
/// @brief create a document from ShapedJson
////////////////////////////////////////////////////////////////////////////////

Document Document::CreateFromShapedJson (TRI_shaper_t* shaper,
                                         TRI_shaped_json_t const* shaped,
                                         char const* key) {

  if (key != nullptr) {         
    // user has specified a key
    return Document(shaper, shaped, std::string(key), 0, CollectionOperations::KeySpecified, false);
  }
     
  // user has not specified a key
  return Document(shaper, shaped, std::string(), 0, CollectionOperations::NoKeySpecified, false);
}

// -----------------------------------------------------------------------------
// --SECTION--                                       struct CollectionOperations
// -----------------------------------------------------------------------------

// -----------------------------------------------------------------------------
// --SECTION--                                                    public methods
// -----------------------------------------------------------------------------

////////////////////////////////////////////////////////////////////////////////
/// @brief insert a document
////////////////////////////////////////////////////////////////////////////////

OperationResult CollectionOperations::InsertDocument (Transaction& transaction,
                                                      TransactionCollection& collection,
                                                      Document& document,
                                                      OperationOptions& options) {
  // first valdidate the document _key or create a new one
  CreateOrValidateKey(collection, document);
  
  std::cout << "KEY: " << document.key << "\n";

  // create a temporary marker for the document on the heap
  // the marker memory will be freed automatically when we leave this method
  std::unique_ptr<triagens::wal::DocumentMarker> marker;
  marker.reset(new triagens::wal::DocumentMarker(transaction.vocbase()->_id,
                                                 collection.id(),
                                                 document.revision,
                                                 transaction.id()(),
                                                 document.key,
                                                 8, /* legendSize */
                                                 document.shaped));
  
  std::cout << "MARKER: " << marker.get() << "\n";
  // create a master pointer which will hold the marker
  // this will automatically release the master pointer when we leave this method 
  // and have not linked the master pointer
  
  // set data pointer to point to the marker just created
  MasterpointerContainer mptr = collection.masterpointerManager()->create(marker.get()->mem(), transaction.id()());
  
  std::cout << "MARKER: " << marker.get() << "\n";
  std::cout << "MARKER TYPE: " << static_cast<TRI_df_marker_t const*>((*mptr)->getDataPtr())->_type << "\n";
  std::cout << "MPTR: " << *mptr << "\n";


  // acquire a read-lock on the list of indexes so no one else creates or drops indexes
  // while the insert operation is ongoing
  IndexUser indexUser(collection.documentCollection());

  // iterate over all indexes while holding the index read-lock
  size_t i = 0;
  for (auto index : indexUser.indexes()) {
    // and call insert for each index
<<<<<<< HEAD
    index->insert(&collection, const_cast<TRI_doc_mptr_t*>(*mptr));
=======
    try {
      index->insert(&collection, const_cast<TRI_doc_mptr_t const*>(*mptr));
    }
    catch (...) {
      // an error occurred during insert
      // now revert the operation in all indexes 
      while (i > 0) {
        --i;
        try {
          index->forget(&collection, const_cast<TRI_doc_mptr_t const*>(*mptr));
        }
        catch (...) {
        }
      }
      throw;
    }

    // next index
    ++i;
  }

  // when we are here, the document is present in all indexes 

  // now append the marker to the WAL
  OperationResult result;
  result.code = WriteMarker(marker.get(), collection, result);

  if (result.code == TRI_ERROR_NO_ERROR) {
    // make the master pointer point to the WAL location
    mptr.setDataPtr(result.data);
>>>>>>> e52f2dcf
  }

  // do a final sync by clicking each index' lock
  for (auto index : indexUser.indexes()) {
    index->clickLock();
  }
  
  // link the master pointer in the list of master pointers of the collection 
  if (result.code == TRI_ERROR_NO_ERROR) {
    mptr.link();
    result.mptr = *(*mptr);
  }

  std::cout << "INSERTED DOCUMENT. RESULT CODE: " << result.code << ", TICK: " << result.tick << ", FID: " << result.logfileId << "\n";
  return result;
}

////////////////////////////////////////////////////////////////////////////////
/// @brief remove a document
////////////////////////////////////////////////////////////////////////////////

OperationResult CollectionOperations::RemoveDocument (Transaction& transaction,
                                                      TransactionCollection& collection,
                                                      Document& document,
                                                      OperationOptions& options) {
  OperationResult result;
  std::cout << "REMOVE DOCUMENT\n";
  return result;
}

////////////////////////////////////////////////////////////////////////////////
/// @brief creates a key if not specified, or validates it if specified
/// will throw if the key is invalid
////////////////////////////////////////////////////////////////////////////////
  
void CollectionOperations::CreateOrValidateKey (TransactionCollection& collection,
                                                Document& document) {                   
  if (! document.keySpecified) {
    TRI_ASSERT(document.key.empty());

    // no key specified. now let the collection create one
    document.key.assign(collection.generateKey(TRI_NewTickServer()));

    if (document.key.empty()) {
      THROW_ARANGO_EXCEPTION(TRI_ERROR_ARANGO_OUT_OF_KEYS);
    }
  }
  else {
    // key was specified, now validate it
    collection.validateKey(document.key); // TODO: handle case isRestore
  }
}

// -----------------------------------------------------------------------------
// --SECTION--                                                   private methods
// -----------------------------------------------------------------------------

////////////////////////////////////////////////////////////////////////////////
/// @brief append a marker to the WAL
////////////////////////////////////////////////////////////////////////////////

int CollectionOperations::WriteMarker (triagens::wal::Marker* marker,
                                       TransactionCollection& collection,
                                       OperationResult& result) {
  auto logfileManager = triagens::wal::LogfileManager::instance();
  
  char* oldmarker = static_cast<char*>(marker->mem());
  auto oldm = reinterpret_cast<triagens::wal::document_marker_t*>(oldmarker);

  if ((oldm->_type == TRI_WAL_MARKER_DOCUMENT ||
       oldm->_type == TRI_WAL_MARKER_EDGE) &&
      ! logfileManager->suppressShapeInformation()) {
    // In this case we have to take care of the legend, we know that the
    // marker does not have a legend so far, so first try to get away 
    // with this:
    // (Note that the latter also works for edges!
    TRI_voc_cid_t const cid   = oldm->_collectionId;
    TRI_shape_sid_t const sid = oldm->_shape;
    void* oldLegend;
    triagens::wal::SlotInfoCopy slotInfo = logfileManager->allocateAndWrite(oldmarker, marker->size(), false, cid, sid, 0, oldLegend);

    if (slotInfo.errorCode == TRI_ERROR_LEGEND_NOT_IN_WAL_FILE) {
      // Oh dear, we have to build a legend and patch the marker:
      TRI_document_collection_t* documentCollection = collection.documentCollection();
      triagens::basics::JsonLegend legend(documentCollection->getShaper());  // PROTECTED by trx in trxCollection

      int res = legend.addShape(sid, oldmarker + oldm->_offsetJson, oldm->_size - oldm->_offsetJson);

      if (res != TRI_ERROR_NO_ERROR) {
        return res;
      }

      int64_t sizeChanged = legend.getSize() - (oldm->_offsetJson - oldm->_offsetLegend);
      TRI_voc_size_t newMarkerSize = static_cast<TRI_voc_size_t>(oldm->_size + sizeChanged);

      // Now construct the new marker on the heap:
      char* newmarker = new char[newMarkerSize];
      memcpy(newmarker, oldmarker, oldm->_offsetLegend);
      try {
        legend.dump(newmarker + oldm->_offsetLegend);
      }
      catch (...) {
        delete[] newmarker;
        throw;
      }
      memcpy(newmarker + oldm->_offsetLegend + legend.getSize(), oldmarker + oldm->_offsetJson, oldm->_size - oldm->_offsetJson);

      // And fix its entries:
      auto newm = reinterpret_cast<triagens::wal::document_marker_t*>(newmarker);
      newm->_size = newMarkerSize;
      newm->_offsetJson = (uint32_t) (oldm->_offsetLegend + legend.getSize());

      triagens::wal::SlotInfoCopy slotInfo2 = logfileManager->allocateAndWrite(newmarker, newMarkerSize, false, cid, sid, newm->_offsetLegend, oldLegend);
      delete[] newmarker;

      if (slotInfo2.errorCode != TRI_ERROR_NO_ERROR) {
        return slotInfo2.errorCode;
      }

      result.logfileId = slotInfo2.logfileId;
      result.data      = slotInfo2.mem; 
      result.tick      = slotInfo2.tick;
    }
    else if (slotInfo.errorCode != TRI_ERROR_NO_ERROR) {
      return slotInfo.errorCode;
    }
    else {
      int64_t* legendPtr = reinterpret_cast<int64_t*>(oldmarker + oldm->_offsetLegend);
      *legendPtr =  reinterpret_cast<char*>(oldLegend) - reinterpret_cast<char*>(legendPtr);
      // This means that we can find the old legend relative to
      // the new position in the same WAL file.
      result.logfileId = slotInfo.logfileId;
      result.data      = slotInfo.mem; 
      result.tick      = slotInfo.tick;
    }

  }
  else {  
    // No document or edge marker, just append it to the WAL:
    triagens::wal::SlotInfoCopy slotInfo = logfileManager->allocateAndWrite(marker->mem(), marker->size(), false);

    if (slotInfo.errorCode != TRI_ERROR_NO_ERROR) {
      // some error occurred
      return slotInfo.errorCode;
    }

    result.logfileId = slotInfo.logfileId;
    result.data      = slotInfo.mem;
    result.tick      = slotInfo.tick;
  }

  return TRI_ERROR_NO_ERROR;
}

// -----------------------------------------------------------------------------
// --SECTION--                                                       END-OF-FILE
// -----------------------------------------------------------------------------

// Local Variables:
// mode: outline-minor
// outline-regexp: "/// @brief\\|/// {@inheritDoc}\\|/// @page\\|// --SECTION--\\|/// @\\}"
// End:<|MERGE_RESOLUTION|>--- conflicted
+++ resolved
@@ -200,11 +200,8 @@
   size_t i = 0;
   for (auto index : indexUser.indexes()) {
     // and call insert for each index
-<<<<<<< HEAD
-    index->insert(&collection, const_cast<TRI_doc_mptr_t*>(*mptr));
-=======
     try {
-      index->insert(&collection, const_cast<TRI_doc_mptr_t const*>(*mptr));
+      index->insert(&collection, *mptr);
     }
     catch (...) {
       // an error occurred during insert
@@ -233,7 +230,6 @@
   if (result.code == TRI_ERROR_NO_ERROR) {
     // make the master pointer point to the WAL location
     mptr.setDataPtr(result.data);
->>>>>>> e52f2dcf
   }
 
   // do a final sync by clicking each index' lock
