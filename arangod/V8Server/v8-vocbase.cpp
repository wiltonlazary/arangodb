////////////////////////////////////////////////////////////////////////////////
/// @brief V8-vocbase bridge
///
/// @file
///
/// DISCLAIMER
///
/// Copyright 2004-2012 triAGENS GmbH, Cologne, Germany
///
/// Licensed under the Apache License, Version 2.0 (the "License");
/// you may not use this file except in compliance with the License.
/// You may obtain a copy of the License at
///
///     http://www.apache.org/licenses/LICENSE-2.0
///
/// Unless required by applicable law or agreed to in writing, software
/// distributed under the License is distributed on an "AS IS" BASIS,
/// WITHOUT WARRANTIES OR CONDITIONS OF ANY KIND, either express or implied.
/// See the License for the specific language governing permissions and
/// limitations under the License.
///
/// Copyright holder is triAGENS GmbH, Cologne, Germany
///
/// @author Dr. Frank Celler
/// @author Copyright 2011-2012, triAGENS GmbH, Cologne, Germany
////////////////////////////////////////////////////////////////////////////////

#include "v8-vocbase.h"

#include "build.h"

#include "Logger/Logger.h"
#include "Ahuacatl/ahuacatl-codegen.h"
#include "Ahuacatl/ahuacatl-context.h"
#include "Ahuacatl/ahuacatl-explain.h"
#include "Ahuacatl/ahuacatl-result.h"
#include "Basics/StringUtils.h"
#include "Basics/Utf8Helper.h"
#include "BasicsC/conversions.h"
#include "BasicsC/files.h"
#include "BasicsC/json.h"
#include "BasicsC/json-utilities.h"
#include "BasicsC/logging.h"
#include "BasicsC/strings.h"
#include "FulltextIndex/fulltext-index.h"
#include "ShapedJson/shape-accessor.h"
#include "ShapedJson/shaped-json.h"
#include "Utils/AhuacatlGuard.h"
#include "Utils/DocumentHelper.h"
#include "Utils/EmbeddableTransaction.h"
#include "Utils/SingleCollectionReadOnlyTransaction.h"
#include "Utils/SingleCollectionWriteTransaction.h"
#include "Utils/StandaloneTransaction.h"
#include "Utils/UserTransaction.h"
#include "Utils/V8TransactionContext.h"
#include "Utilities/ResourceHolder.h"
#include "V8/v8-conv.h"
#include "V8/v8-execution.h"
#include "V8/v8-utils.h"
#include "VocBase/auth.h"
#include "VocBase/datafile.h"
#include "VocBase/general-cursor.h"
#include "VocBase/document-collection.h"
#include "VocBase/edge-collection.h"
#include "VocBase/key-generator.h"
#include "VocBase/voc-shaper.h"
#include "v8.h"

using namespace std;
using namespace triagens::basics;
using namespace triagens::arango;

// -----------------------------------------------------------------------------
// --SECTION--                                              forward declarations
// -----------------------------------------------------------------------------

static v8::Handle<v8::Value> WrapGeneralCursor (void* cursor);

// -----------------------------------------------------------------------------
// --SECTION--                                                 private constants
// -----------------------------------------------------------------------------

////////////////////////////////////////////////////////////////////////////////
/// @addtogroup VocBase
/// @{
////////////////////////////////////////////////////////////////////////////////

////////////////////////////////////////////////////////////////////////////////
/// @brief slot for a "barrier"
////////////////////////////////////////////////////////////////////////////////

static int const SLOT_BARRIER = 2;

////////////////////////////////////////////////////////////////////////////////
/// @brief wrapped class for TRI_vocbase_t
///
/// Layout:
/// - SLOT_CLASS_TYPE
/// - SLOT_CLASS
////////////////////////////////////////////////////////////////////////////////

static int32_t const WRP_VOCBASE_TYPE = 1;

////////////////////////////////////////////////////////////////////////////////
/// @brief wrapped class for TRI_vocbase_col_t
///
/// Layout:
/// - SLOT_CLASS_TYPE
/// - SLOT_CLASS
////////////////////////////////////////////////////////////////////////////////

static int32_t const WRP_VOCBASE_COL_TYPE = 2;

////////////////////////////////////////////////////////////////////////////////
/// @brief wrapped class for general cursors
///
/// Layout:
/// - SLOT_CLASS_TYPE
/// - SLOT_CLASS
////////////////////////////////////////////////////////////////////////////////

static int32_t const WRP_GENERAL_CURSOR_TYPE = 3;

////////////////////////////////////////////////////////////////////////////////
/// @brief wrapped class for TRI_shaped_json_t
///
/// Layout:
/// - SLOT_CLASS_TYPE
/// - SLOT_CLASS
/// - SLOT_BARRIER
////////////////////////////////////////////////////////////////////////////////

static int32_t const WRP_SHAPED_JSON_TYPE = 4;

////////////////////////////////////////////////////////////////////////////////
/// @brief wrapped class for transactions
///
/// Layout:
/// - SLOT_CLASS_TYPE
/// - SLOT_CLASS
////////////////////////////////////////////////////////////////////////////////

static int32_t const WRP_TRANSACTION_TYPE = 5;

////////////////////////////////////////////////////////////////////////////////
/// @}
////////////////////////////////////////////////////////////////////////////////
 
// -----------------------------------------------------------------------------
// --SECTION--                                                  HELPER FUNCTIONS
// -----------------------------------------------------------------------------

// -----------------------------------------------------------------------------
// --SECTION--                                                 private functions
// -----------------------------------------------------------------------------

////////////////////////////////////////////////////////////////////////////////
/// @addtogroup VocBase
/// @{
////////////////////////////////////////////////////////////////////////////////

////////////////////////////////////////////////////////////////////////////////
/// @brief create a document id from the parameters
////////////////////////////////////////////////////////////////////////////////

static inline v8::Handle<v8::Value> DocumentId (const string& collectionName,
                                                const string& key) {
  v8::HandleScope scope;

  const string id = DocumentHelper::assembleDocumentId(collectionName, key);

  v8::Handle<v8::Value> result = v8::String::New(id.c_str(), id.size());

  return scope.Close(result); 
}

////////////////////////////////////////////////////////////////////////////////
/// @brief create a document id from the parameters
////////////////////////////////////////////////////////////////////////////////

static v8::Handle<v8::Value> DocumentId (TRI_vocbase_t* const vocbase,
                                         const TRI_voc_cid_t cid,
                                         const string& key) {
  v8::HandleScope scope;

  const string id = DocumentHelper::assembleDocumentId(vocbase, cid, key);

  v8::Handle<v8::Value> result = v8::String::New(id.c_str(), id.size());

  return scope.Close(result); 
}

////////////////////////////////////////////////////////////////////////////////
/// @brief extract the forceSync flag from the arguments
/// must specify the argument index starting from 1
////////////////////////////////////////////////////////////////////////////////

static const bool ExtractForceSync (v8::Arguments const& argv, 
                                    const int index) {
  assert(index > 0);

  const bool forceSync = (argv.Length() >= index && TRI_ObjectToBoolean(argv[index - 1]));
  return forceSync;
}

////////////////////////////////////////////////////////////////////////////////
/// @brief extract the update policy from the arguments
/// must specify the argument index starting from 1
////////////////////////////////////////////////////////////////////////////////

static const TRI_doc_update_policy_e ExtractUpdatePolicy (v8::Arguments const& argv, 
                                                          const int index) {
  assert(index > 0);

  // default value
  TRI_doc_update_policy_e policy = TRI_DOC_UPDATE_ERROR;

  if (argv.Length() >= index) {
    if (TRI_ObjectToBoolean(argv[index - 1])) {
      // overwrite!
      policy = TRI_DOC_UPDATE_LAST_WRITE;
    }
    else {
      policy = TRI_DOC_UPDATE_CONFLICT;
    }
  }

  return policy;
}

////////////////////////////////////////////////////////////////////////////////
/// @brief return the collection type the object is responsible for
/// - "db" will return TRI_COL_TYPE_DOCUMENT
/// - "edges" will return TRI_COL_TYPE_EDGE
////////////////////////////////////////////////////////////////////////////////

static inline TRI_col_type_e GetVocBaseCollectionType (const v8::Handle<v8::Object>& obj) {
  v8::Handle<v8::Value> type = obj->Get(TRI_V8_SYMBOL("_type"));

  if (type->IsNumber()) {
    return (TRI_col_type_e) TRI_ObjectToInt64(type);
  }

  return TRI_COL_TYPE_DOCUMENT;
}

////////////////////////////////////////////////////////////////////////////////
/// @brief wraps a C++ into a v8::Object
////////////////////////////////////////////////////////////////////////////////

template<class T>
static v8::Handle<v8::Object> WrapClass (v8::Persistent<v8::ObjectTemplate> classTempl, int32_t type, T* y) {

  // handle scope for temporary handles
  v8::HandleScope scope;

  // create the new handle to return, and set its template type
  v8::Handle<v8::Object> result = classTempl->NewInstance();

  if (result.IsEmpty()) {
    // error 
    // TODO check for empty results
    return scope.Close(result);
  }
  
  // set the c++ pointer for unwrapping later
  result->SetInternalField(SLOT_CLASS_TYPE, v8::Integer::New(type));
  result->SetInternalField(SLOT_CLASS, v8::External::New(y));

  return scope.Close(result);
}

////////////////////////////////////////////////////////////////////////////////
/// @brief get the vocbase pointer from the current V8 context
////////////////////////////////////////////////////////////////////////////////

static inline TRI_vocbase_t* GetContextVocBase () {
  v8::Handle<v8::Context> currentContext = v8::Context::GetCurrent();
  v8::Handle<v8::Object> db = currentContext->Global()->Get(TRI_V8_SYMBOL("db"))->ToObject();

  return TRI_UnwrapClass<TRI_vocbase_t>(db, WRP_VOCBASE_TYPE);
}

////////////////////////////////////////////////////////////////////////////////
/// @brief checks if argument is a document identifier
////////////////////////////////////////////////////////////////////////////////

static bool IsDocumentHandle (TRI_vocbase_t* const vocbase,
                              v8::Handle<v8::Value> arg, 
                              string& collectionName,
                              TRI_voc_key_t& key) {
  assert(collectionName == "");

  if (! arg->IsString()) {
    return false;
  }

  TRI_Utf8ValueNFC str(TRI_UNKNOWN_MEM_ZONE, arg);
  char const* s = *str;

  if (s == 0) {
    return false;
  }

  
  TRI_v8_global_t* v8g = (TRI_v8_global_t*) v8::Isolate::GetCurrent()->GetData();
  regmatch_t matches[3];

  // collection name / document key
  if (regexec(&v8g->DocumentIdRegex, s, sizeof(matches) / sizeof(matches[0]), matches, 0) == 0) {
    collectionName = string(s + matches[1].rm_so, matches[1].rm_eo - matches[1].rm_so);
    key = TRI_DuplicateString2Z(TRI_CORE_MEM_ZONE, s + matches[2].rm_so, matches[2].rm_eo - matches[2].rm_so);
    return true;
  }
  
  // document key only
  if (regexec(&v8g->DocumentKeyRegex, s, 0, NULL, 0) == 0) {
    key = TRI_DuplicateString2Z(TRI_CORE_MEM_ZONE, *str, str.length());
    return true;
  }

  return false;
}

////////////////////////////////////////////////////////////////////////////////
/// @brief checks if argument is a document identifier
////////////////////////////////////////////////////////////////////////////////

static bool IsIndexHandle (v8::Handle<v8::Value> arg, 
                           string& collectionName, 
                           TRI_idx_iid_t& iid) {

  assert(collectionName == "");
  assert(iid == 0);

  if (arg->IsNumber()) {
    iid = (TRI_idx_iid_t) arg->ToNumber()->Value();
    return true;
  }

  if (! arg->IsString()) {
    return false;
  }

  TRI_Utf8ValueNFC str(TRI_UNKNOWN_MEM_ZONE, arg);
  char const* s = *str;

  if (s == 0) {
    return false;
  }

  TRI_v8_global_t* v8g = (TRI_v8_global_t*) v8::Isolate::GetCurrent()->GetData();
  regmatch_t matches[3];

  if (regexec(&v8g->IndexIdRegex, s, sizeof(matches) / sizeof(matches[0]), matches, 0) == 0) {
    collectionName = string(s + matches[1].rm_so, matches[1].rm_eo - matches[1].rm_so);
    iid = TRI_UInt64String2(s + matches[2].rm_so, matches[2].rm_eo - matches[2].rm_so);
    return true;
  }
  
  if (regexec(&v8g->IdRegex, s, sizeof(matches) / sizeof(matches[0]), matches, 0) == 0) {
    iid = TRI_UInt64String2(s + matches[1].rm_so, matches[1].rm_eo - matches[1].rm_so);
    return true;
  }

  return false;
}

////////////////////////////////////////////////////////////////////////////////
/// @brief loads a collection for usage
////////////////////////////////////////////////////////////////////////////////

static TRI_vocbase_col_t const* UseCollection (v8::Handle<v8::Object> collection,
                                               v8::Handle<v8::Object>* err) {

  TRI_vocbase_col_t* col = TRI_UnwrapClass<TRI_vocbase_col_t>(collection, WRP_VOCBASE_COL_TYPE);

  int res = TRI_UseCollectionVocBase(col->_vocbase, col);

  if (res != TRI_ERROR_NO_ERROR) {
    *err = TRI_CreateErrorObject(res, "cannot use/load collection", true);
    return 0;
  }

  if (col->_collection == 0) {
    TRI_set_errno(TRI_ERROR_INTERNAL);
    *err = TRI_CreateErrorObject(TRI_ERROR_INTERNAL, "cannot use/load collection", true);
    return 0;
  }

  return col;
}

////////////////////////////////////////////////////////////////////////////////
/// @brief returns the index representation
////////////////////////////////////////////////////////////////////////////////

static v8::Handle<v8::Value> IndexRep (TRI_collection_t* col, TRI_json_t* idx) {
  v8::HandleScope scope;

  assert(idx);
  assert(col);

  v8::Handle<v8::Object> rep = TRI_ObjectJson(idx)->ToObject();

  string iid = TRI_ObjectToString(rep->Get(TRI_V8_SYMBOL("id")));
  const string id = string(col->_info._name) + TRI_INDEX_HANDLE_SEPARATOR_STR + iid;
  rep->Set(TRI_V8_SYMBOL("id"), v8::String::New(id.c_str(), id.size()));

  return scope.Close(rep);
}

////////////////////////////////////////////////////////////////////////////////
/// @brief converts argument strings to TRI_vector_pointer_t
////////////////////////////////////////////////////////////////////////////////

int FillVectorPointerFromArguments (v8::Arguments const& argv,
                                    TRI_vector_pointer_t* result,
                                    size_t start,
                                    size_t end,
                                    string& error) {

  // ...........................................................................
  // convert the arguments into a "C" string and stuff them into a vector
  // ...........................................................................

  for (int j = start;  j < argv.Length();  ++j) {
    v8::Handle<v8::Value> argument = argv[j];

    if (! argument->IsString() ) {
      error = "invalid parameter";

      TRI_FreeContentVectorPointer(TRI_CORE_MEM_ZONE, result);
      return TRI_set_errno(TRI_ERROR_ILLEGAL_OPTION);
    }

    TRI_Utf8ValueNFC argumentString(TRI_UNKNOWN_MEM_ZONE, argument);
    char* cArgument = *argumentString == 0 ? 0 : TRI_DuplicateString(*argumentString);

    TRI_PushBackVectorPointer(result, cArgument);
  }

  // .............................................................................
  // check that each parameter is unique
  // .............................................................................

  for (size_t j = 0;  j < result->_length;  ++j) {
    char* left = (char*) result->_buffer[j];

    for (size_t k = j + 1;  k < result->_length;  ++k) {
      char* right = (char*) result->_buffer[k];

      if (TRI_EqualString(left, right)) {
        error = "duplicate parameters";

        TRI_FreeContentVectorPointer(TRI_CORE_MEM_ZONE, result);
        return TRI_set_errno(TRI_ERROR_ILLEGAL_OPTION);
      }
    }
  }

  return TRI_ERROR_NO_ERROR;
}

////////////////////////////////////////////////////////////////////////////////
/// @brief ensure a hash or skip-list index
////////////////////////////////////////////////////////////////////////////////

static v8::Handle<v8::Value> EnsurePathIndex (string const& cmd,
                                              v8::Arguments const& argv,
                                              bool unique,
                                              bool create,
                                              TRI_idx_type_e type) {
  v8::HandleScope scope;

  // .............................................................................
  // Check that we have a valid collection
  // .............................................................................

  v8::Handle<v8::Object> err;
  TRI_vocbase_col_t const* collection = UseCollection(argv.Holder(), &err);

  if (collection == 0) {
    return scope.Close(v8::ThrowException(err));
  }

  // .............................................................................
  // Check collection type
  // .............................................................................

  TRI_primary_collection_t* primary = collection->_collection;

  if (! TRI_IS_DOCUMENT_COLLECTION(collection->_type)) {
    TRI_ReleaseCollection(collection);
    return scope.Close(v8::ThrowException(TRI_CreateErrorObject(TRI_ERROR_INTERNAL, "unknown collection type")));
  }

  // .............................................................................
  // Ensure that there is at least one string parameter sent to this method
  // .............................................................................

  if (argv.Length() == 0) {
    TRI_ReleaseCollection(collection);
    return scope.Close(v8::ThrowException(TRI_CreateErrorObject(TRI_ERROR_ILLEGAL_OPTION, "usage: " + cmd + "(<path>, ...)")));
  }

  // .............................................................................
  // Create a list of paths, these will be used to create a list of shapes
  // which will be used by the hash index.
  // .............................................................................

  string errorString;

  TRI_vector_pointer_t attributes;
  TRI_InitVectorPointer(&attributes, TRI_CORE_MEM_ZONE);

  int res = FillVectorPointerFromArguments(argv, &attributes, 0, argv.Length(), errorString);

  // .............................................................................
  // Some sort of error occurred -- display error message and abort index creation
  // (or index retrieval).
  // .............................................................................

  if (res != TRI_ERROR_NO_ERROR) {
    TRI_DestroyVectorPointer(&attributes);

    TRI_ReleaseCollection(collection);
    return scope.Close(v8::ThrowException(TRI_CreateErrorObject(res, errorString)));
  }

  // .............................................................................
  // Actually create the index here
  // .............................................................................

  bool created;
  TRI_index_t* idx;
  TRI_document_collection_t* document = (TRI_document_collection_t*) primary;

  if (type == TRI_IDX_TYPE_HASH_INDEX) {
    if (create) {
      idx = TRI_EnsureHashIndexDocumentCollection(document, &attributes, unique, &created);

      if (idx == 0) {
        res = TRI_errno();
      }
    }
    else {
      idx = TRI_LookupHashIndexDocumentCollection(document, &attributes, unique);
    }
  }
  else if (type == TRI_IDX_TYPE_SKIPLIST_INDEX) {
    if (create) {
      idx = TRI_EnsureSkiplistIndexDocumentCollection(document, &attributes, unique, &created);

      if (idx == 0) {
        res = TRI_errno();
      }
    }
    else {
      idx = TRI_LookupSkiplistIndexDocumentCollection(document, &attributes, unique);
    }
  }
  else {
    LOG_ERROR("unknown index type %d", (int) type);
    res = TRI_ERROR_INTERNAL;
    idx = 0;
  }

  // .............................................................................
  // remove the memory allocated to the list of attributes used for the hash index
  // .............................................................................

  TRI_FreeContentVectorPointer(TRI_CORE_MEM_ZONE, &attributes);
  TRI_DestroyVectorPointer(&attributes);

  if (idx == 0) {
    TRI_ReleaseCollection(collection);
    if (create) {
      return scope.Close(v8::ThrowException(TRI_CreateErrorObject(res, "index could not be created", true)));
    }
    else {
      return scope.Close(v8::Null());
    }
  }

  // .............................................................................
  // return the newly assigned index identifier
  // .............................................................................

  TRI_json_t* json = idx->json(idx, primary);

  if (! json) {
    TRI_ReleaseCollection(collection);
    return scope.Close(v8::ThrowException(v8::String::New("out of memory")));
  }

  v8::Handle<v8::Value> index = IndexRep(&primary->base, json);
  TRI_FreeJson(TRI_UNKNOWN_MEM_ZONE, json);

  if (create) {
    if (index->IsObject()) {
      index->ToObject()->Set(v8::String::New("isNewlyCreated"), created ? v8::True() : v8::False());
    }
  }

  TRI_ReleaseCollection(collection);
  return scope.Close(index);
}

////////////////////////////////////////////////////////////////////////////////
/// @brief create a fulltext index
////////////////////////////////////////////////////////////////////////////////

static v8::Handle<v8::Value> EnsureFulltextIndex (v8::Arguments const& argv,
                                                  const bool create) {
  v8::HandleScope scope;
  
  if (argv.Length() < 1 || argv.Length() > 3) {
    return scope.Close(v8::ThrowException(TRI_CreateErrorObject(TRI_ERROR_ILLEGAL_OPTION, "usage: ensureFulltext(<attribute>, <indexSubstrings>, <minLength>)")));
  }
  
  string attributeName = TRI_ObjectToString(argv[0]);
  if (attributeName.empty()) {
    return scope.Close(v8::ThrowException(TRI_CreateErrorObject(TRI_ERROR_ILLEGAL_OPTION, "expecting non-empty <attribute>")));
  }

  bool indexSubstrings = false;
  if (argv.Length() > 1) {
    indexSubstrings = TRI_ObjectToBoolean(argv[1]);
  }

  int minWordLength = TRI_FULLTEXT_MIN_WORD_LENGTH_DEFAULT;
  if (argv.Length() == 3 && argv[2]->IsNumber()) {
    minWordLength = (int) TRI_ObjectToInt64(argv[2]);
  }

  // .............................................................................
  // Check that we have a valid collection
  // .............................................................................

  v8::Handle<v8::Object> err;
  TRI_vocbase_col_t const* collection = UseCollection(argv.Holder(), &err);

  if (collection == 0) {
    return scope.Close(v8::ThrowException(err));
  }

  // .............................................................................
  // Check collection type
  // .............................................................................

  TRI_primary_collection_t* primary = collection->_collection;

  if (! TRI_IS_DOCUMENT_COLLECTION(collection->_type)) {
    TRI_ReleaseCollection(collection);
    return scope.Close(v8::ThrowException(TRI_CreateErrorObject(TRI_ERROR_INTERNAL, "unknown collection type")));
  }

  // .............................................................................
  // Actually create the index here
  // .............................................................................

  int res = TRI_ERROR_NO_ERROR;
  bool created;
  TRI_index_t* idx;

  TRI_document_collection_t* document = (TRI_document_collection_t*) primary;

  if (create) {
    idx = TRI_EnsureFulltextIndexDocumentCollection(document, attributeName.c_str(), indexSubstrings, minWordLength, &created);

    if (idx == 0) {
      res = TRI_errno();
    }
  }
  else {
    idx = TRI_LookupFulltextIndexDocumentCollection(document, attributeName.c_str(), indexSubstrings, minWordLength);
  }

  if (idx == 0) {
    TRI_ReleaseCollection(collection);
    if (create) {
      return scope.Close(v8::ThrowException(TRI_CreateErrorObject(res, "index could not be created", true)));
    }
    else {
      return scope.Close(v8::Null());
    }
  }

  // .............................................................................
  // return the newly assigned index identifier
  // .............................................................................

  TRI_json_t* json = idx->json(idx, primary);

  if (! json) {
    TRI_ReleaseCollection(collection);
    return scope.Close(v8::ThrowException(v8::String::New("out of memory")));
  }

  v8::Handle<v8::Value> index = IndexRep(&primary->base, json);
  TRI_FreeJson(TRI_UNKNOWN_MEM_ZONE, json);

  if (create) {
    if (index->IsObject()) {
      index->ToObject()->Set(v8::String::New("isNewlyCreated"), created ? v8::True() : v8::False());
    }
  }

  TRI_ReleaseCollection(collection);
  return scope.Close(index);
}

////////////////////////////////////////////////////////////////////////////////
/// @brief looks up a document
///
/// it is the caller's responsibility to acquire and release the required locks
/// the collection must also have the correct status already. don't use this
/// function if you're unsure about it!
////////////////////////////////////////////////////////////////////////////////

static v8::Handle<v8::Value> DocumentVocbaseCol (const bool useCollection,
                                                 v8::Arguments const& argv) {
  v8::HandleScope scope;

  // first and only argument should be a document idenfifier
  if (argv.Length() != 1) {
    return scope.Close(v8::ThrowException(
                         TRI_CreateErrorObject(TRI_ERROR_BAD_PARAMETER,
                                               "usage: document(<document-handle>)")));
  }

  ResourceHolder holder;
  
  TRI_voc_key_t key = 0;
  TRI_voc_rid_t rid;
  TRI_vocbase_t* vocbase;
  TRI_vocbase_col_t const* col = 0;

  if (useCollection) {
    // called as db.collection.document()
    col = TRI_UnwrapClass<TRI_vocbase_col_t>(argv.Holder(), WRP_VOCBASE_COL_TYPE);
    if (col == 0) {
      return scope.Close(v8::ThrowException(TRI_CreateErrorObject(TRI_ERROR_INTERNAL)));
    }

    vocbase = col->_vocbase;
  }
  else {
    // called as db._document()
    vocbase = TRI_UnwrapClass<TRI_vocbase_t>(argv.Holder(), WRP_VOCBASE_TYPE);
  }

  v8::Handle<v8::Value> err = TRI_ParseDocumentOrDocumentHandle(vocbase, col, key, rid, false, argv[0]);
  if (! holder.registerString(TRI_CORE_MEM_ZONE, key)) {
    return scope.Close(v8::ThrowException(TRI_CreateErrorObject(TRI_ERROR_ARANGO_DOCUMENT_HANDLE_BAD)));
  }

  if (! err.IsEmpty()) {
    return scope.Close(v8::ThrowException(err));
  }
 
  assert(col);
  assert(key);
  

  SingleCollectionReadOnlyTransaction<EmbeddableTransaction<V8TransactionContext> > trx(col->_vocbase, col->_name, (TRI_col_type_e) col->_type);
  int res = trx.begin();
  if (res != TRI_ERROR_NO_ERROR) {
    return scope.Close(v8::ThrowException(TRI_CreateErrorObject(res, "cannot fetch document", true)));
  }

  v8::Handle<v8::Value> result;
  TRI_doc_mptr_t* document = 0;
  res = trx.read(&document, key);
  
  if (res == TRI_ERROR_NO_ERROR) {
    assert(document);
  
    TRI_barrier_t* barrier = TRI_CreateBarrierElement(trx.barrierList());
    result = TRI_WrapShapedJson(col, document, barrier);
  }

  res = trx.finish(res);
  
  if (res != TRI_ERROR_NO_ERROR) {
    return scope.Close(v8::ThrowException(TRI_CreateErrorObject(res, "document not found", true)));
  }

  if (rid != 0 && document->_rid != rid) {
    return scope.Close(v8::ThrowException(TRI_CreateErrorObject(TRI_ERROR_ARANGO_CONFLICT, "revision not found")));
  }

  return scope.Close(result);
}

////////////////////////////////////////////////////////////////////////////////
/// @brief replaces a document
////////////////////////////////////////////////////////////////////////////////

static v8::Handle<v8::Value> ReplaceVocbaseCol (const bool useCollection,
                                                v8::Arguments const& argv) {
  v8::HandleScope scope;
  
  // check the arguments
  if (argv.Length() < 2) {
    return scope.Close(v8::ThrowException(
                         TRI_CreateErrorObject(TRI_ERROR_BAD_PARAMETER,
                                               "usage: replace(<document>, <data>, <overwrite>, <waitForSync>)")));
  }

  const TRI_doc_update_policy_e policy = ExtractUpdatePolicy(argv, 3);
  const bool forceSync = ExtractForceSync(argv, 4);
  
  ResourceHolder holder;
  TRI_voc_key_t key = 0;
  TRI_voc_rid_t rid;
  TRI_voc_rid_t actualRevision = 0;

  TRI_vocbase_t* vocbase;
  TRI_vocbase_col_t const* col = 0;

  if (useCollection) {
    // called as db.collection.replace()
    col = TRI_UnwrapClass<TRI_vocbase_col_t>(argv.Holder(), WRP_VOCBASE_COL_TYPE);
    if (col == 0) {
      return scope.Close(v8::ThrowException(TRI_CreateErrorObject(TRI_ERROR_INTERNAL)));
    }

    vocbase = col->_vocbase;
  }
  else {
    // called as db._replace()
    vocbase = TRI_UnwrapClass<TRI_vocbase_t>(argv.Holder(), WRP_VOCBASE_TYPE);
  }

  assert(vocbase);

  v8::Handle<v8::Value> err = TRI_ParseDocumentOrDocumentHandle(vocbase, col, key, rid, false, argv[0]);
  if (! holder.registerString(TRI_CORE_MEM_ZONE, key)) {
    return scope.Close(v8::ThrowException(TRI_CreateErrorObject(TRI_ERROR_ARANGO_DOCUMENT_HANDLE_BAD)));
  }

  if (! err.IsEmpty()) {
    return scope.Close(v8::ThrowException(err));
  }

  assert(col);
  assert(key);

  
  SingleCollectionWriteTransaction<EmbeddableTransaction<V8TransactionContext>, 1> trx(col->_vocbase, col->_name, (TRI_col_type_e) col->_type, false, "ReplaceVocbase");
  int res = trx.begin();
  if (res != TRI_ERROR_NO_ERROR) {
    return scope.Close(v8::ThrowException(TRI_CreateErrorObject(res, "cannot replace document", true)));
  }
  
  TRI_shaped_json_t* shaped = TRI_ShapedJsonV8Object(argv[1], trx.shaper());
  if (! holder.registerShapedJson(trx.shaper(), shaped)) {
    return scope.Close(v8::ThrowException(
                         TRI_CreateErrorObject(TRI_errno(),
                                               "<data> cannot be converted into JSON shape")));
  }
  
  TRI_doc_mptr_t* document = 0;
  res = trx.updateDocument(key, &document, shaped, policy, forceSync, rid, &actualRevision);

  res = trx.finish(res);
  if (res != TRI_ERROR_NO_ERROR) {
    return scope.Close(v8::ThrowException(TRI_CreateErrorObject(res, "cannot replace document", true)));
  }
  
  assert(document);
  assert(document->_key);

  TRI_v8_global_t* v8g = (TRI_v8_global_t*) v8::Isolate::GetCurrent()->GetData();

  v8::Handle<v8::Object> result = v8::Object::New();
  result->Set(v8g->DidKey, DocumentId(trx.collectionName(), document->_key));
  result->Set(v8g->RevKey, v8::Number::New(document->_rid));
  result->Set(v8g->OldRevKey, v8::Number::New(actualRevision));
  result->Set(v8g->KeyKey, v8::String::New(document->_key));

  return scope.Close(result);
}

////////////////////////////////////////////////////////////////////////////////
/// @brief saves a new document
///
/// @FUN{@FA{collection}.save(@FA{data})}
///
/// Creates a new document in the @FA{collection} from the given @FA{data}. The
/// @FA{data} must be a hash array. It must not contain attributes starting
/// with @LIT{_}.
///
/// The method returns a document with the attributes @LIT{_id} and @LIT{_rev}.
/// The attribute @LIT{_id} contains the document handle of the newly created
/// document, the attribute @LIT{_rev} contains the document revision.
///
/// @FUN{@FA{collection}.save(@FA{data}, @FA{waitForSync})}
///
/// Creates a new document in the @FA{collection} from the given @FA{data} as
/// above. The optional @FA{waitForSync} parameter can be used to force 
/// synchronisation of the document creation operation to disk even in case
/// that the @LIT{waitForSync} flag had been disabled for the entire collection.
/// Thus, the @FA{waitForSync} URL parameter can be used to force synchronisation
/// of just specific operations. To use this, set the @FA{waitForSync} parameter
/// to @LIT{true}. If the @FA{waitForSync} parameter is not specified or set to 
/// @LIT{false}, then the collection's default @LIT{waitForSync} behavior is 
/// applied. The @FA{waitForSync} URL parameter cannot be used to disable
/// synchronisation for collections that have a default @LIT{waitForSync} value
/// of @LIT{true}.
///
/// @EXAMPLES
///
/// @verbinclude shell_create-document
////////////////////////////////////////////////////////////////////////////////

static v8::Handle<v8::Value> SaveVocbaseCol (SingleCollectionWriteTransaction<EmbeddableTransaction<V8TransactionContext>, 1>* trx,
                                             v8::Arguments const& argv) {
  v8::HandleScope scope;
  
  if (argv.Length() < 1 || argv.Length() > 2) {
    return scope.Close(v8::ThrowException(
                         TRI_CreateErrorObject(TRI_ERROR_BAD_PARAMETER,
                                               "usage: save(<data>, <waitForSync>)")));
  }

  TRI_v8_global_t* v8g = (TRI_v8_global_t*) v8::Isolate::GetCurrent()->GetData();
  ResourceHolder holder;
  
  // set document key
  TRI_voc_key_t key = 0;
  
  if (argv[0]->IsObject()) {
    v8::Handle<v8::Object> obj = argv[0]->ToObject();
    v8::Handle<v8::Value> v = obj->Get(v8g->KeyKey);
    if (v->IsString()) {
      TRI_Utf8ValueNFC str(TRI_CORE_MEM_ZONE, v);
      key = TRI_DuplicateString2(*str, str.length());
      holder.registerString(TRI_CORE_MEM_ZONE, key);
    }
  }
  
  TRI_shaped_json_t* shaped = TRI_ShapedJsonV8Object(argv[0], trx->shaper());
  if (! holder.registerShapedJson(trx->shaper(), shaped)) {
    return scope.Close(v8::ThrowException(
                         TRI_CreateErrorObject(TRI_errno(),
                                               "<data> cannot be converted into JSON shape")));
  }
    
  const bool forceSync = ExtractForceSync(argv, 2);
  
  TRI_doc_mptr_t* document = 0;
  int res = trx->createDocument(key, &document, shaped, forceSync);

  res = trx->finish(res);

  if (res != TRI_ERROR_NO_ERROR) {
    return scope.Close(v8::ThrowException(TRI_CreateErrorObject(res, "cannot save document", true)));
  }
  
  assert(document);
  assert(document->_key);
  
  v8::Handle<v8::Object> result = v8::Object::New();
  result->Set(v8g->DidKey, DocumentId(trx->collectionName(), document->_key));
  result->Set(v8g->RevKey, v8::Number::New(document->_rid));
  result->Set(v8g->KeyKey, v8::String::New(document->_key));

  return scope.Close(result);
}

////////////////////////////////////////////////////////////////////////////////
/// @brief saves a new edge document
///
/// @FUN{@FA{edge-collection}.save(@FA{from}, @FA{to}, @FA{document})}
///
/// Saves a new edge and returns the document-handle. @FA{from} and @FA{to}
/// must be documents or document references.
///
/// @FUN{@FA{edge-collection}.save(@FA{from}, @FA{to}, @FA{document}, @FA{waitForSync})}
///
/// The optional @FA{waitForSync} parameter can be used to force 
/// synchronisation of the document creation operation to disk even in case
/// that the @LIT{waitForSync} flag had been disabled for the entire collection.
/// Thus, the @FA{waitForSync} URL parameter can be used to force synchronisation
/// of just specific operations. To use this, set the @FA{waitForSync} parameter
/// to @LIT{true}. If the @FA{waitForSync} parameter is not specified or set to 
/// @LIT{false}, then the collection's default @LIT{waitForSync} behavior is 
/// applied. The @FA{waitForSync} URL parameter cannot be used to disable
/// synchronisation for collections that have a default @LIT{waitForSync} value
/// of @LIT{true}.
///
/// @EXAMPLES
///
/// @TINYEXAMPLE{shell_create-edge,create an edge}
////////////////////////////////////////////////////////////////////////////////

static v8::Handle<v8::Value> SaveEdgeCol (SingleCollectionWriteTransaction<EmbeddableTransaction<V8TransactionContext>, 1>* trx,
                                          v8::Arguments const& argv) {
  v8::HandleScope scope;
  TRI_v8_global_t* v8g = (TRI_v8_global_t*) v8::Isolate::GetCurrent()->GetData();

  if (argv.Length() < 3 || argv.Length() > 4) {
    return scope.Close(v8::ThrowException(
                         TRI_CreateErrorObject(TRI_ERROR_BAD_PARAMETER,
                                               "usage: save(<from>, <to>, <data>, <waitForSync>)")));
  }
 
  ResourceHolder holder; 
  
  // set document key
  TRI_voc_key_t key = 0;

  bool isBidirectional = false;
  if (argv[2]->IsObject()) {
    v8::Handle<v8::Object> obj = argv[2]->ToObject();
    v8::Handle<v8::Value> v = obj->Get(v8g->KeyKey);
    if (v->IsString()) {
      TRI_Utf8ValueNFC str(TRI_CORE_MEM_ZONE, v);
      key = TRI_DuplicateString2(*str, str.length());
      holder.registerString(TRI_CORE_MEM_ZONE, key);
    }

    if (obj->Has(v8g->BidirectionalKey)) {
      isBidirectional = TRI_ObjectToBoolean(obj->Get(v8g->BidirectionalKey));
    }
  }
    
  const bool forceSync = ExtractForceSync(argv, 4);

  TRI_document_edge_t edge;
  edge._fromCid = trx->cid();
  edge._toCid = trx->cid();
  edge._fromKey = 0;
  edge._toKey = 0;
  edge._isBidirectional = isBidirectional;

  v8::Handle<v8::Value> err;

  // extract from
  TRI_vocbase_col_t const* fromCollection = 0;
  TRI_voc_rid_t fromRid;

  err = TRI_ParseDocumentOrDocumentHandle(trx->vocbase(), fromCollection, edge._fromKey, fromRid, false, argv[0]);
  holder.registerString(TRI_CORE_MEM_ZONE, edge._fromKey);

  if (! err.IsEmpty()) {
    return scope.Close(v8::ThrowException(err));
  }
  edge._fromCid = fromCollection->_cid;
  
  // extract to
  TRI_vocbase_col_t const* toCollection = 0;
  TRI_voc_rid_t toRid;

  err = TRI_ParseDocumentOrDocumentHandle(trx->vocbase(), toCollection, edge._toKey, toRid, false, argv[1]);
  holder.registerString(TRI_CORE_MEM_ZONE, edge._toKey);

  if (! err.IsEmpty()) {
    return scope.Close(v8::ThrowException(err));
  }
  edge._toCid = toCollection->_cid;

  // extract shaped data
  TRI_shaped_json_t* shaped = TRI_ShapedJsonV8Object(argv[2], trx->shaper());
  if (! holder.registerShapedJson(trx->shaper(), shaped)) {
    return scope.Close(v8::ThrowException(
                         TRI_CreateErrorObject(TRI_errno(),
                                               "<data> cannot be converted into JSON shape")));
  }
  
  
  TRI_doc_mptr_t* document = 0;
  int res = trx->createEdge(key, &document, shaped, forceSync, &edge);
  res = trx->finish(res);

  if (res != TRI_ERROR_NO_ERROR) {
    return scope.Close(v8::ThrowException(TRI_CreateErrorObject(res, "cannot save edge", true)));
  }

  assert(document);
  assert(document->_key);
  
  v8::Handle<v8::Object> result = v8::Object::New();
  result->Set(v8g->DidKey, DocumentId(trx->collectionName(), document->_key));
  result->Set(v8g->RevKey, v8::Number::New(document->_rid));
  result->Set(v8g->KeyKey, v8::String::New(document->_key));

  return scope.Close(result);
}

////////////////////////////////////////////////////////////////////////////////
/// @brief updates (patches) a document
////////////////////////////////////////////////////////////////////////////////

static v8::Handle<v8::Value> UpdateVocbaseCol (const bool useCollection,
                                               v8::Arguments const& argv) {
  v8::HandleScope scope;

  // check the arguments
  if (argv.Length() < 2 || argv.Length() > 5) {
    return scope.Close(v8::ThrowException(
                         TRI_CreateErrorObject(TRI_ERROR_BAD_PARAMETER,
                                               "usage: update(<document>, <data>, <overwrite>, <keepnull>, <waitForSync>)")));
  }

  const TRI_doc_update_policy_e policy = ExtractUpdatePolicy(argv, 3);
  // delete null attributes
  // default value: null values are saved as Null
  const bool nullMeansRemove = (argv.Length() >= 4 && ! TRI_ObjectToBoolean(argv[3]));
  const bool forceSync = ExtractForceSync(argv, 5);


  ResourceHolder holder;
  TRI_voc_key_t key = 0;
  TRI_voc_rid_t rid;
  TRI_voc_rid_t actualRevision = 0;
  TRI_vocbase_t* vocbase;
  TRI_vocbase_col_t const* col = 0;

  if (useCollection) {
    // called as db.collection.update()
    col = TRI_UnwrapClass<TRI_vocbase_col_t>(argv.Holder(), WRP_VOCBASE_COL_TYPE);
    if (col == 0) {
      return scope.Close(v8::ThrowException(TRI_CreateErrorObject(TRI_ERROR_INTERNAL)));
    }

    vocbase = col->_vocbase;
  }
  else {
    // called as db._update()
    vocbase = TRI_UnwrapClass<TRI_vocbase_t>(argv.Holder(), WRP_VOCBASE_TYPE);
  }

  assert(vocbase);

  v8::Handle<v8::Value> err = TRI_ParseDocumentOrDocumentHandle(vocbase, col, key, rid, false, argv[0]);
  if (! holder.registerString(TRI_CORE_MEM_ZONE, key)) {
    return scope.Close(v8::ThrowException(TRI_CreateErrorObject(TRI_ERROR_ARANGO_DOCUMENT_HANDLE_BAD)));
  }
  
  if (! err.IsEmpty()) {
    return scope.Close(v8::ThrowException(err));
  }
  
  assert(col);
  assert(key);


  TRI_json_t* json = TRI_JsonObject(argv[1]);
  if (! holder.registerJson(TRI_UNKNOWN_MEM_ZONE, json)) {
    return scope.Close(v8::ThrowException(TRI_CreateErrorObject(TRI_errno(), "<data> is no valid JSON")));
  }


  SingleCollectionWriteTransaction<EmbeddableTransaction<V8TransactionContext>, 1> trx(col->_vocbase, col->_name, (TRI_col_type_e) col->_type, false, "UpdateVocbase");
  int res = trx.begin();
  if (res != TRI_ERROR_NO_ERROR) {
    return scope.Close(v8::ThrowException(TRI_CreateErrorObject(res, "cannot update document", true)));
  }

  TRI_doc_mptr_t* document = 0;
  res = trx.read(&document, key);
  if (res != TRI_ERROR_NO_ERROR) {
    return scope.Close(v8::ThrowException(TRI_CreateErrorObject(res, "cannot update document", true)));
  }

  assert(document);

  TRI_shaped_json_t shaped;
  TRI_EXTRACT_SHAPED_JSON_MARKER(shaped, document->_data);
  TRI_json_t* old = TRI_JsonShapedJson(trx.shaper(), &shaped);

  if (! holder.registerJson(trx.shaper()->_memoryZone, old)) {
    return scope.Close(v8::ThrowException(TRI_CreateErrorObject(TRI_ERROR_OUT_OF_MEMORY)));
  }

  TRI_json_t* patchedJson = TRI_MergeJson(TRI_UNKNOWN_MEM_ZONE, old, json, nullMeansRemove);

  if (! holder.registerJson(TRI_UNKNOWN_MEM_ZONE, patchedJson)) {
    return scope.Close(v8::ThrowException(TRI_CreateErrorObject(TRI_ERROR_OUT_OF_MEMORY)));
  }

  res = trx.updateDocument(key, &document, patchedJson, policy, forceSync, rid, &actualRevision);
  res = trx.finish(res);
  if (res != TRI_ERROR_NO_ERROR) {
    return scope.Close(v8::ThrowException(TRI_CreateErrorObject(res, "cannot update document", true)));
  }
  
  assert(document);
  assert(document->_key);

  TRI_v8_global_t* v8g = (TRI_v8_global_t*) v8::Isolate::GetCurrent()->GetData();

  v8::Handle<v8::Object> result = v8::Object::New();
  result->Set(v8g->DidKey, DocumentId(trx.collectionName(), document->_key));
  result->Set(v8g->RevKey, v8::Number::New(document->_rid));
  result->Set(v8g->OldRevKey, v8::Number::New(actualRevision));
  result->Set(v8g->KeyKey, v8::String::New(document->_key));

  return scope.Close(result);
}

////////////////////////////////////////////////////////////////////////////////
/// @brief deletes a document
////////////////////////////////////////////////////////////////////////////////

<<<<<<< HEAD
static v8::Handle<v8::Value> DeleteVocbaseCol (const bool useCollection,
=======
static v8::Handle<v8::Value> RemoveVocbaseCol (TRI_vocbase_t* vocbase,
                                               TRI_vocbase_col_t const* collection,
>>>>>>> 0747d370
                                               v8::Arguments const& argv) {
  v8::HandleScope scope;

  // check the arguments
  if (argv.Length() < 1 || argv.Length() > 3) {
    return scope.Close(v8::ThrowException(TRI_CreateErrorObject(TRI_ERROR_BAD_PARAMETER,
                                                                "usage: remove(<document>, <overwrite>, <waitForSync>)")));
  }
  
  const TRI_doc_update_policy_e policy = ExtractUpdatePolicy(argv, 2);
  const bool forceSync = ExtractForceSync(argv, 3);

  ResourceHolder holder;
  TRI_voc_key_t key = 0;
  TRI_voc_rid_t rid;
  TRI_voc_rid_t actualRevision = 0;
  TRI_vocbase_t* vocbase;
  TRI_vocbase_col_t const* col = 0;

  if (useCollection) {
    // called as db.collection.remove()
    col = TRI_UnwrapClass<TRI_vocbase_col_t>(argv.Holder(), WRP_VOCBASE_COL_TYPE);
    if (col == 0) {
      return scope.Close(v8::ThrowException(TRI_CreateErrorObject(TRI_ERROR_INTERNAL)));
    }

    vocbase = col->_vocbase;
  }
  else {
    // called as db._remove()
    vocbase = TRI_UnwrapClass<TRI_vocbase_t>(argv.Holder(), WRP_VOCBASE_TYPE);
  }

  assert(vocbase);
  
  v8::Handle<v8::Value> err = TRI_ParseDocumentOrDocumentHandle(vocbase, col, key, rid, false, argv[0]);
  if (! holder.registerString(TRI_CORE_MEM_ZONE, key)) {
    return scope.Close(v8::ThrowException(TRI_CreateErrorObject(TRI_ERROR_ARANGO_DOCUMENT_HANDLE_BAD)));
  }
  
  if (! err.IsEmpty()) {
    return scope.Close(v8::ThrowException(err));
  }
  
  assert(col);
  assert(key);

  
  SingleCollectionWriteTransaction<EmbeddableTransaction<V8TransactionContext>, 1> trx(col->_vocbase, col->_name, (TRI_col_type_e) col->_type, false, "DeleteVocbase");
  int res = trx.begin();
  if (res != TRI_ERROR_NO_ERROR) {
    return scope.Close(v8::ThrowException(TRI_CreateErrorObject(res, "cannot delete document", true)));
  }

  res = trx.deleteDocument(key, policy, forceSync, rid, &actualRevision);
  res = trx.finish(res);

  if (res != TRI_ERROR_NO_ERROR) {
    if (res == TRI_ERROR_ARANGO_DOCUMENT_NOT_FOUND && policy == TRI_DOC_UPDATE_LAST_WRITE) {
      return scope.Close(v8::False());
    }
    else {
      return scope.Close(v8::ThrowException(TRI_CreateErrorObject(res, "cannot delete document", true)));
    }
  }

  return scope.Close(v8::True());
}

////////////////////////////////////////////////////////////////////////////////
/// @brief create a collection
////////////////////////////////////////////////////////////////////////////////

static v8::Handle<v8::Value> CreateVocBase (v8::Arguments const& argv, TRI_col_type_e collectionType) {
  v8::HandleScope scope;

  TRI_vocbase_t* vocbase = TRI_UnwrapClass<TRI_vocbase_t>(argv.Holder(), WRP_VOCBASE_TYPE);

  if (vocbase == 0) {
    return scope.Close(v8::ThrowException(TRI_CreateErrorObject(TRI_ERROR_INTERNAL, "corrupted vocbase")));
  }

  // expecting at least one arguments
  if (argv.Length() < 1 || argv.Length() > 3) {
    return scope.Close(v8::ThrowException(
                         TRI_CreateErrorObject(TRI_ERROR_BAD_PARAMETER,
                                               "usage: _create(<name>, <properties>)")));
  }
  
  // set default journal size
  TRI_voc_size_t effectiveSize = vocbase->_defaultMaximalSize;

  // extract the name
  string name = TRI_ObjectToString(argv[0]);

  // extract the parameters
  TRI_col_info_t parameter;
  
  if (2 <= argv.Length()) {
    if (! argv[1]->IsObject()) {
      return scope.Close(v8::ThrowException(TRI_CreateErrorObject(TRI_ERROR_BAD_PARAMETER, "<properties> must be an object")));
    }

    v8::Handle<v8::Object> p = argv[1]->ToObject();
    v8::Handle<v8::String> isSystemKey      = v8::String::New("isSystem");
    v8::Handle<v8::String> isVolatileKey    = v8::String::New("isVolatile");
    v8::Handle<v8::String> journalSizeKey   = v8::String::New("journalSize");
    v8::Handle<v8::String> waitForSyncKey   = v8::String::New("waitForSync");
    v8::Handle<v8::String> createOptionsKey = v8::String::New("createOptions");

    if (p->Has(journalSizeKey)) {
      double s = TRI_ObjectToDouble(p->Get(journalSizeKey));

      if (s < TRI_JOURNAL_MINIMAL_SIZE) {
        return scope.Close(v8::ThrowException(
                             TRI_CreateErrorObject(TRI_ERROR_BAD_PARAMETER,
                                                   "<properties>.journalSize is too small")));
      }

      // overwrite journal size with user-specified value
      effectiveSize = (TRI_voc_size_t) s;
    }

    // get optional options
    TRI_json_t* options = 0;        
    if (p->Has(createOptionsKey)) {
      options = TRI_JsonObject(p->Get(createOptionsKey));
    }

    TRI_InitCollectionInfo(vocbase, &parameter, name.c_str(), collectionType, effectiveSize, options);

    if (p->Has(waitForSyncKey)) {
      parameter._waitForSync = TRI_ObjectToBoolean(p->Get(waitForSyncKey));
    }

    if (p->Has(isSystemKey)) {
      parameter._isSystem = TRI_ObjectToBoolean(p->Get(isSystemKey));
    }

    if (p->Has(isVolatileKey)) {
#ifdef TRI_HAVE_ANONYMOUS_MMAP
      parameter._isVolatile = TRI_ObjectToBoolean(p->Get(isVolatileKey));
#else
      TRI_FreeCollectionInfoOptions(&parameter);
      return scope.Close(v8::ThrowException(TRI_CreateErrorObject(TRI_ERROR_ILLEGAL_OPTION, "volatile collections are not supported on this platform", true)));
#endif
    }
    
    if (parameter._isVolatile && parameter._waitForSync) {
      // the combination of waitForSync and isVolatile makes no sense
      TRI_FreeCollectionInfoOptions(&parameter);
      return scope.Close(v8::ThrowException(TRI_CreateErrorObject(TRI_ERROR_BAD_PARAMETER, "volatile collections do not support the waitForSync option", true)));
    }

  }
  else {
    TRI_InitCollectionInfo(vocbase, &parameter, name.c_str(), collectionType, effectiveSize, 0);
  }

  TRI_vocbase_col_t const* collection = TRI_CreateCollectionVocBase(vocbase, &parameter, 0);

  TRI_FreeCollectionInfoOptions(&parameter);
  
  if (collection == 0) {
    return scope.Close(v8::ThrowException(TRI_CreateErrorObject(TRI_errno(), "cannot create collection", true)));
  }

  return scope.Close(TRI_WrapCollection(collection));
}

////////////////////////////////////////////////////////////////////////////////
/// @brief ensures that a geo index or constraint exists
////////////////////////////////////////////////////////////////////////////////

static v8::Handle<v8::Value> EnsureGeoIndexVocbaseCol (v8::Arguments const& argv, bool constraint) {
  v8::HandleScope scope;

  v8::Handle<v8::Object> err;
  TRI_vocbase_col_t const* collection = UseCollection(argv.Holder(), &err);

  if (collection == 0) {
    return scope.Close(v8::ThrowException(err));
  }

  TRI_primary_collection_t* primary = collection->_collection;

  if (! TRI_IS_DOCUMENT_COLLECTION(collection->_type)) {
    TRI_ReleaseCollection(collection);
    return scope.Close(v8::ThrowException(TRI_CreateErrorObject(TRI_ERROR_INTERNAL, "unknown collection type")));
  }

  TRI_document_collection_t* document = (TRI_document_collection_t*) primary;
  TRI_index_t* idx = 0;
  bool created;
  int off = constraint ? 1 : 0;
  bool ignoreNull = false;

  // .............................................................................
  // case: <location>
  // .............................................................................

  if (argv.Length() == 1 + off) {
    TRI_Utf8ValueNFC loc(TRI_UNKNOWN_MEM_ZONE, argv[0]);

    if (*loc == 0) {
      TRI_ReleaseCollection(collection);
      return scope.Close(v8::ThrowException(
          TRI_CreateErrorObject(TRI_ERROR_ILLEGAL_OPTION,
                                "<location> must be an attribute path")));
    }

    if (constraint) {
      ignoreNull = TRI_ObjectToBoolean(argv[1]);
    }

    idx = TRI_EnsureGeoIndex1DocumentCollection(document, *loc, false, constraint, ignoreNull, &created);
  }

  // .............................................................................
  // case: <location>, <geoJson>
  // .............................................................................

  else if (argv.Length() == 2 + off && (argv[1]->IsBoolean() || argv[1]->IsBooleanObject())) {
    TRI_Utf8ValueNFC loc(TRI_UNKNOWN_MEM_ZONE, argv[0]);

    if (*loc == 0) {
      TRI_ReleaseCollection(collection);
      return scope.Close(v8::ThrowException(
          TRI_CreateErrorObject(TRI_ERROR_ILLEGAL_OPTION,
                                "<location> must be an attribute path")));
    }

    if (constraint) {
      ignoreNull = TRI_ObjectToBoolean(argv[2]);
    }

    idx = TRI_EnsureGeoIndex1DocumentCollection(document, *loc, TRI_ObjectToBoolean(argv[1]), constraint, ignoreNull, &created);
  }

  // .............................................................................
  // case: <latitude>, <longitude>
  // .............................................................................

  else if (argv.Length() == 2 + off) {
    TRI_Utf8ValueNFC lat(TRI_UNKNOWN_MEM_ZONE, argv[0]);
    TRI_Utf8ValueNFC lon(TRI_UNKNOWN_MEM_ZONE, argv[1]);

    if (*lat == 0) {
      TRI_ReleaseCollection(collection);
      return scope.Close(v8::ThrowException(
          TRI_CreateErrorObject(TRI_ERROR_ILLEGAL_OPTION,
                                "<latitude> must be an attribute path")));
    }

    if (*lon == 0) {
      TRI_ReleaseCollection(collection);
      return scope.Close(v8::ThrowException(
          TRI_CreateErrorObject(TRI_ERROR_ILLEGAL_OPTION,
                                "<longitude> must be an attribute path")));
    }

    if (constraint) {
      ignoreNull = TRI_ObjectToBoolean(argv[2]);
    }

    idx = TRI_EnsureGeoIndex2DocumentCollection(document, *lat, *lon, constraint, ignoreNull, &created);
  }

  // .............................................................................
  // error case
  // .............................................................................

  else {
    TRI_ReleaseCollection(collection);

    if (constraint) {
      return scope.Close(v8::ThrowException(
          TRI_CreateErrorObject(TRI_ERROR_ILLEGAL_OPTION,
                                "usage: ensureGeoConstraint(<latitude>, <longitude>, <ignore-null>) " \
                                "or ensureGeoConstraint(<location>, [<geojson>], <ignore-null>)")));
    }
    else {
      return scope.Close(v8::ThrowException(
          TRI_CreateErrorObject(TRI_ERROR_ILLEGAL_OPTION,
                                "usage: ensureGeoIndex(<latitude>, <longitude>) or ensureGeoIndex(<location>, [<geojson>])")));
    }
  }

  if (idx == 0) {
    TRI_ReleaseCollection(collection);
    return scope.Close(v8::ThrowException(
        TRI_CreateErrorObject(TRI_errno(), "index could not be created", true)));
  }

  ResourceHolder holder;
  TRI_json_t* json = idx->json(idx, primary);
  if (! holder.registerJson(TRI_UNKNOWN_MEM_ZONE, json)) {
    TRI_ReleaseCollection(collection);
    return scope.Close(v8::ThrowException(v8::String::New("out of memory")));
  }

  v8::Handle<v8::Value> index = IndexRep(&primary->base, json);

  if (index->IsObject()) {
    index->ToObject()->Set(v8::String::New("isNewlyCreated"), created ? v8::True() : v8::False());
  }

  TRI_ReleaseCollection(collection);
  return scope.Close(index);
}

////////////////////////////////////////////////////////////////////////////////
/// @brief create an Ahuacatl error in a javascript object
////////////////////////////////////////////////////////////////////////////////

static v8::Handle<v8::Object> CreateErrorObjectAhuacatl (TRI_aql_error_t* error) {
  v8::HandleScope scope;

  char* message = TRI_GetErrorMessageAql(error);

  if (message) {
    std::string str(message);
    TRI_Free(TRI_UNKNOWN_MEM_ZONE, message);

    return scope.Close(TRI_CreateErrorObject(TRI_GetErrorCodeAql(error), str));
  }

  return scope.Close(TRI_CreateErrorObject(TRI_ERROR_OUT_OF_MEMORY));
}

////////////////////////////////////////////////////////////////////////////////
/// @brief function that encapsulates execution of an AQL query
////////////////////////////////////////////////////////////////////////////////

static v8::Handle<v8::Value> ExecuteQueryNativeAhuacatl (TRI_aql_context_t* const context,
                                                         const TRI_json_t* const parameters) {
  v8::HandleScope scope;

  // parse & validate
  // bind values
  // optimise
  // lock
  
  if (!TRI_ValidateQueryContextAql(context) ||
      !TRI_BindQueryContextAql(context, parameters) ||
      !TRI_LockQueryContextAql(context) ||
      !TRI_OptimiseQueryContextAql(context)) {
    v8::Handle<v8::Object> errorObject = CreateErrorObjectAhuacatl(&context->_error);

    return scope.Close(v8::ThrowException(errorObject));
  }

  // generate code
  char* code = TRI_GenerateCodeAql(context);
  if (! code || context->_error._code != TRI_ERROR_NO_ERROR) {
    v8::Handle<v8::Object> errorObject = CreateErrorObjectAhuacatl(&context->_error);

    return scope.Close(v8::ThrowException(errorObject));
  }
 
  // execute code
  v8::Handle<v8::Value> result = TRI_ExecuteJavaScriptString(v8::Context::GetCurrent(), v8::String::New(code), v8::String::New("query"), false);
  TRI_Free(TRI_UNKNOWN_MEM_ZONE, code);

  // return the result as a javascript array
  return scope.Close(result);
}

////////////////////////////////////////////////////////////////////////////////
/// @brief run a query and return the results as a cursor
////////////////////////////////////////////////////////////////////////////////

static v8::Handle<v8::Value> ExecuteQueryCursorAhuacatl (TRI_vocbase_t* const vocbase,
                                                         TRI_aql_context_t* const context,
                                                         const TRI_json_t* const parameters,
                                                         const bool doCount,
                                                         const uint32_t batchSize,
                                                         const bool allowDirectReturn) {
  v8::HandleScope scope;
  v8::TryCatch tryCatch;

  v8::Handle<v8::Value> result = ExecuteQueryNativeAhuacatl(context, parameters);

  if (tryCatch.HasCaught()) {
    return scope.Close(v8::ThrowException(tryCatch.Exception()));
  }

  if (allowDirectReturn || ! result->IsArray()) {
    // return the value we got as it is. this is a performance optimisation
    return scope.Close(result);
  }

  // return the result as a cursor object
  TRI_json_t* json = TRI_JsonObject(result);

  if (! json) {
    v8::Handle<v8::Object> errorObject = TRI_CreateErrorObject(TRI_ERROR_OUT_OF_MEMORY);

    return scope.Close(v8::ThrowException(errorObject));
  }

  TRI_general_cursor_result_t* cursorResult = TRI_CreateResultAql(json);

  if (! cursorResult) {
    TRI_FreeJson(TRI_UNKNOWN_MEM_ZONE, json);

    v8::Handle<v8::Object> errorObject = TRI_CreateErrorObject(TRI_ERROR_OUT_OF_MEMORY);

    return scope.Close(v8::ThrowException(errorObject));
  }

  TRI_general_cursor_t* cursor = TRI_CreateGeneralCursor(cursorResult, doCount, batchSize);
  if (! cursor) {
    TRI_Free(TRI_UNKNOWN_MEM_ZONE, cursorResult);
    TRI_FreeJson(TRI_UNKNOWN_MEM_ZONE, json);

    v8::Handle<v8::Object> errorObject = TRI_CreateErrorObject(TRI_ERROR_OUT_OF_MEMORY);

    return scope.Close(v8::ThrowException(errorObject));
  }

  assert(cursor);
  TRI_StoreShadowData(vocbase->_cursors, (const void* const) cursor);

  return scope.Close(WrapGeneralCursor(cursor));
}

////////////////////////////////////////////////////////////////////////////////
/// @}
////////////////////////////////////////////////////////////////////////////////

// -----------------------------------------------------------------------------
// --SECTION--                                                   GENERAL CURSORS
// -----------------------------------------------------------------------------

// -----------------------------------------------------------------------------
// --SECTION--                                                 private functions
// -----------------------------------------------------------------------------

////////////////////////////////////////////////////////////////////////////////
/// @addtogroup VocBase
/// @{
////////////////////////////////////////////////////////////////////////////////

////////////////////////////////////////////////////////////////////////////////
/// @brief weak reference callback for general cursors
////////////////////////////////////////////////////////////////////////////////

static void WeakGeneralCursorCallback (v8::Persistent<v8::Value> object, void* parameter) {
  v8::HandleScope scope; // do not remove, will fail otherwise!!

  LOG_TRACE("weak-callback for general cursor called");

  TRI_vocbase_t* vocbase = GetContextVocBase();
  if (! vocbase) {
    return;
  }

  TRI_EndUsageDataShadowData(vocbase->_cursors, parameter);

  // dispose and clear the persistent handle
  object.Dispose();
  object.Clear();
}

////////////////////////////////////////////////////////////////////////////////
/// @brief stores a general cursor in a javascript object
////////////////////////////////////////////////////////////////////////////////

static v8::Handle<v8::Value> WrapGeneralCursor (void* cursor) {
  v8::HandleScope scope;
  v8::TryCatch tryCatch;

  TRI_v8_global_t* v8g;
  v8g = (TRI_v8_global_t*) v8::Isolate::GetCurrent()->GetData();

  v8::Handle<v8::Object> cursorObject = v8g->GeneralCursorTempl->NewInstance();
  
  if (cursorObject.IsEmpty()) {
    // error 
    // TODO check for empty results
    return scope.Close(cursorObject);
  }  
  
  v8::Persistent<v8::Value> persistent = v8::Persistent<v8::Value>::New(v8::External::New(cursor));

  if (tryCatch.HasCaught()) {
    return scope.Close(v8::Undefined());
  }

  cursorObject->SetInternalField(SLOT_CLASS_TYPE, v8::Integer::New(WRP_GENERAL_CURSOR_TYPE));
  cursorObject->SetInternalField(SLOT_CLASS, persistent);

  persistent.MakeWeak(cursor, WeakGeneralCursorCallback);

  return scope.Close(cursorObject);
}

////////////////////////////////////////////////////////////////////////////////
/// @brief extracts a cursor from a javascript object
////////////////////////////////////////////////////////////////////////////////

static void* UnwrapGeneralCursor (v8::Handle<v8::Object> cursorObject) {
  return TRI_UnwrapClass<void>(cursorObject, WRP_GENERAL_CURSOR_TYPE);
}

////////////////////////////////////////////////////////////////////////////////
/// @}
////////////////////////////////////////////////////////////////////////////////

// -----------------------------------------------------------------------------
// --SECTION--                                              javascript functions
// -----------------------------------------------------------------------------

////////////////////////////////////////////////////////////////////////////////
/// @addtogroup VocBase
/// @{
////////////////////////////////////////////////////////////////////////////////

////////////////////////////////////////////////////////////////////////////////
/// @brief executes a transaction
////////////////////////////////////////////////////////////////////////////////

static v8::Handle<v8::Value> JS_Transaction (v8::Arguments const& argv) {
  v8::HandleScope scope;
  v8::TryCatch tryCatch;

  if (argv.Length() != 2 || ! argv[0]->IsObject() || ! argv[1]->IsFunction()) {
    return scope.Close(v8::ThrowException(v8::String::New("usage: TRANSACTION(<collections>, <function>)")));
  }

  TRI_vocbase_t* vocbase = GetContextVocBase();
  if (! vocbase) {
    v8::Handle<v8::Object> errorObject = TRI_CreateErrorObject(TRI_ERROR_INTERNAL, "corrupted vocbase");

    return scope.Close(v8::ThrowException(errorObject));
  }


  v8::Handle<v8::Array> collections = v8::Handle<v8::Array>::Cast(argv[0]);
  if (collections.IsEmpty()) {
    return scope.Close(v8::ThrowException(v8::String::New("usage: TRANSACTION(<collections>, <function>)")));
  }

  bool isValid = true;

  vector<string> readCollections;
  vector<string> writeCollections;

  if (collections->Has(TRI_V8_SYMBOL("read")) && collections->Get(TRI_V8_SYMBOL("read"))->IsArray()) {
    v8::Handle<v8::Array> names = v8::Handle<v8::Array>::Cast(collections->Get(TRI_V8_SYMBOL("read")));
    
    for (uint32_t i = 0 ; i < names->Length(); ++i) {
      v8::Handle<v8::Value> collection = names->Get(i);
      if (! collection->IsString()) {
        isValid = false;
        break;
      }

      readCollections.push_back(TRI_ObjectToString(collection));
    }
  }
  
  if (collections->Has(TRI_V8_SYMBOL("write")) && collections->Get(TRI_V8_SYMBOL("write"))->IsArray()) {
    v8::Handle<v8::Array> names = v8::Handle<v8::Array>::Cast(collections->Get(TRI_V8_SYMBOL("write")));

    for (uint32_t i = 0 ; i < names->Length(); ++i) {
      v8::Handle<v8::Value> collection = names->Get(i);
      if (! collection->IsString()) {
        isValid = false;
        break;
      }
      
      writeCollections.push_back(TRI_ObjectToString(collection));
    }
  }

  if (! isValid) {
    return scope.Close(v8::ThrowException(v8::String::New("usage: TRANSACTION(<collections>, <function>)")));
  }

  v8::Handle<v8::Object> current = v8::Context::GetCurrent()->Global();
  
  UserTransaction<StandaloneTransaction<V8TransactionContext> > trx(vocbase, readCollections, writeCollections);

  int res = trx.begin();
  if (res != TRI_ERROR_NO_ERROR) {
    return scope.Close(v8::ThrowException(TRI_CreateErrorObject(res)));
  }

  v8::Handle<v8::Function> func = v8::Handle<v8::Function>::Cast(argv[1]);
  v8::Handle<v8::Value> args;
  v8::Handle<v8::Value> result = func->Call(current, 0, &args);

  if (tryCatch.HasCaught()) {
    trx.abort();

    return scope.Close(v8::ThrowException(tryCatch.Exception()));
  }

  if (! TRI_ObjectToBoolean(result)) {
    trx.abort();
    
    return scope.Close(v8::False());
  }
  
  res = trx.commit();

  if (res != TRI_ERROR_NO_ERROR) {
    return scope.Close(v8::ThrowException(TRI_CreateErrorObject(res)));
  }
  
  return scope.Close(v8::True());
}

////////////////////////////////////////////////////////////////////////////////
/// @brief normalize UTF 16 strings
////////////////////////////////////////////////////////////////////////////////

static v8::Handle<v8::Value> JS_normalize_string (v8::Arguments const& argv) {
  v8::HandleScope scope;

  if (argv.Length() != 1) {
    return scope.Close(v8::ThrowException(
                         TRI_CreateErrorObject(TRI_ERROR_ILLEGAL_OPTION,
                                               "usage: NORMALIZE_STRING(<string>)")));
  }

  return scope.Close(TRI_normalize_V8_Obj(argv[0]));
}

////////////////////////////////////////////////////////////////////////////////
/// @brief compare two UTF 16 strings
////////////////////////////////////////////////////////////////////////////////

static v8::Handle<v8::Value> JS_compare_string (v8::Arguments const& argv) {
  v8::HandleScope scope;

  if (argv.Length() != 2) {
    return scope.Close(v8::ThrowException(
                         TRI_CreateErrorObject(TRI_ERROR_ILLEGAL_OPTION,
                                               "usage: COMPARE_STRING(<left string>, <right string>)")));
  }

  v8::String::Value left(argv[0]);
  v8::String::Value right(argv[1]);
  
  int result = Utf8Helper::DefaultUtf8Helper.compareUtf16(*left, left.length(), *right, right.length());
  
  return scope.Close(v8::Integer::New(result));
}

////////////////////////////////////////////////////////////////////////////////
/// @brief reloads the authentication info from collection _users
////////////////////////////////////////////////////////////////////////////////

static v8::Handle<v8::Value> JS_ReloadAuth (v8::Arguments const& argv) {
  v8::HandleScope scope;

  TRI_vocbase_t* vocbase = GetContextVocBase();

  if (vocbase == 0) {
    return scope.Close(v8::ThrowException(v8::String::New("corrupted vocbase")));
  }

  if (argv.Length() != 0) {
    return scope.Close(v8::ThrowException(
                         TRI_CreateErrorObject(TRI_ERROR_ILLEGAL_OPTION,
                                               "usage: RELOAD_AUTH()")));
  }

  TRI_ReloadAuthInfo(vocbase);

  return scope.Close(v8::True());
}

////////////////////////////////////////////////////////////////////////////////
/// @brief generates a general cursor from a list
////////////////////////////////////////////////////////////////////////////////

static v8::Handle<v8::Value> JS_CreateCursor (v8::Arguments const& argv) {
  v8::HandleScope scope;

  TRI_vocbase_t* vocbase = GetContextVocBase();

  if (vocbase == 0) {
    return scope.Close(v8::ThrowException(v8::String::New("corrupted vocbase")));
  }

  if (argv.Length() < 1) {
    return scope.Close(v8::ThrowException(
                         TRI_CreateErrorObject(TRI_ERROR_ILLEGAL_OPTION,
                                               "usage: CREATE_CURSOR(<list>, <do-count>, <batch-size>)")));
  }

  if (! argv[0]->IsArray()) {
    return scope.Close(v8::ThrowException(
                         TRI_CreateErrorObject(TRI_ERROR_ILLEGAL_OPTION,
                                               "<list> must be a list")));
  }

  // extract objects
  v8::Handle<v8::Array> array = v8::Handle<v8::Array>::Cast(argv[0]);
  TRI_json_t* json = TRI_JsonObject(array);

  if (json == 0) {
    return scope.Close(v8::ThrowException(
                         TRI_CreateErrorObject(TRI_ERROR_ILLEGAL_OPTION,
                                               "cannot convert <list> to JSON")));
  }

  // return number of total records in cursor?
  bool doCount = false;

  if (argv.Length() >= 2) {
    doCount = TRI_ObjectToBoolean(argv[1]);
  }

  // maximum number of results to return at once
  uint32_t batchSize = 1000;

  if (argv.Length() >= 3) {
    double maxValue = TRI_ObjectToDouble(argv[2]);

    if (maxValue >= 1.0) {
      batchSize = (uint32_t) maxValue;
    }
  }

  // create a cursor
  TRI_general_cursor_t* cursor = 0;
  TRI_general_cursor_result_t* cursorResult = TRI_CreateResultAql(json);

  if (cursorResult != 0) {
    cursor = TRI_CreateGeneralCursor(cursorResult, doCount, batchSize);

    if (cursor == 0) {
      TRI_Free(TRI_UNKNOWN_MEM_ZONE, cursorResult);
      TRI_FreeJson(TRI_UNKNOWN_MEM_ZONE, json);
    }
  }
  else {
    TRI_Free(TRI_UNKNOWN_MEM_ZONE, cursorResult);
    TRI_FreeJson(TRI_UNKNOWN_MEM_ZONE, json);
  }

  if (cursor == 0) {
    return scope.Close(v8::ThrowException(
                         TRI_CreateErrorObject(TRI_ERROR_INTERNAL, "cannot create cursor")));
  }

  TRI_StoreShadowData(vocbase->_cursors, (const void* const) cursor);
  return scope.Close(WrapGeneralCursor(cursor));
}

////////////////////////////////////////////////////////////////////////////////
/// @brief destroys a general cursor
////////////////////////////////////////////////////////////////////////////////

static v8::Handle<v8::Value> JS_DisposeGeneralCursor (v8::Arguments const& argv) {
  v8::HandleScope scope;

  if (argv.Length() != 0) {
    return scope.Close(v8::ThrowException(
                         TRI_CreateErrorObject(TRI_ERROR_ILLEGAL_OPTION,
                                               "usage: dispose()")));
  }

  TRI_vocbase_t* vocbase = GetContextVocBase();

  if (! vocbase) {
    return scope.Close(v8::ThrowException(
                         TRI_CreateErrorObject(TRI_ERROR_INTERNAL,
                                               "corrupted vocbase")));
  }

  bool found = TRI_DeleteDataShadowData(vocbase->_cursors, UnwrapGeneralCursor(argv.Holder()));

  return scope.Close(found ? v8::True() : v8::False());
}

////////////////////////////////////////////////////////////////////////////////
/// @brief returns the id of a general cursor
////////////////////////////////////////////////////////////////////////////////

static v8::Handle<v8::Value> JS_IdGeneralCursor (v8::Arguments const& argv) {
  v8::HandleScope scope;

  if (argv.Length() != 0) {
    return scope.Close(v8::ThrowException(
                         TRI_CreateErrorObject(TRI_ERROR_ILLEGAL_OPTION,
                                               "usage: id()")));
  }

  TRI_vocbase_t* vocbase = GetContextVocBase();

  if (vocbase == 0) {
    return scope.Close(v8::ThrowException(
                         TRI_CreateErrorObject(TRI_ERROR_INTERNAL,
                                               "corrupted vocbase")));
  }

  TRI_shadow_id id = TRI_GetIdDataShadowData(vocbase->_cursors, UnwrapGeneralCursor(argv.Holder()));

  if (id != 0) {
    return scope.Close(v8::Number::New((double) id));
  }

  return scope.Close(v8::ThrowException(
                       TRI_CreateErrorObject(TRI_ERROR_CURSOR_NOT_FOUND)));
}

////////////////////////////////////////////////////////////////////////////////
/// @brief returns the number of results
////////////////////////////////////////////////////////////////////////////////

static v8::Handle<v8::Value> JS_CountGeneralCursor (v8::Arguments const& argv) {
  v8::HandleScope scope;

  if (argv.Length() != 0) {
    return scope.Close(v8::ThrowException(
                         TRI_CreateErrorObject(TRI_ERROR_ILLEGAL_OPTION,
                                               "usage: count()")));
  }

  TRI_vocbase_t* vocbase = GetContextVocBase();

  if (vocbase == 0) {
    return scope.Close(v8::ThrowException(
                         TRI_CreateErrorObject(TRI_ERROR_INTERNAL,
                                               "corrupted vocbase")));
  }

  TRI_general_cursor_t* cursor;

  cursor = (TRI_general_cursor_t*) TRI_BeginUsageDataShadowData(vocbase->_cursors, UnwrapGeneralCursor(argv.Holder()));

  if (cursor) {
    size_t length = (size_t) cursor->_length;
    TRI_EndUsageDataShadowData(vocbase->_cursors, cursor);

    return scope.Close(v8::Number::New(length));
  }

  return scope.Close(v8::ThrowException(
                       TRI_CreateErrorObject(TRI_ERROR_CURSOR_NOT_FOUND))); 
}

////////////////////////////////////////////////////////////////////////////////
/// @brief returns the next result from the general cursor
////////////////////////////////////////////////////////////////////////////////

static v8::Handle<v8::Value> JS_NextGeneralCursor (v8::Arguments const& argv) {
  v8::HandleScope scope;

  if (argv.Length() != 0) {
    return scope.Close(v8::ThrowException(
                         TRI_CreateErrorObject(TRI_ERROR_ILLEGAL_OPTION,
                                               "usage: count()")));
  }

  TRI_vocbase_t* vocbase = GetContextVocBase();

  if (vocbase == 0) {
    return scope.Close(v8::ThrowException(
                         TRI_CreateErrorObject(TRI_ERROR_INTERNAL,
                                               "corrupted vocbase")));
  }

  v8::Handle<v8::Value> value;
  TRI_general_cursor_t* cursor;

  cursor = (TRI_general_cursor_t*) TRI_BeginUsageDataShadowData(vocbase->_cursors, UnwrapGeneralCursor(argv.Holder()));

  if (cursor) {
    bool result = false;

    TRI_LockGeneralCursor(cursor);

    if (cursor->_length == 0) {
      TRI_UnlockGeneralCursor(cursor);
      TRI_EndUsageDataShadowData(vocbase->_cursors, cursor);

      return scope.Close(v8::Undefined());
    }

    // exceptions must be caught in the following part because we hold an exclusive
    // lock that might otherwise not be freed
    v8::TryCatch tryCatch;

    try {
      TRI_general_cursor_row_t row = cursor->next(cursor);

      if (row == 0) {
        value = v8::Undefined();
      }
      else {
        value = TRI_ObjectJson((TRI_json_t*) row);
        result = true;
      }
    }
    catch (...) {
    }

    TRI_UnlockGeneralCursor(cursor);

    TRI_EndUsageDataShadowData(vocbase->_cursors, cursor);

    if (result && ! tryCatch.HasCaught()) {
      return scope.Close(value);
    }

    if (tryCatch.HasCaught()) {
      return scope.Close(v8::ThrowException(tryCatch.Exception()));
    }
  }

  return scope.Close(v8::ThrowException(TRI_CreateErrorObject(TRI_ERROR_CURSOR_NOT_FOUND)));
}

////////////////////////////////////////////////////////////////////////////////
/// @brief persist the general cursor for usage in subsequent requests
////////////////////////////////////////////////////////////////////////////////

static v8::Handle<v8::Value> JS_PersistGeneralCursor (v8::Arguments const& argv) {
  v8::HandleScope scope;

  if (argv.Length() != 0) {
    return scope.Close(v8::ThrowException(
                         TRI_CreateErrorObject(TRI_ERROR_ILLEGAL_OPTION,
                                               "usage: persist()")));
  }

  TRI_vocbase_t* vocbase = GetContextVocBase();

  if (vocbase == 0) {
    return scope.Close(v8::ThrowException(
                         TRI_CreateErrorObject(TRI_ERROR_INTERNAL,
                                               "corrupted vocbase")));
  }

  bool result = TRI_PersistDataShadowData(vocbase->_cursors, UnwrapGeneralCursor(argv.Holder()));

  if (result) {
    return scope.Close(v8::True());
  }

  return scope.Close(v8::ThrowException(TRI_CreateErrorObject(TRI_ERROR_CURSOR_NOT_FOUND)));
}

////////////////////////////////////////////////////////////////////////////////
/// @brief return the next x rows from the cursor in one go
///
/// This function constructs multiple rows at once and should be preferred over
/// hasNext()...next() when iterating over bigger result sets
////////////////////////////////////////////////////////////////////////////////

static v8::Handle<v8::Value> JS_GetRowsGeneralCursor (v8::Arguments const& argv) {
  v8::HandleScope scope;

  if (argv.Length() != 0) {
    return scope.Close(v8::ThrowException(
                         TRI_CreateErrorObject(TRI_ERROR_ILLEGAL_OPTION,
                                               "usage: getRows()")));
  }

  TRI_vocbase_t* vocbase = GetContextVocBase();

  if (vocbase == 0) {
    return scope.Close(v8::ThrowException(
                         TRI_CreateErrorObject(TRI_ERROR_INTERNAL,
                                               "corrupted vocbase")));
  }

  v8::Handle<v8::Array> rows = v8::Array::New();
  TRI_general_cursor_t* cursor;

  cursor = (TRI_general_cursor_t*) TRI_BeginUsageDataShadowData(vocbase->_cursors, UnwrapGeneralCursor(argv.Holder()));

  if (cursor) {
    bool result = false;

    TRI_LockGeneralCursor(cursor);

    // exceptions must be caught in the following part because we hold an exclusive
    // lock that might otherwise not be freed
    v8::TryCatch tryCatch;

    try {
      uint32_t max = (uint32_t) cursor->getBatchSize(cursor);

      for (uint32_t i = 0; i < max; ++i) {
        TRI_general_cursor_row_t row = cursor->next(cursor);
        if (!row) {
          break;
        }
        rows->Set(i, TRI_ObjectJson((TRI_json_t*) row));
      }

      result = true;
    }
    catch (...) {
    }

    TRI_UnlockGeneralCursor(cursor);

    TRI_EndUsageDataShadowData(vocbase->_cursors, cursor);

    if (result && ! tryCatch.HasCaught()) {
      return scope.Close(rows);
    }

    if (tryCatch.HasCaught()) {
      return scope.Close(v8::ThrowException(tryCatch.Exception()));
    }
  }

  return scope.Close(v8::ThrowException(TRI_CreateErrorObject(TRI_ERROR_CURSOR_NOT_FOUND)));
}

////////////////////////////////////////////////////////////////////////////////
/// @brief return max number of results per transfer for cursor
////////////////////////////////////////////////////////////////////////////////

static v8::Handle<v8::Value> JS_GetBatchSizeGeneralCursor (v8::Arguments const& argv) {
  v8::HandleScope scope;

  if (argv.Length() != 0) {
    return scope.Close(v8::ThrowException(
                         TRI_CreateErrorObject(TRI_ERROR_ILLEGAL_OPTION,
                                               "usage: getBatchSize()")));
  }

  TRI_vocbase_t* vocbase = GetContextVocBase();

  if (vocbase == 0) {
    return scope.Close(v8::ThrowException(
                         TRI_CreateErrorObject(TRI_ERROR_INTERNAL,
                                               "corrupted vocbase")));
  }

  TRI_general_cursor_t* cursor;

  cursor = (TRI_general_cursor_t*) TRI_BeginUsageDataShadowData(vocbase->_cursors, UnwrapGeneralCursor(argv.Holder()));

  if (cursor) {
    uint32_t max = cursor->getBatchSize(cursor);

    TRI_EndUsageDataShadowData(vocbase->_cursors, cursor);
    return scope.Close(v8::Number::New(max));
  }

  return scope.Close(v8::ThrowException(TRI_CreateErrorObject(TRI_ERROR_CURSOR_NOT_FOUND)));
}

////////////////////////////////////////////////////////////////////////////////
/// @brief return if count flag was set for cursor
////////////////////////////////////////////////////////////////////////////////

static v8::Handle<v8::Value> JS_HasCountGeneralCursor (v8::Arguments const& argv) {
  v8::HandleScope scope;

  if (argv.Length() != 0) {
    return scope.Close(v8::ThrowException(
                         TRI_CreateErrorObject(TRI_ERROR_ILLEGAL_OPTION,
                                               "usage: hasCount()")));
  }

  TRI_vocbase_t* vocbase = GetContextVocBase();

  if (vocbase == 0) {
    return scope.Close(v8::ThrowException(
                         TRI_CreateErrorObject(TRI_ERROR_INTERNAL,
                                               "corrupted vocbase")));
  }

  TRI_general_cursor_t* cursor;

  cursor = (TRI_general_cursor_t*) TRI_BeginUsageDataShadowData(vocbase->_cursors, UnwrapGeneralCursor(argv.Holder()));

  if (cursor) {
    bool hasCount = cursor->hasCount(cursor);

    TRI_EndUsageDataShadowData(vocbase->_cursors, cursor);
    return scope.Close(hasCount ? v8::True() : v8::False());
  }

  return scope.Close(v8::ThrowException(TRI_CreateErrorObject(TRI_ERROR_CURSOR_NOT_FOUND)));
}

////////////////////////////////////////////////////////////////////////////////
/// @brief checks if the cursor is exhausted
////////////////////////////////////////////////////////////////////////////////

static v8::Handle<v8::Value> JS_HasNextGeneralCursor (v8::Arguments const& argv) {
  v8::HandleScope scope;
  v8::TryCatch tryCatch;

  if (argv.Length() != 0) {
    return scope.Close(v8::ThrowException(
                         TRI_CreateErrorObject(TRI_ERROR_ILLEGAL_OPTION,
                                               "usage: hasNext()")));
  }

  TRI_vocbase_t* vocbase = GetContextVocBase();

  if (vocbase == 0) {
    return scope.Close(v8::ThrowException(
                         TRI_CreateErrorObject(TRI_ERROR_INTERNAL,
                                               "corrupted vocbase")));
  }

  TRI_general_cursor_t* cursor;

  cursor = (TRI_general_cursor_t*) TRI_BeginUsageDataShadowData(vocbase->_cursors, UnwrapGeneralCursor(argv.Holder()));

  if (cursor) {
    TRI_LockGeneralCursor(cursor);
    bool hasNext = cursor->hasNext(cursor);
    TRI_UnlockGeneralCursor(cursor);

    TRI_EndUsageDataShadowData(vocbase->_cursors, cursor);
    return scope.Close(hasNext ? v8::True() : v8::False());
  }

  return scope.Close(v8::ThrowException(TRI_CreateErrorObject(TRI_ERROR_CURSOR_NOT_FOUND)));
}

////////////////////////////////////////////////////////////////////////////////
/// @brief unuse a general cursor
////////////////////////////////////////////////////////////////////////////////

static v8::Handle<v8::Value> JS_UnuseGeneralCursor (v8::Arguments const& argv) {
  v8::HandleScope scope;

  if (argv.Length() != 0) {
    return scope.Close(v8::ThrowException(
                         TRI_CreateErrorObject(TRI_ERROR_ILLEGAL_OPTION,
                                               "usage: unuse()")));
  }

  TRI_vocbase_t* vocbase = GetContextVocBase();

  if (! vocbase) {
    return scope.Close(v8::ThrowException(
                         TRI_CreateErrorObject(TRI_ERROR_INTERNAL,
                                               "corrupted vocbase")));
  }

  TRI_EndUsageDataShadowData(vocbase->_cursors, UnwrapGeneralCursor(argv.Holder()));

  return scope.Close(v8::Undefined());
}

////////////////////////////////////////////////////////////////////////////////
/// @brief get a (persistent) cursor by its id
////////////////////////////////////////////////////////////////////////////////

static v8::Handle<v8::Value> JS_Cursor (v8::Arguments const& argv) {
  v8::HandleScope scope;

  if (argv.Length() != 1) {
    return scope.Close(v8::ThrowException(
                         TRI_CreateErrorObject(TRI_ERROR_ILLEGAL_OPTION,
                                               "usage: CURSOR(<cursor-identifier>)")));
  }

  TRI_vocbase_t* vocbase = GetContextVocBase();

  if (vocbase == 0) {
    return scope.Close(v8::ThrowException(
                         TRI_CreateErrorObject(TRI_ERROR_INTERNAL,
                                               "corrupted vocbase")));
  }

  // get the id
  v8::Handle<v8::Value> idArg = argv[0]->ToString();

  if (! idArg->IsString()) {
    return scope.Close(v8::ThrowException(
                         TRI_CreateErrorObject(TRI_ERROR_ILLEGAL_OPTION,
                                               "expecting a string for <cursor-identifier>)")));
  }

  string idString = TRI_ObjectToString(idArg);
  uint64_t id = TRI_UInt64String(idString.c_str());

  TRI_general_cursor_t* cursor;

  cursor = (TRI_general_cursor_t*) TRI_BeginUsageIdShadowData(vocbase->_cursors, id);

  if (cursor == 0) {
    return scope.Close(v8::ThrowException(TRI_CreateErrorObject(TRI_ERROR_CURSOR_NOT_FOUND)));
  }

  return scope.Close(WrapGeneralCursor(cursor));
}
 
////////////////////////////////////////////////////////////////////////////////
/// @brief delete a (persistent) cursor by its id
////////////////////////////////////////////////////////////////////////////////

static v8::Handle<v8::Value> JS_DeleteCursor (v8::Arguments const& argv) {
  v8::HandleScope scope;

  if (argv.Length() != 1) {
    return scope.Close(v8::ThrowException(
                         TRI_CreateErrorObject(TRI_ERROR_ILLEGAL_OPTION,
                                               "usage: DELETE_CURSOR(<cursor-identifier>)")));
  }

  TRI_vocbase_t* vocbase = GetContextVocBase();

  if (vocbase == 0) {
    return scope.Close(v8::ThrowException(
                         TRI_CreateErrorObject(TRI_ERROR_INTERNAL,
                                               "corrupted vocbase")));
  }

  // get the id
  v8::Handle<v8::Value> idArg = argv[0]->ToString();

  if (! idArg->IsString()) {
    return scope.Close(v8::ThrowException(
                         TRI_CreateErrorObject(TRI_ERROR_ILLEGAL_OPTION,
                                               "expecting a string for <cursor-identifier>)")));
  }

  string idString = TRI_ObjectToString(idArg);
  uint64_t id = TRI_UInt64String(idString.c_str());

  bool found = TRI_DeleteIdShadowData(vocbase->_cursors, id);

  return scope.Close(found ? v8::True() : v8::False());
}

////////////////////////////////////////////////////////////////////////////////
/// @}
////////////////////////////////////////////////////////////////////////////////

// -----------------------------------------------------------------------------
// --SECTION--                                                          AHUACATL
// -----------------------------------------------------------------------------

////////////////////////////////////////////////////////////////////////////////
/// @addtogroup VocBase
/// @{
////////////////////////////////////////////////////////////////////////////////

////////////////////////////////////////////////////////////////////////////////
/// @brief creates code for an AQL query and runs it
////////////////////////////////////////////////////////////////////////////////

static v8::Handle<v8::Value> JS_RunAhuacatl (v8::Arguments const& argv) {
  v8::HandleScope scope;
  v8::TryCatch tryCatch;
  const uint32_t argc = argv.Length();

  if (argc < 1 || argc > 5) {
    return scope.Close(v8::ThrowException(v8::String::New("usage: AHUACATL_RUN(<querystring>, <bindvalues>, <doCount>, <batchSize>, <allowDirectReturn>)")));
  }

  TRI_vocbase_t* vocbase = GetContextVocBase();
  if (! vocbase) {
    v8::Handle<v8::Object> errorObject = TRI_CreateErrorObject(TRI_ERROR_INTERNAL, "corrupted vocbase");

    return scope.Close(v8::ThrowException(errorObject));
  }

  // get the query string
  v8::Handle<v8::Value> queryArg = argv[0];
  if (!queryArg->IsString()) {
    v8::Handle<v8::Object> errorObject = TRI_CreateErrorObject(TRI_ERROR_BAD_PARAMETER, "expecting string for <querystring>");

    return scope.Close(v8::ThrowException(errorObject));
  }

  const string queryString = TRI_ObjectToString(queryArg);
  // return number of total records in cursor?
  bool doCount = false;
  // maximum number of results to return at once
  uint32_t batchSize = 1000;
  // directly return the results as a javascript array instead of a cursor object (performance optimisation)
  bool allowDirectReturn = false;
  if (argc > 2) {
    doCount = TRI_ObjectToBoolean(argv[2]);
    if (argc > 3) {
      double maxValue = TRI_ObjectToDouble(argv[3]);
      if (maxValue >= 1.0) {
        batchSize = (uint32_t) maxValue;
      }
      if (argc > 4) {
        allowDirectReturn = TRI_ObjectToBoolean(argv[4]);
      }
    }
  }

  // bind parameters
  ResourceHolder holder;

  TRI_json_t* parameters = 0;
  if (argc > 1) {
    parameters = TRI_JsonObject(argv[1]);
    holder.registerJson(TRI_UNKNOWN_MEM_ZONE, parameters);
  }

  AhuacatlGuard context(vocbase, queryString);
  if (! context.valid()) {
    v8::Handle<v8::Object> errorObject = TRI_CreateErrorObject(TRI_ERROR_OUT_OF_MEMORY);

    return scope.Close(v8::ThrowException(errorObject));
  }

  v8::Handle<v8::Value> result;
  result = ExecuteQueryCursorAhuacatl(vocbase, context.ptr(), parameters, doCount, batchSize, allowDirectReturn);
  context.free();

  if (tryCatch.HasCaught()) {
    if (tryCatch.Exception()->IsObject() && v8::Handle<v8::Array>::Cast(tryCatch.Exception())->HasOwnProperty(v8::String::New("errorNum"))) {
      // we already have an ArangoError object
      return scope.Close(v8::ThrowException(tryCatch.Exception()));
    }

    // create a new error object
    v8::Handle<v8::Object> errorObject = TRI_CreateErrorObject(TRI_ERROR_QUERY_SCRIPT, TRI_ObjectToString(tryCatch.Exception()).c_str());
    return scope.Close(v8::ThrowException(errorObject));
  }

  return scope.Close(result);
}

////////////////////////////////////////////////////////////////////////////////
/// @brief explains an AQL query
////////////////////////////////////////////////////////////////////////////////

static v8::Handle<v8::Value> JS_ExplainAhuacatl (v8::Arguments const& argv) {
  v8::HandleScope scope;
  v8::TryCatch tryCatch;
  const uint32_t argc = argv.Length();

  if (argc < 1 || argc > 3) {
    return scope.Close(v8::ThrowException(v8::String::New("usage: AHUACATL_EXPLAIN(<querystring>, <bindvalues>, <performoptimisations>)")));
  }

  TRI_vocbase_t* vocbase = GetContextVocBase();
  if (! vocbase) {
    v8::Handle<v8::Object> errorObject = TRI_CreateErrorObject(TRI_ERROR_INTERNAL, "corrupted vocbase");

    return scope.Close(v8::ThrowException(errorObject));
  }

  // get the query string
  v8::Handle<v8::Value> queryArg = argv[0];
  if (!queryArg->IsString()) {
    v8::Handle<v8::Object> errorObject = TRI_CreateErrorObject(TRI_ERROR_BAD_PARAMETER, "expecting string for <querystring>");

    return scope.Close(v8::ThrowException(errorObject));
  }

  const string queryString = TRI_ObjectToString(queryArg);

  // bind parameters
  ResourceHolder holder;

  TRI_json_t* parameters = 0;
  if (argc > 1) {
    parameters = TRI_JsonObject(argv[1]);
    holder.registerJson(TRI_UNKNOWN_MEM_ZONE, parameters);
  }

  AhuacatlGuard context(vocbase, queryString);
  if (! context.valid()) {
    v8::Handle<v8::Object> errorObject = TRI_CreateErrorObject(TRI_ERROR_OUT_OF_MEMORY);

    return scope.Close(v8::ThrowException(errorObject));
  }
  
  bool performOptimisations = true;
  if (argc > 2) {
    // turn off optimisations ? 
    performOptimisations = TRI_ObjectToBoolean(argv[2]);
  }

  TRI_json_t* explain = 0;

  if (!TRI_ValidateQueryContextAql(context.ptr()) ||
      !TRI_BindQueryContextAql(context.ptr(), parameters) ||
      !TRI_LockQueryContextAql(context.ptr()) ||
      (performOptimisations && !TRI_OptimiseQueryContextAql(context.ptr())) ||
      !(explain = TRI_ExplainAql(context.ptr()))) {
    v8::Handle<v8::Object> errorObject = CreateErrorObjectAhuacatl(&(context.ptr())->_error);
    return scope.Close(v8::ThrowException(errorObject));
  }

  assert(explain);

  v8::Handle<v8::Value> result;
  result = TRI_ObjectJson(explain);
  TRI_FreeJson(TRI_UNKNOWN_MEM_ZONE, explain);
  context.free();

  if (tryCatch.HasCaught()) {
    if (tryCatch.Exception()->IsObject() && v8::Handle<v8::Array>::Cast(tryCatch.Exception())->HasOwnProperty(v8::String::New("errorNum"))) {
      // we already have an ArangoError object
      return scope.Close(v8::ThrowException(tryCatch.Exception()));
    }

    // create a new error object
    v8::Handle<v8::Object> errorObject = TRI_CreateErrorObject(TRI_ERROR_QUERY_SCRIPT, TRI_ObjectToString(tryCatch.Exception()).c_str());
    return scope.Close(v8::ThrowException(errorObject));
  }

  return scope.Close(result);
}

////////////////////////////////////////////////////////////////////////////////
/// @brief parses an AQL query and returns the parse result
////////////////////////////////////////////////////////////////////////////////

static v8::Handle<v8::Value> JS_ParseAhuacatl (v8::Arguments const& argv) {
  v8::HandleScope scope;
  v8::TryCatch tryCatch;

  if (argv.Length() != 1) {
    return scope.Close(v8::ThrowException(v8::String::New("usage: AHUACATL_PARSE(<querystring>)")));
  }

  TRI_vocbase_t* vocbase = GetContextVocBase();
  if (! vocbase) {
    v8::Handle<v8::Object> errorObject = TRI_CreateErrorObject(TRI_ERROR_INTERNAL, "corrupted vocbase");

    return scope.Close(v8::ThrowException(errorObject));
  }

  // get the query string
  v8::Handle<v8::Value> queryArg = argv[0];
  if (!queryArg->IsString()) {
    return scope.Close(v8::ThrowException(v8::String::New("expecting string for <querystring>")));
  }
  string queryString = TRI_ObjectToString(queryArg);

  AhuacatlGuard context(vocbase, queryString);
  if (! context.valid()) {
    v8::Handle<v8::Object> errorObject = TRI_CreateErrorObject(TRI_ERROR_OUT_OF_MEMORY);

    return scope.Close(v8::ThrowException(errorObject));
  }

  // parse & validate
  if (!TRI_ValidateQueryContextAql(context.ptr())) {
    v8::Handle<v8::Object> errorObject = CreateErrorObjectAhuacatl(&(context.ptr())->_error);
    return scope.Close(v8::ThrowException(errorObject));
  }

  // setup result
  v8::Handle<v8::Object> result = v8::Object::New();

  result->Set(v8::String::New("parsed"), v8::True());

  // return the bind parameter names
  result->Set(v8::String::New("parameters"), TRI_ArrayAssociativePointer(&(context.ptr())->_parameters._names));
  // return the collection names
  result->Set(v8::String::New("collections"), TRI_ArrayAssociativePointer(&(context.ptr())->_collectionNames));
  context.free();

  if (tryCatch.HasCaught()) {
    if (tryCatch.Exception()->IsObject() && v8::Handle<v8::Array>::Cast(tryCatch.Exception())->HasOwnProperty(v8::String::New("errorNum"))) {
      // we already have an ArangoError object
      return scope.Close(v8::ThrowException(tryCatch.Exception()));
    }

    // create a new error object
    v8::Handle<v8::Object> errorObject = TRI_CreateErrorObject(TRI_ERROR_QUERY_SCRIPT, TRI_ObjectToString(tryCatch.Exception()).c_str());
    return scope.Close(v8::ThrowException(errorObject));
  }

  return scope.Close(result);
}

////////////////////////////////////////////////////////////////////////////////
/// @}
////////////////////////////////////////////////////////////////////////////////

// -----------------------------------------------------------------------------
// --SECTION--                                          TRI_DATAFILE_T FUNCTIONS
// -----------------------------------------------------------------------------

// -----------------------------------------------------------------------------
// --SECTION--                                              javascript functions
// -----------------------------------------------------------------------------

////////////////////////////////////////////////////////////////////////////////
/// @addtogroup VocBase
/// @{
////////////////////////////////////////////////////////////////////////////////

////////////////////////////////////////////////////////////////////////////////
/// @brief migrate an "old" collection to a newer version 
////////////////////////////////////////////////////////////////////////////////
  
static v8::Handle<v8::Value> JS_UpgradeVocbaseCol (v8::Arguments const& argv) {
  v8::HandleScope scope;

  // some typedefs for deprecated markers, only used inside this function
  typedef uint64_t voc_did_t;

  typedef struct {
    TRI_df_marker_t base;

    voc_did_t _did;        // this is the tick for a create, but not an update
    TRI_voc_rid_t _rid;    // this is the tick for an create and update
    TRI_voc_eid_t _sid;

    TRI_shape_sid_t _shape;
  }
  doc_document_marker_t_deprecated;

  typedef struct {
    doc_document_marker_t_deprecated base;

    TRI_voc_cid_t _toCid;
    voc_did_t _toDid;

    TRI_voc_cid_t _fromCid;
    voc_did_t _fromDid;
  }
  doc_edge_marker_t_deprecated;

  typedef struct {
    TRI_df_marker_t base;

    voc_did_t _did;        // this is the tick for a create, but not an update
    TRI_voc_rid_t _rid;    // this is the tick for an create and update
    TRI_voc_eid_t _sid;
  }
  doc_deletion_marker_t_deprecated;

  ssize_t writeResult;

  if (argv.Length() != 0) {
    return scope.Close(v8::ThrowException(TRI_CreateErrorObject(TRI_ERROR_ILLEGAL_OPTION, "usage: upgrade()")));
  }
  
  v8::Handle<v8::Object> err;
  TRI_vocbase_col_t const* collection;
  TRI_document_collection_t* document = TRI_ExtractAndUseSimpleCollection(argv, collection, &err);
  
  if (document == 0) {
    return scope.Close(v8::ThrowException(err));
  }

  TRI_collection_t* col = &document->base.base;
  const char* name = col->_info._name;
  TRI_col_version_t version = col->_info._version;

  if (version >= 3) {
    LOG_ERROR("Cannot upgrade collection '%s' with version '%d' in directory '%s'", name, version, col->_directory);
    TRI_ReleaseCollection(collection);
    return scope.Close(v8::False());
  }
  
  LOG_INFO("Upgrading collection '%s' with version '%d' in directory '%s'", name, version, col->_directory);

  // get all filenames
  size_t i;
  TRI_vector_pointer_t files;
  TRI_InitVectorPointer(&files, TRI_UNKNOWN_MEM_ZONE);
  for (i = 0; i < col->_datafiles._length; ++i) {
    TRI_datafile_t* df = (TRI_datafile_t*) TRI_AtVectorPointer(&col->_datafiles, i);
    TRI_PushBackVectorPointer(&files, df);
  }
  for (i = 0; i < col->_journals._length; ++i) {
    TRI_datafile_t* df = (TRI_datafile_t*) TRI_AtVectorPointer(&col->_journals, i);
    TRI_PushBackVectorPointer(&files, df);
  }
  for (i = 0; i < col->_compactors._length; ++i) {
    TRI_datafile_t* df = (TRI_datafile_t*) TRI_AtVectorPointer(&col->_compactors, i);
    TRI_PushBackVectorPointer(&files, df);
  }

  // convert each file
  for (size_t j = 0; j < files._length; ++j) {
    int fd, fdout;

    TRI_datafile_t* df = (TRI_datafile_t*) TRI_AtVectorPointer(&files, j);
    
    int64_t fileSize = TRI_SizeFile(df->_filename);
    int64_t writtenSize = 0;
    
    LOG_INFO("convert file '%s' (size = %lld)", df->_filename, (long long) fileSize);
  
    fd = TRI_OPEN(df->_filename, O_RDONLY);
    if (fd < 0) {
      LOG_ERROR("could not open file '%s' for reading", df->_filename);

      TRI_DestroyVectorPointer(&files);
      TRI_ReleaseCollection(collection);
  
      return scope.Close(v8::False());
    }

    ostringstream outfile;
    outfile << df->_filename << ".new";
   
    fdout = TRI_CREATE(outfile.str().c_str(), O_CREAT | O_EXCL | O_RDWR, S_IRUSR | S_IWUSR);
    if (fdout < 0) {
      LOG_ERROR("could not open file '%s' for writing", outfile.str().c_str());
      
      TRI_DestroyVectorPointer(&files);
      TRI_ReleaseCollection(collection);
  
      close(fd);
      return scope.Close(v8::False());
    }

    //LOG_INFO("fd: %d, fdout: %d", fd, fdout);

    TRI_df_marker_t marker;

    while (true) {
      // read marker header
      ssize_t bytesRead = ::read(fd, &marker, sizeof(marker));

      if (bytesRead == 0) {
        // eof
        break;
      }

      if (bytesRead < (ssize_t) sizeof(marker)) {
        // eof
        LOG_WARNING("bytesRead = %d < sizeof(marker) = %d", (int) bytesRead, (int) sizeof(marker));
        break;
      }

      if (marker._size == 0) {
        // eof
        break;
      }
      
      if (bytesRead == sizeof(marker)) {
        // read marker body
      
        if (marker._size < sizeof(marker)) {
          // eof
          LOG_WARNING("marker._size = %d < sizeof(marker) = %d", (int) marker._size, (int) sizeof(marker));
          break;
        }
        
        off_t paddedSize = TRI_DF_ALIGN_BLOCK(marker._size);
        
        char payload[paddedSize];
        char* p = (char*) &payload;
      
        // copy header
                
        memcpy(&payload, &marker, sizeof(marker));
        
        if (marker._size > sizeof(marker)) {
          //int r = ::read(fd, p + sizeof(marker), marker._size - sizeof(marker));
          int r = ::read(fd, p + sizeof(marker), paddedSize - sizeof(marker));
          if (r < (int) (paddedSize - sizeof(marker))) {
            LOG_WARNING("read less than paddedSize - sizeof(marker) = %d", r);
            break;
          }
        }

        if ((int) marker._type == 0) {
          // eof
          break;
        }

        switch (marker._type) {
          case TRI_DOC_MARKER_DOCUMENT: {
            doc_document_marker_t_deprecated* oldMarker = (doc_document_marker_t_deprecated*) &payload;
            TRI_doc_document_key_marker_t newMarker;
            TRI_voc_size_t newMarkerSize = sizeof(TRI_doc_document_key_marker_t);

            char* body = ((char*) oldMarker) + sizeof(doc_document_marker_t_deprecated);
            TRI_voc_size_t bodySize = oldMarker->base._size - sizeof(doc_document_marker_t_deprecated); 
            TRI_voc_size_t bodySizePadded = paddedSize - sizeof(doc_document_marker_t_deprecated); 
            
            char* keyBody;
            TRI_voc_size_t keyBodySize; 
            
            TRI_voc_size_t keySize;
            char didBuffer[33];  

            memset(&newMarker, 0, newMarkerSize); 

            sprintf(didBuffer,"%d", (unsigned int) oldMarker->_did);
            keySize = strlen(didBuffer) + 1;
            keyBodySize = TRI_DF_ALIGN_BLOCK(keySize);
            keyBody = (char*) TRI_Allocate(TRI_CORE_MEM_ZONE, keyBodySize, true);
            TRI_CopyString(keyBody, didBuffer, keySize);      

            newMarker._rid = oldMarker->_rid;
            newMarker._sid = oldMarker->_sid;
            newMarker._shape = oldMarker->_shape;
            newMarker._offsetKey = newMarkerSize;
            newMarker._offsetJson = newMarkerSize + keyBodySize;
            
            newMarker.base._type = TRI_DOC_MARKER_KEY_DOCUMENT;
            newMarker.base._tick = oldMarker->base._tick;
            newMarker.base._size = newMarkerSize + keyBodySize + bodySize;
            TRI_FillCrcKeyMarkerDatafile(df, &newMarker.base, newMarkerSize, keyBody, keyBodySize, body, bodySize);

            writeResult = write(fdout, &newMarker, sizeof(newMarker));
            (void) writeResult;
            writeResult = write(fdout, keyBody, keyBodySize);
            (void) writeResult;
            writeResult = write(fdout, body, bodySizePadded);
            (void) writeResult;

            //LOG_INFO("found doc marker, type: '%d', did: '%d', rid: '%d', size: '%d', crc: '%d'", marker._type, oldMarker->_did, oldMarker->_rid,newMarker.base._size,newMarker.base._crc);

            TRI_Free(TRI_CORE_MEM_ZONE, keyBody);

            writtenSize += sizeof(newMarker) + keyBodySize + bodySizePadded;
            break;
          }
            
          case TRI_DOC_MARKER_EDGE: {
            doc_edge_marker_t_deprecated* oldMarker = (doc_edge_marker_t_deprecated*) &payload;            
            TRI_doc_edge_key_marker_t newMarker;
            TRI_voc_size_t newMarkerSize = sizeof(TRI_doc_edge_key_marker_t);
            
            char* body = ((char*) oldMarker) + sizeof(doc_edge_marker_t_deprecated);
            TRI_voc_size_t bodySize = oldMarker->base.base._size - sizeof(doc_edge_marker_t_deprecated); 
            TRI_voc_size_t bodySizePadded = paddedSize - sizeof(doc_edge_marker_t_deprecated); 
            
            char* keyBody;
            TRI_voc_size_t keyBodySize;
            
            size_t keySize;
            size_t toSize;
            size_t fromSize;            
            
            char didBuffer[33];  
            char toDidBuffer[33];  
            char fromDidBuffer[33];  

            memset(&newMarker, 0, newMarkerSize); 

            sprintf(didBuffer,"%d", (unsigned int) oldMarker->base._did);
            sprintf(toDidBuffer,"%d", (unsigned int) oldMarker->_toDid);
            sprintf(fromDidBuffer,"%d", (unsigned int) oldMarker->_fromDid);
            
            keySize = strlen(didBuffer) + 1;
            toSize = strlen(toDidBuffer) + 1;
            fromSize = strlen(fromDidBuffer) + 1;

            keyBodySize = TRI_DF_ALIGN_BLOCK(keySize + toSize + fromSize);            
            keyBody = (char*) TRI_Allocate(TRI_CORE_MEM_ZONE, keyBodySize, true);
            
            TRI_CopyString(keyBody,                    didBuffer,     keySize);      
            TRI_CopyString(keyBody + keySize,          toDidBuffer,   toSize);      
            TRI_CopyString(keyBody + keySize + toSize, fromDidBuffer, fromSize);      

            newMarker.base._rid = oldMarker->base._rid;
            newMarker.base._sid = oldMarker->base._sid;                        
            newMarker.base._shape = oldMarker->base._shape;
            newMarker.base._offsetKey = newMarkerSize;
            newMarker.base._offsetJson = newMarkerSize + keyBodySize;
            
            newMarker._offsetToKey = newMarkerSize + keySize;
            newMarker._offsetFromKey = newMarkerSize + keySize + toSize;
            newMarker._toCid = oldMarker->_toCid;
            newMarker._fromCid = oldMarker->_fromCid;
            newMarker._isBidirectional = 0;
            
            newMarker.base.base._size = newMarkerSize + keyBodySize + bodySize;
            newMarker.base.base._type = TRI_DOC_MARKER_KEY_EDGE;
            newMarker.base.base._tick = oldMarker->base.base._tick;
            TRI_FillCrcKeyMarkerDatafile(df, &newMarker.base.base, newMarkerSize, keyBody, keyBodySize, body, bodySize);

            writeResult = write(fdout, &newMarker, newMarkerSize);
            (void) writeResult;
            writeResult = write(fdout, keyBody, keyBodySize);
            (void) writeResult;
            writeResult = write(fdout, body, bodySizePadded);
            (void) writeResult;

            //LOG_INFO("found edge marker, type: '%d', did: '%d', rid: '%d', size: '%d', crc: '%d'", marker._type, oldMarker->base._did, oldMarker->base._rid,newMarker.base.base._size,newMarker.base.base._crc);

            TRI_Free(TRI_CORE_MEM_ZONE, keyBody);

            writtenSize += newMarkerSize + keyBodySize + bodySizePadded;
            break;
          }

          case TRI_DOC_MARKER_DELETION: {
            doc_deletion_marker_t_deprecated* oldMarker = (doc_deletion_marker_t_deprecated*) &payload;                        
            TRI_doc_deletion_key_marker_t newMarker;
            TRI_voc_size_t newMarkerSize = sizeof(TRI_doc_deletion_key_marker_t);
            
            TRI_voc_size_t keyBodySize; 
            char* keyBody;
            TRI_voc_size_t keySize;
            char didBuffer[33];  

            memset(&newMarker, 0, newMarkerSize); 

            sprintf(didBuffer,"%d", (unsigned int) oldMarker->_did);
            keySize = strlen(didBuffer) + 1;
            keyBodySize = TRI_DF_ALIGN_BLOCK(keySize);
            keyBody = (char*) TRI_Allocate(TRI_CORE_MEM_ZONE, keyBodySize, true);
            TRI_CopyString(keyBody, didBuffer, keySize);      

            newMarker._rid = oldMarker->_rid;
            newMarker._sid = oldMarker->_sid;
            newMarker._offsetKey = newMarkerSize;
            
            newMarker.base._size = newMarkerSize + keyBodySize;
            newMarker.base._type = TRI_DOC_MARKER_KEY_DELETION;
            newMarker.base._tick = oldMarker->base._tick;
            TRI_FillCrcKeyMarkerDatafile(df, &newMarker.base, newMarkerSize, keyBody, keyBodySize, NULL, 0);

            writeResult = write(fdout, &newMarker, newMarkerSize);
            (void) writeResult;
            writeResult = write(fdout, (char*) keyBody, keyBodySize);
            (void) writeResult;

            //LOG_INFO("found deletion marker, type: '%d', did: '%d', rid: '%d'", marker._type, oldMarker->_did, oldMarker->_rid);

            TRI_Free(TRI_CORE_MEM_ZONE, keyBody);
            
            writtenSize += newMarker.base._size;
            break;
          }

          default: {
            // copy other types without modification
            writeResult = write(fdout, &payload, sizeof(payload));
            (void) writeResult;
            writtenSize += sizeof(payload);
            //LOG_INFO("found marker, type: '%d'", marker._type);

          }
        }

      }
      else if (bytesRead == 0) {
        // eof
        break;
      }
      else {
        LOG_ERROR("Could not read data from file '%s' while upgrading collection '%s'.", df->_filename, name);
        LOG_ERROR("Remove collection manually.");
        close(fd);
        close(fdout);

        TRI_DestroyVectorPointer(&files);
        TRI_ReleaseCollection(collection);
  
        return scope.Close(v8::False());
      }
    }

    // fill up
    if (writtenSize < fileSize) {
      const int max = 10000;
      char b[max];
      memset(b, 0, max); 
      
      while (writtenSize + max < fileSize) {
        writeResult = write(fdout, b, max);
        (void) writeResult;
        writtenSize += max;
      }
      
      if (writtenSize < fileSize) {
        writeResult = write(fdout, b, fileSize - writtenSize);
        (void) writeResult;
      }
    }

    // file converted!
    close(fd);
    close(fdout);
  }


  int ok = TRI_ERROR_NO_ERROR;
  
  for (size_t j = 0; j < files._length; ++j) {
    ostringstream outfile1;
    ostringstream outfile2;

    TRI_datafile_t* df = (TRI_datafile_t*) TRI_AtVectorPointer(&files, j);
    outfile1 << df->_filename << ".old";
    
    ok = TRI_RenameFile(df->_filename, outfile1.str().c_str());
    if (ok != TRI_ERROR_NO_ERROR) {
      LOG_ERROR("Could not rename file '%s' while upgrading collection '%s'.", df->_filename, name);
      break;
    }

    outfile2 << df->_filename << ".new";
    
    ok = TRI_RenameFile(outfile2.str().c_str(), df->_filename);
    if (ok != TRI_ERROR_NO_ERROR) {
      LOG_ERROR("Could not rename file '%s' while upgrading collection '%s'.", outfile2.str().c_str(), name);
      break;
    }
  }
  
  //  int TRI_UnlinkFile (char const* filename);
  
  
  TRI_DestroyVectorPointer(&files);
  
  TRI_ReleaseCollection(collection);
  
  if (ok != TRI_ERROR_NO_ERROR) {
    return scope.Close(v8::False());
  }
  
  return scope.Close(v8::True());
}

////////////////////////////////////////////////////////////////////////////////
/// @brief returns information about the datafiles
///
/// @FUN{@FA{collection}.datafileScan(@FA{path})}
///
/// Returns information about the datafiles. The collection must be unloaded.
////////////////////////////////////////////////////////////////////////////////

static v8::Handle<v8::Value> JS_DatafileScanVocbaseCol (v8::Arguments const& argv) {
  v8::HandleScope scope;

  TRI_vocbase_col_t* collection = TRI_UnwrapClass<TRI_vocbase_col_t>(argv.Holder(), WRP_VOCBASE_COL_TYPE);

  if (collection == 0) {
    return scope.Close(v8::ThrowException(v8::String::New("illegal collection pointer")));
  }

  if (argv.Length() != 1) {
    return scope.Close(v8::ThrowException(TRI_CreateErrorObject(TRI_ERROR_ILLEGAL_OPTION, "usage: datafileScan(<path>)")));
  }

  string path = TRI_ObjectToString(argv[0]);

  TRI_READ_LOCK_STATUS_VOCBASE_COL(collection);

  if (collection->_status != TRI_VOC_COL_STATUS_UNLOADED) {
    TRI_READ_UNLOCK_STATUS_VOCBASE_COL(collection);
    return scope.Close(v8::ThrowException(TRI_CreateErrorObject(TRI_ERROR_ARANGO_COLLECTION_NOT_UNLOADED))); 
  }

  TRI_df_scan_t scan = TRI_ScanDatafile(path.c_str());

  // build result
  v8::Handle<v8::Object> result = v8::Object::New();

  result->Set(v8::String::New("currentSize"), v8::Number::New(scan._currentSize));
  result->Set(v8::String::New("maximalSize"), v8::Number::New(scan._maximalSize));
  result->Set(v8::String::New("endPosition"), v8::Number::New(scan._endPosition));
  result->Set(v8::String::New("numberMarkers"), v8::Number::New(scan._numberMarkers));
  result->Set(v8::String::New("status"), v8::Number::New(scan._status));

  v8::Handle<v8::Array> entries = v8::Array::New();
  result->Set(v8::String::New("entries"), entries);
  
  for (size_t i = 0;  i < scan._entries._length;  ++i) {
    TRI_df_scan_entry_t* entry = (TRI_df_scan_entry_t*) TRI_AtVector(&scan._entries, i);

    v8::Handle<v8::Object> o = v8::Object::New();

    o->Set(v8::String::New("position"), v8::Number::New(entry->_position));
    o->Set(v8::String::New("size"), v8::Number::New(entry->_size));
    o->Set(v8::String::New("tick"), v8::Number::New(entry->_tick));
    o->Set(v8::String::New("type"), v8::Number::New((int) entry->_type));
    o->Set(v8::String::New("status"), v8::Number::New((int) entry->_status));

    entries->Set(i, o);
  }

  TRI_DestroyDatafileScan(&scan);

  TRI_READ_UNLOCK_STATUS_VOCBASE_COL(collection);
  return scope.Close(result);
}

////////////////////////////////////////////////////////////////////////////////
/// @}
////////////////////////////////////////////////////////////////////////////////

// -----------------------------------------------------------------------------
// --SECTION--                                       TRI_VOCBASE_COL_T FUNCTIONS
// -----------------------------------------------------------------------------

// -----------------------------------------------------------------------------
// --SECTION--                                              javascript functions
// -----------------------------------------------------------------------------

////////////////////////////////////////////////////////////////////////////////
/// @addtogroup VocBase
/// @{
////////////////////////////////////////////////////////////////////////////////

////////////////////////////////////////////////////////////////////////////////
/// @brief counts the number of documents in a result set
///
/// @FUN{@FA{collection}.count()}
///
/// Returns the number of living documents in the collection.
///
/// @EXAMPLES
///
/// @verbinclude shell-collection-count
////////////////////////////////////////////////////////////////////////////////

static v8::Handle<v8::Value> JS_CountVocbaseCol (v8::Arguments const& argv) {
  v8::HandleScope scope;

  v8::Handle<v8::Object> err;
  TRI_vocbase_col_t const* collection = UseCollection(argv.Holder(), &err);

  if (collection == 0) {
    return scope.Close(v8::ThrowException(err));
  }

  TRI_primary_collection_t* primary = collection->_collection;
  size_t s = primary->size(primary);

  TRI_ReleaseCollection(collection);
  return scope.Close(v8::Number::New((double) s));
}

////////////////////////////////////////////////////////////////////////////////
/// @brief returns information about the datafiles
///
/// @FUN{@FA{collection}.datafiles()}
///
/// Returns information about the datafiles. The collection must be unloaded.
////////////////////////////////////////////////////////////////////////////////

static v8::Handle<v8::Value> JS_DatafilesVocbaseCol (v8::Arguments const& argv) {
  v8::HandleScope scope;

  TRI_vocbase_col_t* collection = TRI_UnwrapClass<TRI_vocbase_col_t>(argv.Holder(), WRP_VOCBASE_COL_TYPE);

  if (collection == 0) {
    return scope.Close(v8::ThrowException(v8::String::New("illegal collection pointer")));
  }

  TRI_READ_LOCK_STATUS_VOCBASE_COL(collection);

  if (collection->_status != TRI_VOC_COL_STATUS_UNLOADED) {
    TRI_READ_UNLOCK_STATUS_VOCBASE_COL(collection);
    return scope.Close(v8::ThrowException(TRI_CreateErrorObject(TRI_ERROR_ARANGO_COLLECTION_NOT_UNLOADED)));
  }

  TRI_col_file_structure_t structure = TRI_FileStructureCollectionDirectory(collection->_path);

  // release lock
  TRI_READ_UNLOCK_STATUS_VOCBASE_COL(collection);

  // build result
  v8::Handle<v8::Object> result = v8::Object::New();

  // journals
  v8::Handle<v8::Array> journals = v8::Array::New();
  result->Set(v8::String::New("journals"), journals);

  for (size_t i = 0;  i < structure._journals._length;  ++i) {
    journals->Set(i, v8::String::New(structure._journals._buffer[i]));
  }

  // compactors
  v8::Handle<v8::Array> compactors = v8::Array::New();
  result->Set(v8::String::New("compactors"), compactors);

  for (size_t i = 0;  i < structure._compactors._length;  ++i) {
    compactors->Set(i, v8::String::New(structure._compactors._buffer[i]));
  }
  
  // datafiles
  v8::Handle<v8::Array> datafiles = v8::Array::New();
  result->Set(v8::String::New("datafiles"), datafiles);

  for (size_t i = 0;  i < structure._datafiles._length;  ++i) {
    datafiles->Set(i, v8::String::New(structure._datafiles._buffer[i]));
  }

  // free result
  TRI_DestroyFileStructureCollection(&structure);
  
  return scope.Close(result);
}

////////////////////////////////////////////////////////////////////////////////
/// @brief looks up a document
///
/// @FUN{@FA{collection}.document(@FA{document})}
///
/// The @FN{document} method finds a document given it's identifier.  It returns
/// the document. Note that the returned document contains two
/// pseudo-attributes, namely @LIT{_id} and @LIT{_rev}. @LIT{_id} contains the
/// document-handle and @LIT{_rev} the revision of the document.
///
/// An error is thrown if there @LIT{_rev} does not longer match the current
/// revision of the document.
///
/// An error is thrown if the document does not exist.
///
/// The document must be part of the @FA{collection}; otherwise, an error
/// is thrown.
///
/// @FUN{@FA{collection}.document(@FA{document-handle})}
///
/// As before. Instead of document a @FA{document-handle} can be passed as
/// first argument.
///
/// @EXAMPLES
///
/// Returns the document for a document-handle:
///
/// @TINYEXAMPLE{shell-read-document,read document from a collection}
///
/// An error is raised if the document is unknown:
///
/// @TINYEXAMPLE{shell-read-document-not-found,unknown handle}
///
/// An error is raised if the handle is invalid:
///
/// @TINYEXAMPLE{shell-read-document-bad-handle,invalid handle}
////////////////////////////////////////////////////////////////////////////////

static v8::Handle<v8::Value> JS_DocumentVocbaseCol (v8::Arguments const& argv) {
  return DocumentVocbaseCol(true, argv);
}

////////////////////////////////////////////////////////////////////////////////
/// @brief drops a collection
///
/// @FUN{@FA{collection}.drop()}
///
/// Drops a @FA{collection} and all its indexes.
///
/// @EXAMPLES
///
/// Drops a collection:
///
/// @verbinclude shell_collection-drop
////////////////////////////////////////////////////////////////////////////////

static v8::Handle<v8::Value> JS_DropVocbaseCol (v8::Arguments const& argv) {
  v8::HandleScope scope;
  int res;

  TRI_vocbase_col_t* collection = TRI_UnwrapClass<TRI_vocbase_col_t>(argv.Holder(), WRP_VOCBASE_COL_TYPE);

  if (collection == 0) {
    res = TRI_ERROR_INTERNAL;
  }
  else {
    res = TRI_DropCollectionVocBase(collection->_vocbase, collection);
  }

  if (res != TRI_ERROR_NO_ERROR) {
    return scope.Close(v8::ThrowException(TRI_CreateErrorObject(res, "cannot drop collection", true)));
  }

  return scope.Close(v8::Undefined());
}

////////////////////////////////////////////////////////////////////////////////
/// @brief drops an index
///
/// @FUN{@FA{collection}.dropIndex(@FA{index})}
///
/// Drops the index. If the index does not exist, then @LIT{false} is
/// returned. If the index existed and was dropped, then @LIT{true} is
/// returned. Note that you cannot drop the primary index.
///
/// @FUN{@FA{collection}.dropIndex(@FA{index-handle})}
///
/// Same as above. Instead of an index an index handle can be given.
///
/// @EXAMPLES
///
/// @verbinclude shell_index-drop-index
////////////////////////////////////////////////////////////////////////////////

static v8::Handle<v8::Value> JS_DropIndexVocbaseCol (v8::Arguments const& argv) {
  v8::HandleScope scope;

  v8::Handle<v8::Object> err;
  TRI_vocbase_col_t const* collection = UseCollection(argv.Holder(), &err);

  if (collection == 0) {
    return scope.Close(v8::ThrowException(err));
  }

  TRI_primary_collection_t* primary = collection->_collection;

  if (! TRI_IS_DOCUMENT_COLLECTION(collection->_type)) {
    TRI_ReleaseCollection(collection);
    return scope.Close(v8::ThrowException(TRI_CreateErrorObject(TRI_ERROR_INTERNAL, "unknown collection type")));
  }

  TRI_document_collection_t* document = (TRI_document_collection_t*) primary;

  if (argv.Length() != 1) {
    TRI_ReleaseCollection(collection);
    return scope.Close(v8::ThrowException(TRI_CreateErrorObject(TRI_ERROR_ILLEGAL_OPTION, "usage: dropIndex(<index-handle>)")));
  }

  TRI_index_t* idx = TRI_LookupIndexByHandle(collection->_vocbase, collection, argv[0], true, &err);

  if (idx == 0) {
    if (err.IsEmpty()) {
      TRI_ReleaseCollection(collection);
      return scope.Close(v8::False());
    }
    else {
      TRI_ReleaseCollection(collection);
      return scope.Close(v8::ThrowException(err));
    }
  }

  if (idx->_iid == 0) {
    TRI_ReleaseCollection(collection);
    return scope.Close(v8::False());
  }

  // .............................................................................
  // inside a write transaction
  // .............................................................................

  bool ok = TRI_DropIndexDocumentCollection(document, idx->_iid);

  // .............................................................................
  // outside a write transaction
  // .............................................................................

  TRI_ReleaseCollection(collection);
  return scope.Close(ok ? v8::True() : v8::False());
}

////////////////////////////////////////////////////////////////////////////////
/// @brief ensures that a cap constraint exists
///
/// @FUN{@FA{collection}.ensureCapConstraint(@FA{size})}
///
/// Creates a size restriction aka cap for the collection of @FA{size}.  If the
/// restriction is in place and the (@FA{size} plus one) document is added to
/// the collection, then the least recently created or updated document is
/// removed.
///
/// Note that at most one cap constraint is allowed per collection.
///
/// Note that the collection should be empty. Otherwise the behavior is
/// undefined, i. e., it is undefined which documents will be removed first.
///
/// Note that this does not imply any restriction of the number of revisions
/// of documents.
///
/// @EXAMPLES
///
/// Restrict the number of document to at most 10 documents:
///
/// @verbinclude ensure-cap-constraint
////////////////////////////////////////////////////////////////////////////////

static v8::Handle<v8::Value> JS_EnsureCapConstraintVocbaseCol (v8::Arguments const& argv) {
  v8::HandleScope scope;

  v8::Handle<v8::Object> err;
  TRI_vocbase_col_t const* collection = UseCollection(argv.Holder(), &err);

  if (collection == 0) {
    return scope.Close(v8::ThrowException(err));
  }

  TRI_primary_collection_t* primary = collection->_collection;

  if (! TRI_IS_DOCUMENT_COLLECTION(collection->_type)) {
    TRI_ReleaseCollection(collection);
    return scope.Close(v8::ThrowException(TRI_CreateErrorObject(TRI_ERROR_INTERNAL, "unknown collection type")));
  }

  TRI_document_collection_t* document = (TRI_document_collection_t*) primary;
  TRI_index_t* idx = 0;
  bool created;

  if (argv.Length() == 1) {
    size_t size = (size_t) TRI_ObjectToDouble(argv[0]);

    if (size <= 0) {
      TRI_ReleaseCollection(collection);
      return scope.Close(v8::ThrowException(
        TRI_CreateErrorObject(TRI_ERROR_ILLEGAL_OPTION,
                              "<size> must be at least 1")));
    }

    idx = TRI_EnsureCapConstraintDocumentCollection(document, size, &created);
  }

  // .............................................................................
  // error case
  // .............................................................................

  else {
    TRI_ReleaseCollection(collection);

    return scope.Close(v8::ThrowException(
      TRI_CreateErrorObject(TRI_ERROR_ILLEGAL_OPTION,
                            "ensureCapConstraint(<size>)")));
  }

  if (idx == 0) {
    TRI_ReleaseCollection(collection);
    return scope.Close(v8::ThrowException(TRI_CreateErrorObject(TRI_errno(), "index could not be created", true)));
  }

  ResourceHolder holder;

  TRI_json_t* json = idx->json(idx, primary);
  if (! holder.registerJson(TRI_UNKNOWN_MEM_ZONE, json)) {
    TRI_ReleaseCollection(collection);
    return scope.Close(v8::ThrowException(TRI_CreateErrorObject(TRI_ERROR_OUT_OF_MEMORY)));
  }

  v8::Handle<v8::Value> index = IndexRep(&primary->base, json);

  if (index->IsObject()) {
    index->ToObject()->Set(v8::String::New("isNewlyCreated"), created ? v8::True() : v8::False());
  }

  TRI_ReleaseCollection(collection);
  return scope.Close(index);
}

////////////////////////////////////////////////////////////////////////////////
/// @brief ensures that a bitarray index exists
////////////////////////////////////////////////////////////////////////////////

static v8::Handle<v8::Value> EnsureBitarray (v8::Arguments const& argv, bool supportUndef) {

  v8::HandleScope scope;
  bool ok;
  string errorString;
  int errorCode;
  TRI_index_t* bitarrayIndex = 0;
  bool indexCreated;
  v8::Handle<v8::Value> theIndex;
  
  // .............................................................................
  // Check that we have a valid collection
  // .............................................................................

  v8::Handle<v8::Object> err;
  const TRI_vocbase_col_t* collection = UseCollection(argv.Holder(), &err);

  if (collection == 0) {
    return scope.Close(v8::ThrowException(err));
  }

  
  // .............................................................................
  // Check collection type
  // .............................................................................

  TRI_primary_collection_t* primary = collection->_collection;

  if (! TRI_IS_DOCUMENT_COLLECTION(collection->_type)) {
    TRI_ReleaseCollection(collection);
    return scope.Close(v8::ThrowException(TRI_CreateErrorObject(TRI_ERROR_INTERNAL, "unknown collection type")));
  }

  TRI_document_collection_t* document = (TRI_document_collection_t*) primary;
  
  // .............................................................................
  // Ensure that there is at least one string parameter sent to this method
  // .............................................................................

  if ( (argv.Length() < 2) || (argv.Length() % 2 != 0) ) {
    LOG_WARNING("bitarray index creation failed -- invalid parameters (require key_1,values_1,...,key_n,values_n)");
    TRI_ReleaseCollection(collection);
    return scope.Close(v8::ThrowException(TRI_CreateErrorObject(TRI_ERROR_ILLEGAL_OPTION, "usage: ensureBitarray(path 1, <list of values 1>, <path 2>, <list of values 2>, ...)")));
  }

  
  // .............................................................................
  // Create a list of paths, these will be used to create a list of shapes
  // which will be used by the index.
  // .............................................................................

  TRI_vector_pointer_t attributes;
  TRI_InitVectorPointer(&attributes, TRI_CORE_MEM_ZONE);
  TRI_vector_pointer_t values;
  TRI_InitVectorPointer(&values, TRI_CORE_MEM_ZONE);
  ok = true;
  
  // .............................................................................
  // Parameters into this ensureBitarray(...) method are passed pairs. That is,
  // for every attribute next to it immediately on the right we have a list. For
  // example: ensureBitarray("a",[0,1,2])
  //          ensureBitarray("a",[0,1,2,["x","y"]],
  //                         "b",["red","white",[1,2,3,[[12,13,14]]]])
  // .............................................................................
  
  for (int j = 0;  j < argv.Length();  ++j) {
    v8::Handle<v8::Value> argument = argv[j];

    // ...........................................................................
    // Determine if we are expecting a string (attribute) or a list (set of values)
    // ...........................................................................
    
    if ((j % 2) == 0) { // we are expecting a string
    
      if (! argument->IsString() ) {
        errorString = "invalid parameter -- expected string parameter";
        errorCode   = TRI_ERROR_ILLEGAL_OPTION;
        ok = false;
        break;
      }
      
      TRI_Utf8ValueNFC argumentString(TRI_UNKNOWN_MEM_ZONE, argument);
      char* cArgument = *argumentString == 0 ? 0 : TRI_DuplicateString(*argumentString);
      TRI_PushBackVectorPointer(&attributes, cArgument);
      
    }

    else { // we are expecting a value or set of values
    
      // .........................................................................
      // Check that the javascript argument is in fact an array (list)
      // .........................................................................
      
      if (! argument->IsArray() ) {
        errorString = "invalid parameter -- expected an array (list)";
        errorCode   = TRI_ERROR_ILLEGAL_OPTION;
        ok = false;
        break;
      }
    

      // .........................................................................
      // Attempt to convert the V8 javascript function argument into a TRI_json_t
      // .........................................................................
      
      TRI_json_t* value = TRI_JsonObject(argument);
      
      
      // .........................................................................
      // If the conversion from V8 value into a TRI_json_t fails, exit
      // .........................................................................
      
      if (value == NULL) {
        errorString = "invalid parameter -- expected an array (list)";
        errorCode   = TRI_ERROR_ILLEGAL_OPTION;
        ok = false;
        break;
      }
      

      // .........................................................................
      // If the TRI_json_t is NOT a list, then exit with an error
      // .........................................................................

      if (value->_type != TRI_JSON_LIST) {
        errorString = "invalid parameter -- expected an array (list)";
        errorCode   = TRI_ERROR_ILLEGAL_OPTION;
        ok = false;
        break;
      }
      
      TRI_PushBackVectorPointer(&values, value);
                  
    }
    
  }
  
  
  if (ok) {
    // ...........................................................................
    // Check that we have as many attributes as values
    // ...........................................................................
    
    if (attributes._length != values._length) {
      errorString = "invalid parameter -- expected an array (list)";
      errorCode   = TRI_ERROR_ILLEGAL_OPTION;
      ok = false;
    }
  }
  
  
  
  // .............................................................................
  // Actually create the index here
  // .............................................................................

  if (ok) {
    char* errorStr = 0;
    bitarrayIndex = TRI_EnsureBitarrayIndexDocumentCollection(document, &attributes, &values, supportUndef, &indexCreated, &errorCode, &errorStr);
    if (bitarrayIndex == 0) {
      if (errorStr == 0) {
         errorString = "index could not be created from Simple Collection";
      }
      else {
         errorString = string(errorStr);
         TRI_Free(TRI_CORE_MEM_ZONE, errorStr); // strings are created in the CORE MEMORY ZONE
      }   
      ok = false;
    }
  }  
  
  
  // .............................................................................
  // remove the memory allocated to the list of attributes and values used for the 
  // specification of the index 
  // .............................................................................

  for (size_t j = 0; j < attributes._length; ++j) {  
    char* attribute = (char*)(TRI_AtVectorPointer(&attributes, j));
    TRI_json_t* value = (TRI_json_t*)(TRI_AtVectorPointer(&values, j));
    TRI_Free(TRI_CORE_MEM_ZONE, attribute);
    TRI_FreeJson (TRI_UNKNOWN_MEM_ZONE, value);
  }  

  TRI_DestroyVectorPointer(&attributes);
  TRI_DestroyVectorPointer(&values);

  
  if (ok && bitarrayIndex != 0) {  
    // ...........................................................................
    // Create a json represention of the index
    // ...........................................................................

    TRI_json_t* json = bitarrayIndex->json(bitarrayIndex, primary);

    if (json == NULL) {
      errorCode = TRI_ERROR_OUT_OF_MEMORY;
      errorString = "out of memory";
      ok = false;
    }  
  
    else {
      theIndex = IndexRep(&primary->base, json);
      if (theIndex->IsObject()) {
        theIndex->ToObject()->Set(v8::String::New("isNewlyCreated"), indexCreated ? v8::True() : v8::False());
      }
    }
      
    TRI_FreeJson(TRI_UNKNOWN_MEM_ZONE, json);
  }

  
  TRI_ReleaseCollection(collection);

  if (!ok || bitarrayIndex == 0) {
    return scope.Close(v8::ThrowException(TRI_CreateErrorObject(errorCode, errorString)));
  }

  return scope.Close(theIndex);
}

////////////////////////////////////////////////////////////////////////////////
/// @brief ensures that a bitarray index exists
///
/// @FUN{@FA{collection}.ensureBitarray(@FA{field1}, @FA{value1}, @FA{field2}, @FA{value2},...,@FA{fieldn}, @FA{valuen})}
///
/// Creates a bitarray index on documents using attributes as paths to the
/// fields (@FA{field1},..., @FA{fieldn}). A value (@FA{value1},...,@FA{valuen})
/// consists of an array of possible values that the field can take. At least
/// one field and one set of possible values must be given.
///
/// All documents, which do not have *all* of the attribute paths are ignored
/// (that is, are not part of the bitarray index, they are however stored within
/// the collection). A document which contains all of the attribute paths yet
/// has one or more values which are *not* part of the defined range of values
/// will be rejected and the document will not inserted within the
/// collection. Note that, if a bitarray index is created subsequent to
/// any documents inserted in the given collection, then the creation of the
/// index will fail if one or more documents are rejected (due to
/// attribute values being outside the designated range).
///
/// In case that the index was successfully created, the index identifier is
/// returned.
///
/// In the example below we create a bitarray index with one field and that
/// field can have the values of either `0` or `1`. Any document which has the
/// attribute `x` defined and does not have a value of `0` or `1` will be
/// rejected and therefore not inserted within the collection. Documents without
/// the attribute `x` defined will not take part in the index.
/// 
/// @code
/// arango> arangod> db.example.ensureBitarray("x", [0,1]);
/// { 
///   "id" : "2755894/3607862", 
///   "unique" : false, 
///   "type" : "bitarray", 
///   "fields" : [["x", [0, 1]]], 
///   "undefined" : false, 
///   "isNewlyCreated" : true 
/// }
/// @endcode
///
/// In the example below we create a bitarray index with one field and that
/// field can have the values of either `0`, `1` or *other* (indicated by
/// `[]`). Any document which has the attribute `x` defined will take part in
/// the index. Documents without the attribute `x` defined will not take part in
/// the index.
/// 
/// @code
/// arangod> db.example.ensureBitarray("x", [0,1,[]]);
/// { 
///   "id" : "2755894/4263222", 
///   "unique" : false, 
///   "type" : "bitarray", 
///   "fields" : [["x", [0, 1, [ ]]]], 
///   "undefined" : false, 
///   "isNewlyCreated" : true
/// }
/// @endcode
///
/// In the example below we create a bitarray index with two fields. Field `x`
/// can have the values of either `0` or `1`; while field `y` can have the values
/// of `2` or `"a"`. A document which does not have *both* attributes `x` and `y`
/// will not take part within the index.  A document which does have both attributes
/// `x` and `y` defined must have the values `0` or `1` for attribute `x` and
/// `2` or `a` for attribute `y`, otherwise the document will not be inserted
/// within the collection.
/// 
/// @code
/// arangod> db.example.ensureBitarray("x", [0,1], "y", [2,"a"]);
/// { 
///   "id" : "2755894/5246262", 
///   "unique" : false, 
///   "type" : "bitarray", 
///   "fields" : [["x", [0, 1]], ["y", [0, 1]]], 
///   "undefined" : false, 
///   "isNewlyCreated" : false 
/// }
/// @endcode
///
/// In the example below we create a bitarray index with two fields. Field `x`
/// can have the values of either `0` or `1`; while field `y` can have the
/// values of `2`, `"a"` or *other* . A document which does not have *both*
/// attributes `x` and `y` will not take part within the index.  A document
/// which does have both attributes `x` and `y` defined must have the values `0`
/// or `1` for attribute `x` and any value for attribute `y` will be acceptable,
/// otherwise the document will not be inserted within the collection.
/// 
/// @code
/// arangod> db.example.ensureBitarray("x", [0,1], "y", [2,"a",[]]);
/// { 
///   "id" : "2755894/5770550", 
///   "unique" : false, 
///   "type" : "bitarray", 
///   "fields" : [["x", [0, 1]], ["y", [2, "a", [ ]]]], 
///   "undefined" : false, 
///   "isNewlyCreated" : true
/// }
/// @endcode
////////////////////////////////////////////////////////////////////////////////

static v8::Handle<v8::Value> JS_EnsureBitarrayVocbaseCol (v8::Arguments const& argv) {
  return EnsureBitarray(argv, false);
}

////////////////////////////////////////////////////////////////////////////////
/// @brief ensures that a bitarray index exists
///
/// @FUN{@FA{collection}.ensureUndefBitarray(@FA{field1}, @FA{value1}, @FA{field2}, @FA{value2},...,@FA{fieldn}, @FA{valuen})}
///
/// Creates a bitarray index on all documents using attributes as paths to
/// the fields. At least one attribute and one set of possible values must be given.
/// All documents, which do not have the attribute path or
/// with one or more values that are not suitable, are ignored.
///
/// In case that the index was successfully created, the index identifier
/// is returned.
///
/// @verbinclude fluent14
////////////////////////////////////////////////////////////////////////////////

static v8::Handle<v8::Value> JS_EnsureUndefBitarrayVocbaseCol (v8::Arguments const& argv) {
  return EnsureBitarray(argv, true);
}

////////////////////////////////////////////////////////////////////////////////
/// @brief ensures that a geo index exists
///
/// @FUN{@FA{collection}.ensureGeoIndex(@FA{location})}
///
/// Creates a geo-spatial index on all documents using @FA{location} as path to
/// the coordinates. The value of the attribute must be a list with at least two
/// double values. The list must contain the latitude (first value) and the
/// longitude (second value). All documents, which do not have the attribute
/// path or with value that are not suitable, are ignored.
///
/// In case that the index was successfully created, the index identifier is
/// returned.
///
/// @FUN{@FA{collection}.ensureGeoIndex(@FA{location}, @LIT{true})}
///
/// As above which the exception, that the order within the list is longitude
/// followed by latitude. This corresponds to the format described in
///
/// http://geojson.org/geojson-spec.html#positions
///
/// @FUN{@FA{collection}.ensureGeoIndex(@FA{latitude}, @FA{longitude})}
///
/// Creates a geo-spatial index on all documents using @FA{latitude} and
/// @FA{longitude} as paths the latitude and the longitude. The value of the
/// attribute @FA{latitude} and of the attribute @FA{longitude} must a
/// double. All documents, which do not have the attribute paths or which values
/// are not suitable, are ignored.
///
/// In case that the index was successfully created, the index identifier
/// is returned.
///
/// @EXAMPLES
///
/// Create an geo index for a list attribute:
///
/// @verbinclude ensure-geo-index-list
///
/// Create an geo index for a hash array attribute:
///
/// @verbinclude ensure-geo-index-array
////////////////////////////////////////////////////////////////////////////////

static v8::Handle<v8::Value> JS_EnsureGeoIndexVocbaseCol (v8::Arguments const& argv) {
  return EnsureGeoIndexVocbaseCol(argv, false);
}

////////////////////////////////////////////////////////////////////////////////
/// @brief ensures that a geo constraint exists
///
/// @FUN{@FA{collection}.ensureGeoConstraint(@FA{location}, @FA{ignore-null})}
///
/// @FUN{@FA{collection}.ensureGeoConstraint(@FA{location}, @LIT{true}, @FA{ignore-null})}
///
/// @FUN{@FA{collection}.ensureGeoConstraint(@FA{latitude}, @FA{longitude}, @FA{ignore-null})}
///
/// Works like @FN{ensureGeoIndex} but requires that the documents contain
/// a valid geo definition. If @FA{ignore-null} is true, then documents with
/// a null in @FA{location} or at least one null in @FA{latitude} or
/// @FA{longitude} are ignored.
////////////////////////////////////////////////////////////////////////////////

static v8::Handle<v8::Value> JS_EnsureGeoConstraintVocbaseCol (v8::Arguments const& argv) {
  return EnsureGeoIndexVocbaseCol(argv, true);
}

////////////////////////////////////////////////////////////////////////////////
/// @brief ensures that a unique constraint exists
///
/// @FUN{ensureUniqueConstraint(@FA{field1}, @FA{field2}, ...,@FA{fieldn})}
///
/// Creates a unique hash index on all documents using @FA{field1}, @FA{field2},
/// ... as attribute paths. At least one attribute path must be given.
///
/// When a unique constraint is in effect for a collection, then all documents
/// which contain the given attributes must differ in the attribute
/// values. Creating a new document or updating a document will fail, if the
/// uniqueness is violated. If any attribute value is null for a document, this
/// document is ignored by the index.
///
/// Note that non-existing attribute paths in a document are treat as if the
/// value were @LIT{null}.
///
/// In case that the index was successfully created, the index identifier is
/// returned.
///
/// @EXAMPLES
///
/// @verbinclude shell-index-create-unique-constraint
////////////////////////////////////////////////////////////////////////////////

static v8::Handle<v8::Value> JS_EnsureUniqueConstraintVocbaseCol (v8::Arguments const& argv) {
  return EnsurePathIndex("ensureUniqueConstraint", argv, true, true, TRI_IDX_TYPE_HASH_INDEX);
}

////////////////////////////////////////////////////////////////////////////////
/// @brief looks up a unique constraint
////////////////////////////////////////////////////////////////////////////////

static v8::Handle<v8::Value> JS_LookupUniqueConstraintVocbaseCol (v8::Arguments const& argv) {
  return EnsurePathIndex("lookupUniqueConstraint", argv, true, false, TRI_IDX_TYPE_HASH_INDEX);
}

////////////////////////////////////////////////////////////////////////////////
/// @brief ensures that a hash index exists
///
/// @FUN{ensureHashIndex(@FA{field1}, @FA{field2}, ...,@FA{fieldn})}
///
/// Creates a unique hash index on all documents using @FA{field1}, @FA{field2},
/// ... as attribute paths. At least one attribute path must be given.
///
/// Note that non-existing attribute paths in a document are treat as if the
/// value were @LIT{null}.
///
/// In case that the index was successfully created, the index identifier
/// is returned.
///
/// @EXAMPLES
///
/// @verbinclude shell-index-create-hash-index
////////////////////////////////////////////////////////////////////////////////

static v8::Handle<v8::Value> JS_EnsureHashIndexVocbaseCol (v8::Arguments const& argv) {
  return EnsurePathIndex("ensureHashIndex", argv, false, true, TRI_IDX_TYPE_HASH_INDEX);
}

////////////////////////////////////////////////////////////////////////////////
/// @brief looks up a hash index
////////////////////////////////////////////////////////////////////////////////

static v8::Handle<v8::Value> JS_LookupHashIndexVocbaseCol (v8::Arguments const& argv) {
  return EnsurePathIndex("lookupHashIndex", argv, false, false, TRI_IDX_TYPE_HASH_INDEX);
}

////////////////////////////////////////////////////////////////////////////////
/// @brief ensures that a priority queue index exists
///
/// @FUN{ensurePQIndex(@FA{field1})}
///
/// Creates a priority queue index on all documents using attributes as paths to
/// the fields. Currently only supports one attribute of the type double.
/// All documents, which do not have the attribute path are ignored.
///
/// In case that the index was successfully created, the index identifier
/// is returned.
///
/// @verbinclude fluent14
////////////////////////////////////////////////////////////////////////////////

static v8::Handle<v8::Value> JS_EnsurePriorityQueueIndexVocbaseCol (v8::Arguments const& argv) {
  v8::HandleScope scope;
  bool created = false;
  TRI_index_t* idx;


  // .............................................................................
  // Check that we have a valid collection
  // .............................................................................

  v8::Handle<v8::Object> err;
  TRI_vocbase_col_t const* collection = UseCollection(argv.Holder(), &err);

  if (collection == 0) {
    return scope.Close(v8::ThrowException(err));
  }

  // .............................................................................
  // Check collection type
  // .............................................................................

  TRI_primary_collection_t* primary = collection->_collection;

  if (! TRI_IS_DOCUMENT_COLLECTION(collection->_type)) {
    TRI_ReleaseCollection(collection);
    return scope.Close(v8::ThrowException(v8::String::New("unknown collection type")));
  }

  TRI_document_collection_t* document = (TRI_document_collection_t*) primary;

  // .............................................................................
  // Return string when there is an error of some sort.
  // .............................................................................

  string errorString;

  // .............................................................................
  // Ensure that there is at least one string parameter sent to this method
  // .............................................................................

  if (argv.Length() != 1) {
    TRI_ReleaseCollection(collection);

    errorString = "one string parameter required for the ensurePQIndex(...) command";
    return scope.Close(v8::String::New(errorString.c_str(),errorString.length()));
  }


  // .............................................................................
  // Create a list of paths, these will be used to create a list of shapes
  // which will be used by the priority queue index.
  // .............................................................................

  TRI_vector_pointer_t attributes;
  TRI_InitVectorPointer(&attributes, TRI_CORE_MEM_ZONE);

  int res = FillVectorPointerFromArguments(argv, &attributes, 0, argv.Length(), errorString);

  // .............................................................................
  // Some sort of error occurred -- display error message and abort index creation
  // (or index retrieval).
  // .............................................................................

  if (res != TRI_ERROR_NO_ERROR) {
    TRI_DestroyVectorPointer(&attributes);

    TRI_ReleaseCollection(collection);
    return scope.Close(v8::ThrowException(TRI_CreateErrorObject(res, errorString)));
  }

  // .............................................................................
  // Actually create the index here. Note that priority queue is never unique.
  // .............................................................................

  idx = TRI_EnsurePriorityQueueIndexDocumentCollection(document, &attributes, false, &created);

  // .............................................................................
  // Remove the memory allocated to the list of attributes used for the hash index
  // .............................................................................

  TRI_FreeContentVectorPointer(TRI_CORE_MEM_ZONE, &attributes);
  TRI_DestroyVectorPointer(&attributes);

  if (idx == 0) {
    TRI_ReleaseCollection(collection);
    return scope.Close(v8::String::New("Priority Queue index could not be created"));
  }

  // .............................................................................
  // Return the newly assigned index identifier
  // .............................................................................

  TRI_json_t* json = idx->json(idx, primary);

  v8::Handle<v8::Value> index = IndexRep(&primary->base, json);
  TRI_FreeJson(TRI_UNKNOWN_MEM_ZONE, json);

  if (index->IsObject()) {
    index->ToObject()->Set(v8::String::New("isNewlyCreated"), created ? v8::True() : v8::False());
  }

  TRI_ReleaseCollection(collection);
  return scope.Close(index);
}

////////////////////////////////////////////////////////////////////////////////
/// @brief ensures that a skiplist index exists
///
/// @FUN{ensureUniqueSkiplist(@FA{field1}, @FA{field2}, ...,@FA{fieldn})}
///
/// Creates a skiplist index on all documents using attributes as paths to
/// the fields. At least one attribute must be given.
/// All documents, which do not have the attribute path or
/// with ore or more values that are not suitable, are ignored.
///
/// In case that the index was successfully created, the index identifier
/// is returned.
///
/// @verbinclude unique-skiplist
////////////////////////////////////////////////////////////////////////////////

static v8::Handle<v8::Value> JS_EnsureUniqueSkiplistVocbaseCol (v8::Arguments const& argv) {
  return EnsurePathIndex("ensureUniqueSkiplist", argv, true, true, TRI_IDX_TYPE_SKIPLIST_INDEX);
}

////////////////////////////////////////////////////////////////////////////////
/// @brief looks up a skiplist index
////////////////////////////////////////////////////////////////////////////////

static v8::Handle<v8::Value> JS_LookupUniqueSkiplistVocbaseCol (v8::Arguments const& argv) {
  return EnsurePathIndex("lookupUniqueSkiplist", argv, true, false, TRI_IDX_TYPE_SKIPLIST_INDEX);
}

////////////////////////////////////////////////////////////////////////////////
/// @brief ensures that a multi skiplist index exists
///
/// @FUN{ensureSkiplist(@FA{field1}, @FA{field2}, ...,@FA{fieldn})}
///
/// Creates a multi skiplist index on all documents using attributes as paths to
/// the fields. At least one attribute must be given.
/// All documents, which do not have the attribute path or
/// with ore or more values that are not suitable, are ignored.
///
/// In case that the index was successfully created, the index identifier
/// is returned.
///
/// @verbinclude multi-skiplist
////////////////////////////////////////////////////////////////////////////////

static v8::Handle<v8::Value> JS_EnsureSkiplistVocbaseCol (v8::Arguments const& argv) {
  return EnsurePathIndex("ensureSkiplist", argv, false, true, TRI_IDX_TYPE_SKIPLIST_INDEX);
}

////////////////////////////////////////////////////////////////////////////////
/// @brief looks up a multi skiplist index
////////////////////////////////////////////////////////////////////////////////

static v8::Handle<v8::Value> JS_LookupSkiplistVocbaseCol (v8::Arguments const& argv) {
  return EnsurePathIndex("lookupSkiplist", argv, false, false, TRI_IDX_TYPE_SKIPLIST_INDEX);
}

////////////////////////////////////////////////////////////////////////////////
/// @brief ensures that a fulltext index exists
///
/// @FUN{ensureFulltextIndex(@FA{field}, @FA{indexSubstrings}}
///
/// Creates a fulltext index on all documents on attribute @FA{field}.
/// All documents, which do not have the attribute or with a non-textual value
/// inside the attribute are ignored.
///
/// IF @FA{indexSubstrings} is set to @LIT{true}, then substrings are also
/// indexed. This allows search substring search queries, but will make the
/// index consume more memory.
///
/// In case that the index was successfully created, the index identifier
/// is returned.
///
/// @verbinclude fulltext
////////////////////////////////////////////////////////////////////////////////

static v8::Handle<v8::Value> JS_EnsureFulltextIndexVocbaseCol (v8::Arguments const& argv) {
  return EnsureFulltextIndex(argv, true);
}

////////////////////////////////////////////////////////////////////////////////
/// @brief looks up a fulltext index
///
/// @FUN{lookupFulltextIndex(@FA{field}}
///
/// Checks whether a fulltext index on the give attribute @FA{field} exists.
////////////////////////////////////////////////////////////////////////////////

static v8::Handle<v8::Value> JS_LookupFulltextIndexVocbaseCol (v8::Arguments const& argv) {
  return EnsureFulltextIndex(argv, false);
}

////////////////////////////////////////////////////////////////////////////////
/// @brief returns the figures of a collection
///
/// @FUN{@FA{collection}.figures()}
///
/// Returns an object containing all collection figures.
///
/// - @LIT{alive.count}: The number of living documents.
/// - @LIT{alive.size}: The total size in bytes used by all
///   living documents.
/// - @LIT{dead.count}: The number of dead documents.
/// - @LIT{dead.size}: The total size in bytes used by all
///   dead documents.
/// - @LIT{dead.deletion}: The total number of deletion markers.
/// - @LIT{datafiles.count}: The number of active datafiles.
/// - @LIT{datafiles.fileSize}: The total filesize of the active datafiles.
/// - @LIT{journals.count}: The number of journal files.
/// - @LIT{journals.fileSize}: The total filesize of the journal files.
///
/// @EXAMPLES
///
/// @verbinclude shell_collection-figures
////////////////////////////////////////////////////////////////////////////////

static v8::Handle<v8::Value> JS_FiguresVocbaseCol (v8::Arguments const& argv) {
  v8::HandleScope scope;

  TRI_vocbase_col_t* collection = TRI_UnwrapClass<TRI_vocbase_col_t>(argv.Holder(), WRP_VOCBASE_COL_TYPE);

  if (collection == 0) {
    return scope.Close(v8::ThrowException(v8::String::New("illegal collection pointer")));
  }

  v8::Handle<v8::Object> result = v8::Object::New();

  TRI_READ_LOCK_STATUS_VOCBASE_COL(collection);
  TRI_vocbase_col_status_e status = collection->_status;

  if (status != TRI_VOC_COL_STATUS_LOADED) {
    TRI_READ_UNLOCK_STATUS_VOCBASE_COL(collection);
    return scope.Close(result);
  }
  
  TRI_primary_collection_t* primary = collection->_collection;

  if (primary == 0) {
    TRI_READ_UNLOCK_STATUS_VOCBASE_COL(collection);
    return scope.Close(v8::ThrowException(v8::String::New("illegal collection pointer")));
  }

  TRI_doc_collection_info_t* info = primary->figures(primary);
  
  TRI_READ_UNLOCK_STATUS_VOCBASE_COL(collection);

  if (info == NULL) {
    v8::Handle<v8::Object> errorObject = TRI_CreateErrorObject(TRI_ERROR_OUT_OF_MEMORY);

    return scope.Close(v8::ThrowException(errorObject));
  }

  v8::Handle<v8::Object> alive = v8::Object::New();

  result->Set(v8::String::New("alive"), alive);
  alive->Set(v8::String::New("count"), v8::Number::New(info->_numberAlive));
  alive->Set(v8::String::New("size"), v8::Number::New(info->_sizeAlive));

  v8::Handle<v8::Object> dead = v8::Object::New();

  result->Set(v8::String::New("dead"), dead);
  dead->Set(v8::String::New("count"), v8::Number::New(info->_numberDead));
  dead->Set(v8::String::New("size"), v8::Number::New(info->_sizeDead));
  dead->Set(v8::String::New("deletion"), v8::Number::New(info->_numberDeletion));

  // datafile info
  v8::Handle<v8::Object> dfs = v8::Object::New();

  result->Set(v8::String::New("datafiles"), dfs);
  dfs->Set(v8::String::New("count"), v8::Number::New(info->_numberDatafiles));
  dfs->Set(v8::String::New("fileSize"), v8::Number::New(info->_datafileSize));
  
  // journal info
  v8::Handle<v8::Object> js = v8::Object::New();

  result->Set(v8::String::New("journals"), js);
  js->Set(v8::String::New("count"), v8::Number::New(info->_numberJournalfiles));
  js->Set(v8::String::New("fileSize"), v8::Number::New(info->_journalfileSize));

  TRI_Free(TRI_UNKNOWN_MEM_ZONE, info);

  return scope.Close(result);
}

////////////////////////////////////////////////////////////////////////////////
/// @brief returns information about the indexes
///
/// it is the caller's responsibility to acquire and release all required locks
////////////////////////////////////////////////////////////////////////////////

static v8::Handle<v8::Value> GetIndexesVocbaseCol (v8::Arguments const& argv, 
                                                   const bool lock) {
  v8::HandleScope scope;

  v8::Handle<v8::Object> err;
  TRI_vocbase_col_t const* collection = 0;
  
  if (lock) {
    collection = UseCollection(argv.Holder(), &err);
  }
  else {
    TRI_vocbase_col_t const* col = TRI_UnwrapClass<TRI_vocbase_col_t>(argv.Holder(), WRP_VOCBASE_COL_TYPE);
    if (col == 0 || col->_collection == 0) {
      return scope.Close(TRI_CreateErrorObject(TRI_ERROR_INTERNAL, "cannot use/load collection"));;
    }

    collection = col;
  }

  if (collection == 0) {
    return scope.Close(v8::ThrowException(err));
  }

  TRI_primary_collection_t* primary = collection->_collection;

  if (! TRI_IS_DOCUMENT_COLLECTION(collection->_type)) {
    if (lock) {
      TRI_ReleaseCollection(collection);
    }
    return scope.Close(v8::ThrowException(v8::String::New("unknown collection type")));
  }

  TRI_document_collection_t* document = (TRI_document_collection_t*) primary;

  // get a list of indexes
  TRI_vector_pointer_t* indexes = TRI_IndexesDocumentCollection(document, lock);
 
  if (lock) { 
    TRI_ReleaseCollection(collection);
  }

  if (! indexes) {
    return scope.Close(v8::ThrowException(v8::String::New("out of memory")));
  }

  v8::Handle<v8::Array> result = v8::Array::New();

  uint32_t n = (uint32_t) indexes->_length;

  for (uint32_t i = 0, j = 0;  i < n;  ++i) {
    TRI_json_t* idx = (TRI_json_t*) indexes->_buffer[i];

    if (idx) {
      result->Set(j++, IndexRep(&primary->base, idx));
      TRI_FreeJson(TRI_UNKNOWN_MEM_ZONE, idx);
    }
  }

  TRI_FreeVectorPointer(TRI_UNKNOWN_MEM_ZONE, indexes);

  return scope.Close(result);
}
 
////////////////////////////////////////////////////////////////////////////////
/// @brief returns information about the indexes
///
/// @FUN{getIndexes()}
///
/// Returns a list of all indexes defined for the collection.
///
/// @EXAMPLES
///
/// @verbinclude shell_index-read-all
////////////////////////////////////////////////////////////////////////////////

static v8::Handle<v8::Value> JS_GetIndexesVocbaseCol (v8::Arguments const& argv) {
  return GetIndexesVocbaseCol(argv, true);
}

////////////////////////////////////////////////////////////////////////////////
/// @brief returns information about the indexes
///
/// it is the caller's responsibility to acquire and release all required locks
////////////////////////////////////////////////////////////////////////////////

static v8::Handle<v8::Value> JS_GetIndexesNLVocbaseCol (v8::Arguments const& argv) {
  return GetIndexesVocbaseCol(argv, false);
}

////////////////////////////////////////////////////////////////////////////////
/// @brief loads a collection
///
/// @FUN{@FA{collection}.load()}
///
/// Loads a collection into memory.
///
/// @EXAMPLES
///
/// @verbinclude shell_collection-load
////////////////////////////////////////////////////////////////////////////////

static v8::Handle<v8::Value> JS_LoadVocbaseCol (v8::Arguments const& argv) {
  v8::HandleScope scope;

  v8::Handle<v8::Object> err;
  TRI_vocbase_col_t const* collection = UseCollection(argv.Holder(), &err);

  if (collection == 0) {
    return scope.Close(v8::ThrowException(err));
  }

  TRI_ReleaseCollection(collection);
  return scope.Close(v8::Undefined());
}

////////////////////////////////////////////////////////////////////////////////
/// @brief returns the name of a collection
////////////////////////////////////////////////////////////////////////////////

static v8::Handle<v8::Value> JS_NameVocbaseCol (v8::Arguments const& argv) {
  v8::HandleScope scope;

  TRI_vocbase_col_t const* collection = TRI_UnwrapClass<TRI_vocbase_col_t>(argv.Holder(), WRP_VOCBASE_COL_TYPE);

  if (collection == 0) {
    return scope.Close(v8::ThrowException(v8::String::New("illegal collection pointer")));
  }

  return scope.Close(v8::String::New(collection->_name));
}

////////////////////////////////////////////////////////////////////////////////
/// @brief gets or sets the properties of a collection
///
/// @FUN{@FA{collection}.properties()}
///
/// Returns an object containing all collection properties.
///
/// - @LIT{waitForSync}: If @LIT{true} creating a document will only return
///   after the data was synced to disk.
///
/// - @LIT{journalSize} : The size of the journal in bytes.
///
/// @FUN{@FA{collection}.properties(@FA{properties})}
///
/// Changes the collection properties. @FA{properties} must be a object with
/// one or more of the following attribute(s):
///
/// - @LIT{waitForSync}: If @LIT{true} creating a document will only return
///   after the data was synced to disk.
///
/// - @LIT{journalSize} : The size of the journal in bytes.
///
/// Note that it is not possible to change the journal size after the journal or
/// datafile has been created. Changing this parameter will only effect newly
/// created journals. Also note that you cannot lower the journal size to less
/// then size of the largest document already stored in the collection.
///
/// @EXAMPLES
///
/// Read all properties
///
/// @verbinclude shell_collection-properties
///
/// Change a property
///
/// @verbinclude shell_collection-properties-change
////////////////////////////////////////////////////////////////////////////////

static v8::Handle<v8::Value> JS_PropertiesVocbaseCol (v8::Arguments const& argv) {
  TRI_v8_global_t* v8g;
  v8::HandleScope scope;

  v8g = (TRI_v8_global_t*) v8::Isolate::GetCurrent()->GetData();

  v8::Handle<v8::Object> err;
  TRI_vocbase_col_t const* collection = UseCollection(argv.Holder(), &err);

  if (collection == 0) {
    return scope.Close(v8::ThrowException(err));
  }

  TRI_primary_collection_t* primary = collection->_collection;
  TRI_collection_t* base = &primary->base;

  if (! TRI_IS_DOCUMENT_COLLECTION(base->_info._type)) {
    TRI_ReleaseCollection(collection);
    return scope.Close(v8::ThrowException(v8::String::New("unknown collection type")));
  }

  TRI_document_collection_t* document = (TRI_document_collection_t*) primary;

  // check if we want to change some parameters
  if (0 < argv.Length()) {
    v8::Handle<v8::Value> par = argv[0];

    if (par->IsObject()) {
      v8::Handle<v8::Object> po = par->ToObject();

      // get the old values
      TRI_LOCK_JOURNAL_ENTRIES_DOC_COLLECTION(document);

      bool waitForSync = base->_info._waitForSync;
      size_t maximalSize = base->_info._maximalSize;
      size_t maximumMarkerSize = base->_maximumMarkerSize;

      TRI_UNLOCK_JOURNAL_ENTRIES_DOC_COLLECTION(document);

      // extract sync flag
      if (po->Has(v8g->WaitForSyncKey)) {
        waitForSync = TRI_ObjectToBoolean(po->Get(v8g->WaitForSyncKey));
      }

      // extract the journal size
      if (po->Has(v8g->JournalSizeKey)) {
        maximalSize = TRI_ObjectToDouble(po->Get(v8g->JournalSizeKey));

        if (maximalSize < TRI_JOURNAL_MINIMAL_SIZE) {
          TRI_ReleaseCollection(collection);
          return scope.Close(v8::ThrowException(
                               TRI_CreateErrorObject(TRI_ERROR_BAD_PARAMETER,
                                                     "<properties>.journalSize too small")));
        }

        if (maximalSize < maximumMarkerSize + TRI_JOURNAL_OVERHEAD) {
          TRI_ReleaseCollection(collection);
          return scope.Close(v8::ThrowException(
                               TRI_CreateErrorObject(TRI_ERROR_BAD_PARAMETER,
                                                     "<properties>.journalSize too small")));
        }
      }

      // update collection
      TRI_col_info_t newParameter;

      newParameter._maximalSize = maximalSize;
      newParameter._waitForSync = waitForSync;

      // try to write new parameter to file
      int res = TRI_UpdateCollectionInfo(base->_vocbase, base, &newParameter);

      if (res != TRI_ERROR_NO_ERROR) {
        TRI_ReleaseCollection(collection);
        return scope.Close(v8::ThrowException(v8::String::New(TRI_last_error())));
      }
    }
  }

  // return the current parameter set
  v8::Handle<v8::Object> result = v8::Object::New();

  if (TRI_IS_DOCUMENT_COLLECTION(base->_info._type)) {
    TRI_voc_size_t maximalSize = base->_info._maximalSize;
    bool waitForSync = base->_info._waitForSync;

    result->Set(v8g->WaitForSyncKey, waitForSync ? v8::True() : v8::False());
    result->Set(v8g->JournalSizeKey, v8::Number::New(maximalSize));

    if (base->_info._options) {
      result->Set(v8g->CreateOptionsKey, TRI_ObjectJson(base->_info._options)->ToObject());
    }
    
  }

  TRI_ReleaseCollection(collection);
  return scope.Close(result);
}

////////////////////////////////////////////////////////////////////////////////
/// @brief deletes a document
///
/// @FUN{@FA{collection}.remove(@FA{document})}
///
/// Deletes a document. If there is revision mismatch, then an error is thrown.
///
/// @FUN{@FA{collection}.remove(@FA{document}, true)}
///
/// Deletes a document. If there is revision mismatch, then mismatch
/// is ignored and document is deleted. The function returns
/// @LIT{true} if the document existed and was deleted. It returns
/// @LIT{false}, if the document was already deleted.
///
/// @FUN{@FA{collection}.remove(@FA{document}, true, @FA{waitForSync})}
///
/// The optional @FA{waitForSync} parameter can be used to force 
/// synchronisation of the document deletion operation to disk even in case
/// that the @LIT{waitForSync} flag had been disabled for the entire collection.
/// Thus, the @FA{waitForSync} URL parameter can be used to force synchronisation
/// of just specific operations. To use this, set the @FA{waitForSync} parameter
/// to @LIT{true}. If the @FA{waitForSync} parameter is not specified or set to 
/// @LIT{false}, then the collection's default @LIT{waitForSync} behavior is 
/// applied. The @FA{waitForSync} URL parameter cannot be used to disable
/// synchronisation for collections that have a default @LIT{waitForSync} value
/// of @LIT{true}.
///
/// @FUN{@FA{collection}.remove(@FA{document-handle}, @FA{data})}
///
/// As before. Instead of document a @FA{document-handle} can be passed as
/// first argument.
///
/// @EXAMPLES
///
/// Delete a document:
///
/// @TINYEXAMPLE{shell_remove-document,delete a document}
///
/// Delete a document with a conflict:
///
/// @TINYEXAMPLE{shell_remove-document-conflict,delete a document}
////////////////////////////////////////////////////////////////////////////////

static v8::Handle<v8::Value> JS_RemoveVocbaseCol (v8::Arguments const& argv) {
<<<<<<< HEAD
  return DeleteVocbaseCol(true, argv);
=======
  v8::HandleScope scope;

  v8::Handle<v8::Object> err;
  TRI_vocbase_col_t const* collection = UseCollection(argv.Holder(), &err);

  if (collection == 0) {
    return scope.Close(v8::ThrowException(err));
  }

  return RemoveVocbaseCol(collection->_vocbase, collection, argv);
>>>>>>> 0747d370
}

////////////////////////////////////////////////////////////////////////////////
/// @brief renames a collection
///
/// @FUN{@FA{collection}.rename(@FA{new-name})}
///
/// Renames a collection using the @FA{new-name}. The @FA{new-name} must not
/// already be used for a different collection. @FA{new-name} must also be a
/// valid collection name. For more information on valid collection names please refer
/// to @ref NamingConventions.
///
/// If renaming fails for any reason, an error is thrown.
///
/// @EXAMPLES
///
/// @verbinclude shell_collection-rename
////////////////////////////////////////////////////////////////////////////////

static v8::Handle<v8::Value> JS_RenameVocbaseCol (v8::Arguments const& argv) {
  v8::HandleScope scope;

  if (argv.Length() != 1) {
    return scope.Close(v8::ThrowException(v8::String::New("usage: rename(<name>)")));
  }

  string name = TRI_ObjectToString(argv[0]);

  if (name.empty()) {
    return scope.Close(v8::ThrowException(v8::String::New("<name> must be non-empty")));
  }

  TRI_vocbase_col_t* collection = TRI_UnwrapClass<TRI_vocbase_col_t>(argv.Holder(), WRP_VOCBASE_COL_TYPE);

  if (collection == 0) {
    return scope.Close(v8::ThrowException(v8::String::New("illegal collection pointer")));
  }

  int res = TRI_RenameCollectionVocBase(collection->_vocbase, collection, name.c_str());

  if (res != TRI_ERROR_NO_ERROR) {
    return scope.Close(v8::ThrowException(TRI_CreateErrorObject(res, "cannot rename collection", true)));
  }

  return scope.Close(v8::Undefined());
}

////////////////////////////////////////////////////////////////////////////////
/// @brief replaces a document
///
/// @FUN{@FA{collection}.replace(@FA{document}, @FA{data})}
///
/// Replaces an existing @FA{document}. The @FA{document} must be a document in
/// the current collection. This document is then replaced with the
/// @FA{data} given as second argument.
///
/// The method returns a document with the attributes @LIT{_id}, @LIT{_rev} and
/// @LIT{_oldRev}.  The attribute @LIT{_id} contains the document handle of the
/// updated document, the attribute @LIT{_rev} contains the document revision of
/// the updated document, the attribute @LIT{_oldRev} contains the revision of
/// the old (now replaced) document.
///
/// If there is a conflict, i. e. if the revision of the @LIT{document} does not
/// match the revision in the collection, then an error is thrown.
///
/// @FUN{@FA{collection}.replace(@FA{document}, @FA{data}, true)}
///
/// As before, but in case of a conflict, the conflict is ignored and the old
/// document is overwritten.
///
/// @FUN{@FA{collection}.replace(@FA{document}, @FA{data}, true, @FA{waitForSync})}
///
/// The optional @FA{waitForSync} parameter can be used to force 
/// synchronisation of the document replacement operation to disk even in case
/// that the @LIT{waitForSync} flag had been disabled for the entire collection.
/// Thus, the @FA{waitForSync} URL parameter can be used to force synchronisation
/// of just specific operations. To use this, set the @FA{waitForSync} parameter
/// to @LIT{true}. If the @FA{waitForSync} parameter is not specified or set to 
/// @LIT{false}, then the collection's default @LIT{waitForSync} behavior is 
/// applied. The @FA{waitForSync} URL parameter cannot be used to disable
/// synchronisation for collections that have a default @LIT{waitForSync} value
/// of @LIT{true}.
///
/// @FUN{@FA{collection}.replace(@FA{document-handle}, @FA{data})}
///
/// As before. Instead of document a @FA{document-handle} can be passed as
/// first argument.
///
/// @EXAMPLES
///
/// Create and update a document:
///
/// @TINYEXAMPLE{shell_replace-document,replacing a document}
///
/// Use a document handle:
///
/// @TINYEXAMPLE{shell_replace-document-handle,replacing a document}
////////////////////////////////////////////////////////////////////////////////

static v8::Handle<v8::Value> JS_ReplaceVocbaseCol (v8::Arguments const& argv) {
  return ReplaceVocbaseCol(true, argv);
}

////////////////////////////////////////////////////////////////////////////////
/// @brief updates a document
///
/// @FUN{@FA{collection}.update(@FA{document}, @FA{data}, @FA{overwrite}, @FA{keepNull}, @FA{waitForSync})}
///
/// Updates an existing @FA{document}. The @FA{document} must be a document in
/// the current collection. This document is then patched with the
/// @FA{data} given as second argument. The optional @FA{overwrite} parameter can 
/// be used to control the behavior in case of version conflicts (see below).
/// The optional @FA{keepNull} parameter can be used to modify the behavior when
/// handling @LIT{null} values. Normally, @LIT{null} values are stored in the
/// database. By setting the @FA{keepNull} parameter to @LIT{false}, this behavior
/// can be changed so that all attributes in @FA{data} with @LIT{null} values will 
/// be removed from the target document.
///
/// The optional @FA{waitForSync} parameter can be used to force 
/// synchronisation of the document update operation to disk even in case
/// that the @LIT{waitForSync} flag had been disabled for the entire collection.
/// Thus, the @FA{waitForSync} URL parameter can be used to force synchronisation
/// of just specific operations. To use this, set the @FA{waitForSync} parameter
/// to @LIT{true}. If the @FA{waitForSync} parameter is not specified or set to 
/// @LIT{false}, then the collection's default @LIT{waitForSync} behavior is 
/// applied. The @FA{waitForSync} URL parameter cannot be used to disable
/// synchronisation for collections that have a default @LIT{waitForSync} value
/// of @LIT{true}.
///
/// The method returns a document with the attributes @LIT{_id}, @LIT{_rev} and
/// @LIT{_oldRev}.  The attribute @LIT{_id} contains the document handle of the
/// updated document, the attribute @LIT{_rev} contains the document revision of
/// the updated document, the attribute @LIT{_oldRev} contains the revision of
/// the old (now replaced) document.
///
/// If there is a conflict, i. e. if the revision of the @LIT{document} does not
/// match the revision in the collection, then an error is thrown.
///
/// @FUN{@FA{collection}.update(@FA{document}, @FA{data}, true)}
///
/// As before, but in case of a conflict, the conflict is ignored and the old
/// document is overwritten.
///
/// @FUN{@FA{collection}.update(@FA{document-handle}, @FA{data})}
///
/// As before. Instead of document a @FA{document-handle} can be passed as
/// first argument.
///
/// @EXAMPLES
///
/// Create and update a document:
///
/// @TINYEXAMPLE{shell_update-document,updating a document}
///
/// Use a document handle:
///
/// @TINYEXAMPLE{shell_update-document-handle,updating a document}
///
/// Use the keepNull parameter to remove attributes with null values:
///
/// @TINYEXAMPLE{shell_update-document-keep-null,updating a document}
///
/// Patching array values:
///
/// @TINYEXAMPLE{shell_update-document-array,updating a document}
////////////////////////////////////////////////////////////////////////////////

static v8::Handle<v8::Value> JS_UpdateVocbaseCol (v8::Arguments const& argv) {
  return UpdateVocbaseCol(true, argv);
}

////////////////////////////////////////////////////////////////////////////////
/// @brief saves a document
///
/// This function makes the distinction between document and edge collections
/// and dispatches the request to the collection's specialised save function
////////////////////////////////////////////////////////////////////////////////

static v8::Handle<v8::Value> JS_SaveVocbaseCol (v8::Arguments const& argv) {
  v8::HandleScope scope;

  TRI_vocbase_col_t* col = TRI_UnwrapClass<TRI_vocbase_col_t>(argv.Holder(), WRP_VOCBASE_COL_TYPE);
  if (col == 0) {
    return scope.Close(v8::ThrowException(TRI_CreateErrorObject(TRI_ERROR_INTERNAL)));
  }

  SingleCollectionWriteTransaction<EmbeddableTransaction<V8TransactionContext>, 1> trx(col->_vocbase, col->_name, (TRI_col_type_e) col->_type, false, "SaveVocbase");
  
  int res = trx.begin();
  if (res != TRI_ERROR_NO_ERROR) {
    return scope.Close(v8::ThrowException(TRI_CreateErrorObject(res, "cannot save document", true)));
  }
  
  v8::Handle<v8::Value> result;
  
  if ((TRI_col_type_e) col->_type == TRI_COL_TYPE_DOCUMENT) {
    result = SaveVocbaseCol(&trx, argv);
  }
  else if ((TRI_col_type_e) col->_type == TRI_COL_TYPE_EDGE) {
    result = SaveEdgeCol(&trx, argv);
  }

  return scope.Close(result);
}

////////////////////////////////////////////////////////////////////////////////
/// @brief sets a parameter attribute of a collection
///
/// This function does evil things so it is hidden
////////////////////////////////////////////////////////////////////////////////

static v8::Handle<v8::Value> JS_SetAttributeVocbaseCol (v8::Arguments const& argv) {
  v8::HandleScope scope;

  TRI_vocbase_col_t* collection = TRI_UnwrapClass<TRI_vocbase_col_t>(argv.Holder(), WRP_VOCBASE_COL_TYPE);

  if (collection == 0) {
    return scope.Close(v8::ThrowException(v8::String::New("illegal collection pointer")));
  }
  
  if (argv.Length() != 2) {
    return scope.Close(v8::ThrowException(TRI_CreateErrorObject(TRI_ERROR_ILLEGAL_OPTION, "usage: setAttribute(<key>, <value>)")));
  }

  string key = TRI_ObjectToString(argv[0]);
  string value = TRI_ObjectToString(argv[1]);

  TRI_WRITE_LOCK_STATUS_VOCBASE_COL(collection);
  TRI_col_info_t info;
  int res = TRI_LoadCollectionInfo(collection->_path, &info);

  if (res == TRI_ERROR_NO_ERROR) {
    if (key == "type") {
      info._type = (TRI_col_type_e) atoi(value.c_str());
    }
    else if (key == "version") {
      info._version = atoi(value.c_str());
    }
    else {
      res = TRI_ERROR_BAD_PARAMETER;
    }

    if (res == TRI_ERROR_NO_ERROR) {
      res = TRI_SaveCollectionInfo(collection->_path, &info);
    }
  }
  
  TRI_FreeCollectionInfoOptions(&info);

  TRI_WRITE_UNLOCK_STATUS_VOCBASE_COL(collection);

  if (res != TRI_ERROR_NO_ERROR) {
    return scope.Close(v8::ThrowException(TRI_CreateErrorObject(res, "setAttribute failed", true)));
  }

  return scope.Close(v8::Undefined());
}

////////////////////////////////////////////////////////////////////////////////
/// @brief returns the status of a collection
////////////////////////////////////////////////////////////////////////////////

static v8::Handle<v8::Value> JS_StatusVocbaseCol (v8::Arguments const& argv) {
  v8::HandleScope scope;

  TRI_vocbase_col_t* collection = TRI_UnwrapClass<TRI_vocbase_col_t>(argv.Holder(), WRP_VOCBASE_COL_TYPE);

  if (collection == 0) {
    return scope.Close(v8::ThrowException(v8::String::New("illegal collection pointer")));
  }

  TRI_READ_LOCK_STATUS_VOCBASE_COL(collection);
  TRI_vocbase_col_status_e status = collection->_status;
  TRI_READ_UNLOCK_STATUS_VOCBASE_COL(collection);

  return scope.Close(v8::Number::New((int) status));
}

////////////////////////////////////////////////////////////////////////////////
/// @brief truncates a collection
////////////////////////////////////////////////////////////////////////////////

static v8::Handle<v8::Value> JS_TruncateVocbaseCol (v8::Arguments const& argv) {
  v8::HandleScope scope;

  const bool forceSync = ExtractForceSync(argv, 1);
  
  TRI_vocbase_col_t* col = TRI_UnwrapClass<TRI_vocbase_col_t>(argv.Holder(), WRP_VOCBASE_COL_TYPE);
  if (col == 0) {
    return scope.Close(v8::ThrowException(TRI_CreateErrorObject(TRI_ERROR_INTERNAL)));
  }
  
  SingleCollectionWriteTransaction<EmbeddableTransaction<V8TransactionContext>, UINT64_MAX> trx(col->_vocbase, col->_name, (TRI_col_type_e) col->_type, false, "TruncateVocbase");
  int res = trx.begin();
  if (res != TRI_ERROR_NO_ERROR) {
    return scope.Close(v8::ThrowException(TRI_CreateErrorObject(res, "cannot truncate collection", true)));
  }

  res = trx.truncate(forceSync);
  res = trx.finish(res);

  if (res != TRI_ERROR_NO_ERROR) {
    return scope.Close(v8::ThrowException(TRI_CreateErrorObject(res, "cannot truncate collection", true)));
  }

  return scope.Close(v8::Undefined());
}

////////////////////////////////////////////////////////////////////////////////
/// @brief truncates a datafile
////////////////////////////////////////////////////////////////////////////////

static v8::Handle<v8::Value> JS_TruncateDatafileVocbaseCol (v8::Arguments const& argv) {
  v8::HandleScope scope;

  TRI_vocbase_col_t* collection = TRI_UnwrapClass<TRI_vocbase_col_t>(argv.Holder(), WRP_VOCBASE_COL_TYPE);

  if (collection == 0) {
    return scope.Close(v8::ThrowException(v8::String::New("illegal collection pointer")));
  }

  if (argv.Length() != 2) {
    return scope.Close(v8::ThrowException(TRI_CreateErrorObject(TRI_ERROR_ILLEGAL_OPTION, "usage: truncateDatafile(<datafile>, <size>)")));
  }

  string path = TRI_ObjectToString(argv[0]);
  size_t size = TRI_ObjectToDouble(argv[1]);

  TRI_READ_LOCK_STATUS_VOCBASE_COL(collection);

  if (collection->_status != TRI_VOC_COL_STATUS_UNLOADED) {
    TRI_READ_UNLOCK_STATUS_VOCBASE_COL(collection);
    return scope.Close(v8::ThrowException(TRI_CreateErrorObject(TRI_ERROR_ARANGO_COLLECTION_NOT_UNLOADED)));
  }

  int res = TRI_TruncateDatafile(path.c_str(), size);

  TRI_READ_UNLOCK_STATUS_VOCBASE_COL(collection);

  if (res != TRI_ERROR_NO_ERROR) {
    return scope.Close(v8::ThrowException(TRI_CreateErrorObject(res, "cannot truncate datafile", true)));
  }
  
  return scope.Close(v8::Undefined());
}

////////////////////////////////////////////////////////////////////////////////
/// @brief returns the type of a collection
///
/// @FUN{@FA{collection}.type()}
///
/// Returns the type of a collection. Possible values are:
/// - 2: document collection
/// - 3: edge collection
////////////////////////////////////////////////////////////////////////////////

static v8::Handle<v8::Value> JS_TypeVocbaseCol (v8::Arguments const& argv) {
  v8::HandleScope scope;

  TRI_vocbase_col_t* collection = TRI_UnwrapClass<TRI_vocbase_col_t>(argv.Holder(), WRP_VOCBASE_COL_TYPE);

  if (collection == 0) {
    return scope.Close(v8::ThrowException(v8::String::New("illegal collection pointer")));
  }

  TRI_READ_LOCK_STATUS_VOCBASE_COL(collection);
  TRI_col_type_e type = (TRI_col_type_e) collection->_type;
  TRI_READ_UNLOCK_STATUS_VOCBASE_COL(collection);

  return scope.Close(v8::Number::New((int) type));
}

////////////////////////////////////////////////////////////////////////////////
/// @brief unloads a collection
///
/// @FUN{@FA{collection}.unload()}
///
/// Starts unloading a collection from memory. Note that unloading is deferred
/// until all query have finished.
///
/// @EXAMPLES
///
/// @verbinclude shell_collection-unload
////////////////////////////////////////////////////////////////////////////////

static v8::Handle<v8::Value> JS_UnloadVocbaseCol (v8::Arguments const& argv) {
  v8::HandleScope scope;

  TRI_vocbase_col_t* collection = TRI_UnwrapClass<TRI_vocbase_col_t>(argv.Holder(), WRP_VOCBASE_COL_TYPE);

  if (collection == 0) {
    return scope.Close(v8::ThrowException(v8::String::New("illegal collection pointer")));
  }

  int res = TRI_UnloadCollectionVocBase(collection->_vocbase, collection);

  if (res != TRI_ERROR_NO_ERROR) {
    return scope.Close(v8::ThrowException(TRI_CreateErrorObject(res, "cannot unload collection", true)));
  }

  return scope.Close(v8::Undefined());
}

////////////////////////////////////////////////////////////////////////////////
/// @brief returns the version of a collection
////////////////////////////////////////////////////////////////////////////////

static v8::Handle<v8::Value> JS_VersionVocbaseCol (v8::Arguments const& argv) {
  v8::HandleScope scope;

  TRI_vocbase_col_t* collection = TRI_UnwrapClass<TRI_vocbase_col_t>(argv.Holder(), WRP_VOCBASE_COL_TYPE);

  if (collection == 0) {
    return scope.Close(v8::ThrowException(v8::String::New("illegal collection pointer")));
  }
  
  TRI_col_info_t info;

  TRI_READ_LOCK_STATUS_VOCBASE_COL(collection);
  int res = TRI_LoadCollectionInfo(collection->_path, &info);
  TRI_READ_UNLOCK_STATUS_VOCBASE_COL(collection);

  TRI_FreeCollectionInfoOptions(&info);
  
  if (res != TRI_ERROR_NO_ERROR) {
    return scope.Close(v8::ThrowException(TRI_CreateErrorObject(res, "cannot fetch collection info", true)));
  }

  return scope.Close(v8::Number::New((int) info._version));
}

////////////////////////////////////////////////////////////////////////////////
/// @}
////////////////////////////////////////////////////////////////////////////////

// -----------------------------------------------------------------------------
// --SECTION--                                           TRI_VOCBASE_T FUNCTIONS
// -----------------------------------------------------------------------------

// -----------------------------------------------------------------------------
// --SECTION--                                                 private functions
// -----------------------------------------------------------------------------

////////////////////////////////////////////////////////////////////////////////
/// @addtogroup VocBase
/// @{
////////////////////////////////////////////////////////////////////////////////

////////////////////////////////////////////////////////////////////////////////
/// @brief selects a collection from the vocbase
///
/// @FUN{db.@FA{collection-name}}
///
/// Returns the collection with the given @FA{collection-name}. If no such
/// collection exists, create a collection named @FA{collection-name} with the
/// default properties.
///
/// @EXAMPLES
///
/// @verbinclude shell_read-collection-short-cut
////////////////////////////////////////////////////////////////////////////////

static v8::Handle<v8::Value> MapGetVocBase (v8::Local<v8::String> name,
                                            const v8::AccessorInfo& info) {
  v8::HandleScope scope;

  TRI_vocbase_t* vocbase = TRI_UnwrapClass<TRI_vocbase_t>(info.Holder(), WRP_VOCBASE_TYPE);

  if (vocbase == 0) {
    return scope.Close(v8::ThrowException(v8::String::New("corrupted vocbase")));
  }

  // convert the JavaScript string to a string
  string key = TRI_ObjectToString(name);

  if (key == "") {
    return scope.Close(v8::ThrowException(TRI_CreateErrorObject(TRI_ERROR_ARANGO_ILLEGAL_NAME, "name must not be empty")));
  }

  if (   key == "toString"
      || key == "toJSON"
      || key == "hasOwnProperty" // this prevents calling the property getter again (i.e. recursion!)
      || TRI_IsSystemCollectionName(key.c_str())) { // hide system collections
    return scope.Close(v8::Handle<v8::Value>());
  }

  // get the collection type (document/edge)
  const TRI_col_type_e collectionType = GetVocBaseCollectionType(info.Holder());

  // look up the value if it exists
  TRI_vocbase_col_t const* collection;
 
  if (collectionType == TRI_COL_TYPE_EDGE) {
    collection = TRI_FindEdgeCollectionByNameVocBase(vocbase, key.c_str(), true);
  }
  else {
    collection = TRI_FindDocumentCollectionByNameVocBase(vocbase, key.c_str(), true);
  }

  // if the key is not present return an empty handle as signal
  if (collection == 0) {
    return scope.Close(v8::ThrowException(v8::String::New("cannot load or create collection")));
  }

  if (! TRI_IS_DOCUMENT_COLLECTION(collection->_type)) {
    return scope.Close(v8::ThrowException(v8::String::New("collection is not a document or edge collection")));
  }

  return scope.Close(TRI_WrapCollection(collection));
}

////////////////////////////////////////////////////////////////////////////////
/// @}
////////////////////////////////////////////////////////////////////////////////

// -----------------------------------------------------------------------------
// --SECTION--                                              javascript functions
// -----------------------------------------------------------------------------

////////////////////////////////////////////////////////////////////////////////
/// @addtogroup VocBase
/// @{
////////////////////////////////////////////////////////////////////////////////

////////////////////////////////////////////////////////////////////////////////
/// @brief returns a single collection or null
///
/// @FUN{db._collection(@FA{collection-name})}
///
/// Returns the collection with the given name or null if no such collection
/// exists.
///
/// @FUN{db._collection(@FA{collection-identifier})}
///
/// Returns the collection with the given identifier or null if no such
/// collection exists. Accessing collections by identifier is discouraged for
/// end users. End users should access collections using the collection name.
///
/// @EXAMPLES
///
/// Get a collection by name:
///
/// @verbinclude shell_read-collection-name
///
/// Get a collection by id:
///
/// @verbinclude shell_read-collection-id
///
/// Unknown collection:
///
/// @verbinclude shell_read-collection-unknown
////////////////////////////////////////////////////////////////////////////////

static v8::Handle<v8::Value> JS_CollectionVocbase (v8::Arguments const& argv) {
  v8::HandleScope scope;

  TRI_vocbase_t* vocbase = TRI_UnwrapClass<TRI_vocbase_t>(argv.Holder(), WRP_VOCBASE_TYPE);

  if (vocbase == 0) {
    return scope.Close(v8::ThrowException(v8::String::New("corrupted vocbase")));
  }

  // expecting one argument
  if (argv.Length() != 1) {
    return scope.Close(v8::ThrowException(v8::String::New("usage: _collection(<name>|<identifier>)")));
  }

  v8::Handle<v8::Value> val = argv[0];
  TRI_vocbase_col_t const* collection = 0;

  // number
  if (val->IsNumber() || val->IsNumberObject()) {
    uint64_t cid = (uint64_t) TRI_ObjectToDouble(val);

    collection = TRI_LookupCollectionByIdVocBase(vocbase, cid);
  }
  else {
    string name = TRI_ObjectToString(val);

    collection = TRI_FindCollectionByNameVocBase(vocbase, name.c_str(), false);
  }

  if (collection == 0) {
    return scope.Close(v8::Null());
  }

  return scope.Close(TRI_WrapCollection(collection));
}

////////////////////////////////////////////////////////////////////////////////
/// @brief returns all collections
///
/// @FUN{db._collections()}
///
/// Returns all collections of the given database.
///
/// @EXAMPLES
///
/// @verbinclude shell_read-collection-all
////////////////////////////////////////////////////////////////////////////////

static v8::Handle<v8::Value> JS_CollectionsVocbase (v8::Arguments const& argv) {
  v8::HandleScope scope;

  TRI_vocbase_t* vocbase = TRI_UnwrapClass<TRI_vocbase_t>(argv.Holder(), WRP_VOCBASE_TYPE);

  if (vocbase == 0) {
    return scope.Close(v8::ThrowException(v8::String::New("corrupted vocbase")));
  }

  v8::Handle<v8::Array> result = v8::Array::New();
  TRI_vector_pointer_t colls = TRI_CollectionsVocBase(vocbase);

  uint32_t n = (uint32_t) colls._length;

  for (uint32_t i = 0;  i < n;  ++i) {
    TRI_vocbase_col_t const* collection = (TRI_vocbase_col_t const*) colls._buffer[i];

    result->Set(i, TRI_WrapCollection(collection));
  }

  TRI_DestroyVectorPointer(&colls);

  return scope.Close(result);
}

////////////////////////////////////////////////////////////////////////////////
/// @brief returns all collection names
////////////////////////////////////////////////////////////////////////////////

static v8::Handle<v8::Value> JS_CompletionsVocbase (v8::Arguments const& argv) {
  v8::HandleScope scope;
  v8::Handle<v8::Array> result = v8::Array::New();

  TRI_vocbase_t* vocbase = TRI_UnwrapClass<TRI_vocbase_t>(argv.Holder(), WRP_VOCBASE_TYPE);

  if (vocbase == 0) {
    return scope.Close(result);
  }

  // get the collection type (document/edge)
  //const TRI_col_type_e collectionType = GetVocBaseCollectionType(argv.Holder());

  TRI_vector_pointer_t colls = TRI_CollectionsVocBase(vocbase);

  uint32_t n = (uint32_t) colls._length;
  for (uint32_t i = 0;  i < n;  ++i) {
    TRI_vocbase_col_t const* collection = (TRI_vocbase_col_t const*) colls._buffer[i];

    // only include collections of the right type, currently disabled
    // if (collectionType == collection->_type) {
    result->Set(i, v8::String::New(collection->_name));
    // }
  }

  TRI_DestroyVectorPointer(&colls);

  return scope.Close(result);
}

////////////////////////////////////////////////////////////////////////////////
/// @brief creates a new document or edge collection
///
/// @FUN{db._create(@FA{collection-name})}
///
/// Creates a new collection named @FA{collection-name}. 
/// If the collection name already exists or if the name format is invalid, an 
/// error is thrown. For more information on valid collection names please refer
/// to @ref NamingConventions.
///
/// The type of the collection is automatically determined by the object that
/// @FA{_create} is invoked with:
/// - if invoked on @LIT{db}, a document collection will be created
/// - if invoked on @LIT{edges}, an edge collection will be created
///
/// @FUN{db._create(@FA{collection-name}, @FA{properties})}
///
/// @FA{properties} must be an object, with the following attribues:
///
/// - @LIT{waitForSync} (optional, default @LIT{false}): If @LIT{true} creating
///   a document will only return after the data was synced to disk.
///
/// - @LIT{journalSize} (optional, default is a @ref CommandLineArango
///   "configuration parameter"):  The maximal size of
///   a journal or datafile.  Note that this also limits the maximal
///   size of a single object. Must be at least 1MB.
///
/// - @LIT{isSystem} (optional, default is @LIT{false}): If true, create a
///   system collection. In this case @FA{collection-name} should start with
///   an underscore. End users should normally create non-system collections
///   only. API implementors may be required to create system collections in
///   very special occasions, but normally a regular collection will do.
///
/// @EXAMPLES
///
/// With defaults:
///
/// @verbinclude shell_create-collection
///
/// With properties:
///
/// @verbinclude shell_create-collection-properties
////////////////////////////////////////////////////////////////////////////////

static v8::Handle<v8::Value> JS_CreateVocbase (v8::Arguments const& argv) {
  // get the collection type (document/edge)
  const TRI_col_type_e collectionType = GetVocBaseCollectionType(argv.Holder());

  return CreateVocBase(argv, collectionType);
}

////////////////////////////////////////////////////////////////////////////////
/// @brief creates a new document collection
///
/// @FUN{db._createDocumentCollection(@FA{collection-name})}
///
/// @FUN{db._createDocumentCollection(@FA{collection-name}, @FA{properties})}
///
/// Creates a new document collection named @FA{collection-name}. 
/// This is an alias for @ref JS_CreateVocbase, with the difference that the 
/// collection type is not automatically detected.
////////////////////////////////////////////////////////////////////////////////

static v8::Handle<v8::Value> JS_CreateDocumentCollectionVocbase (v8::Arguments const& argv) {
  return CreateVocBase(argv, TRI_COL_TYPE_DOCUMENT);
}

////////////////////////////////////////////////////////////////////////////////
/// @brief creates a new edge collection
///
/// @FUN{db._createEdgeCollection(@FA{collection-name})}
///
/// Creates a new edge collection named @FA{collection-name}. If the 
/// collection name already exists, then an error is thrown. The default value 
/// for @LIT{waitForSync} is @LIT{false}.
///
/// @FUN{db._createEdgeCollection(@FA{collection-name}, @FA{properties})}
///
/// @FA{properties} must be an object, with the following attribues:
///
/// - @LIT{waitForSync} (optional, default @LIT{false}): If @LIT{true} creating
///   a document will only return after the data was synced to disk.
///
/// - @LIT{journalSize} (optional, default is a @ref CommandLineArango
///   "configuration parameter"):  The maximal size of
///   a journal or datafile.  Note that this also limits the maximal
///   size of a single object. Must be at least 1MB.
///
/// @EXAMPLES
///
/// See @ref JS_CreateVocbase for examples.
////////////////////////////////////////////////////////////////////////////////

static v8::Handle<v8::Value> JS_CreateEdgeCollectionVocbase (v8::Arguments const& argv) {
  return CreateVocBase(argv, TRI_COL_TYPE_EDGE);
}

////////////////////////////////////////////////////////////////////////////////
/// @brief deletes a document
///
/// @FUN{@FA{db}._remove(@FA{document})}
///
/// Deletes a document. If there is revision mismatch, then an error is thrown.
///
/// @FUN{@FA{db}._remove(@FA{document}, true)}
///
/// Deletes a document. If there is revision mismatch, then mismatch
/// is ignored and document is deleted. The function returns
/// @LIT{true} if the document existed and was deleted. It returns
/// @LIT{false}, if the document was already deleted.
///
/// @FUN{@FA{db}._remove(@FA{document}, true, @FA{waitForSync})}
///
/// The optional @FA{waitForSync} parameter can be used to force 
/// synchronisation of the document deletion operation to disk even in case
/// that the @LIT{waitForSync} flag had been disabled for the entire collection.
/// Thus, the @FA{waitForSync} URL parameter can be used to force synchronisation
/// of just specific operations. To use this, set the @FA{waitForSync} parameter
/// to @LIT{true}. If the @FA{waitForSync} parameter is not specified or set to 
/// @LIT{false}, then the collection's default @LIT{waitForSync} behavior is 
/// applied. The @FA{waitForSync} URL parameter cannot be used to disable
/// synchronisation for collections that have a default @LIT{waitForSync} value
/// of @LIT{true}.
///
/// @FUN{@FA{db}._remove(@FA{document-handle}, @FA{data})}
///
/// As before. Instead of document a @FA{document-handle} can be passed as
/// first argument.
///
/// @EXAMPLES
///
/// Delete a document:
///
/// @TINYEXAMPLE{shell_remove-document-db,delete a document}
///
/// Delete a document with a conflict:
///
/// @TINYEXAMPLE{shell_remove-document-conflict-db,delete a document}
////////////////////////////////////////////////////////////////////////////////

static v8::Handle<v8::Value> JS_RemoveVocbase (v8::Arguments const& argv) {
<<<<<<< HEAD
  return DeleteVocbaseCol(false, argv);
=======
  v8::HandleScope scope;

  TRI_vocbase_t* vocbase = TRI_UnwrapClass<TRI_vocbase_t>(argv.Holder(), WRP_VOCBASE_TYPE);

  if (vocbase == 0) {
    return scope.Close(v8::ThrowException(v8::String::New("corrupted vocbase")));
  }

  return RemoveVocbaseCol(vocbase, 0, argv);
>>>>>>> 0747d370
}

////////////////////////////////////////////////////////////////////////////////
/// @brief looks up a document
///
/// @FUN{@FA{db}._document(@FA{document})}
///
/// The @FN{document} method finds a document given it's identifier.  It returns
/// the document. Note that the returned document contains two
/// pseudo-attributes, namely @LIT{_id} and @LIT{_rev}. @LIT{_id} contains the
/// document handle and @LIT{_rev} the revision of the document.
///
/// An error is thrown if there @LIT{_rev} does not longer match the current
/// revision of the document.
///
/// @FUN{@FA{db}._document(@FA{document-handle})}
///
/// As before. Instead of document a @FA{document-handle} can be passed as
/// first argument.
///
/// @EXAMPLES
///
/// Returns the document:
///
/// @verbinclude shell_read-document-db
////////////////////////////////////////////////////////////////////////////////

static v8::Handle<v8::Value> JS_DocumentVocbase (v8::Arguments const& argv) {
  return DocumentVocbaseCol(false, argv);
}

////////////////////////////////////////////////////////////////////////////////
/// @brief replaces a document
///
/// @FUN{@FA{db}._replace(@FA{document}, @FA{data})}
///
/// The method returns a document with the attributes @LIT{_id}, @LIT{_rev} and
/// @LIT{_oldRev}.  The attribute @LIT{_id} contains the document handle of the
/// updated document, the attribute @LIT{_rev} contains the document revision of
/// the updated document, the attribute @LIT{_oldRev} contains the revision of
/// the old (now replaced) document.
///
/// If there is a conflict, i. e. if the revision of the @LIT{document} does not
/// match the revision in the collection, then an error is thrown.
///
/// @FUN{@FA{db}._replace(@FA{document}, @FA{data}, true)}
///
/// As before, but in case of a conflict, the conflict is ignored and the old
/// document is overwritten.
///
/// @FUN{@FA{db}._replace(@FA{document}, @FA{data}, true, @FA{waitForSync})}
///
/// The optional @FA{waitForSync} parameter can be used to force 
/// synchronisation of the document replacement operation to disk even in case
/// that the @LIT{waitForSync} flag had been disabled for the entire collection.
/// Thus, the @FA{waitForSync} URL parameter can be used to force synchronisation
/// of just specific operations. To use this, set the @FA{waitForSync} parameter
/// to @LIT{true}. If the @FA{waitForSync} parameter is not specified or set to 
/// @LIT{false}, then the collection's default @LIT{waitForSync} behavior is 
/// applied. The @FA{waitForSync} URL parameter cannot be used to disable
/// synchronisation for collections that have a default @LIT{waitForSync} value
/// of @LIT{true}.
///
/// @FUN{@FA{db}._replace(@FA{document-handle}, @FA{data})}
///
/// As before. Instead of document a @FA{document-handle} can be passed as
/// first argument.
///
/// @EXAMPLES
///
/// Create and replace a document:
///
/// @TINYEXAMPLE{shell_replace-document-db,replacing a document}
////////////////////////////////////////////////////////////////////////////////

static v8::Handle<v8::Value> JS_ReplaceVocbase (v8::Arguments const& argv) {
  return ReplaceVocbaseCol(false, argv);
}

////////////////////////////////////////////////////////////////////////////////
/// @brief update a document
///
/// @FUN{@FA{db}._update(@FA{document}, @FA{data}, @FA{overwrite}, @FA{keepNull}, @FA{waitForSync})}
///
/// Updates an existing @FA{document}. The @FA{document} must be a document in
/// the current collection. This document is then patched with the
/// @FA{data} given as second argument. The optional @FA{overwrite} parameter can 
/// be used to control the behavior in case of version conflicts (see below).
/// The optional @FA{keepNull} parameter can be used to modify the behavior when
/// handling @LIT{null} values. Normally, @LIT{null} values are stored in the
/// database. By setting the @FA{keepNull} parameter to @LIT{false}, this behavior
/// can be changed so that all attributes in @FA{data} with @LIT{null} values will 
/// be removed from the target document.
///
/// The optional @FA{waitForSync} parameter can be used to force 
/// synchronisation of the document update operation to disk even in case
/// that the @LIT{waitForSync} flag had been disabled for the entire collection.
/// Thus, the @FA{waitForSync} URL parameter can be used to force synchronisation
/// of just specific operations. To use this, set the @FA{waitForSync} parameter
/// to @LIT{true}. If the @FA{waitForSync} parameter is not specified or set to 
/// @LIT{false}, then the collection's default @LIT{waitForSync} behavior is 
/// applied. The @FA{waitForSync} URL parameter cannot be used to disable
/// synchronisation for collections that have a default @LIT{waitForSync} value
/// of @LIT{true}.
///
/// The method returns a document with the attributes @LIT{_id}, @LIT{_rev} and
/// @LIT{_oldRev}. The attribute @LIT{_id} contains the document handle of the
/// updated document, the attribute @LIT{_rev} contains the document revision of
/// the updated document, the attribute @LIT{_oldRev} contains the revision of
/// the old (now replaced) document.
///
/// If there is a conflict, i. e. if the revision of the @LIT{document} does not
/// match the revision in the collection, then an error is thrown.
///
/// @FUN{@FA{db}._update(@FA{document}, @FA{data}, true)}
///
/// As before, but in case of a conflict, the conflict is ignored and the old
/// document is overwritten.
///
/// @FUN{@FA{db}._update(@FA{document-handle}, @FA{data})}
///
/// As before. Instead of document a @FA{document-handle} can be passed as
/// first argument. 
///
/// @EXAMPLES
///
/// Create and update a document:
///
/// @TINYEXAMPLE{shell_update-document-db,updating a document}
////////////////////////////////////////////////////////////////////////////////

static v8::Handle<v8::Value> JS_UpdateVocbase (v8::Arguments const& argv) {
  return UpdateVocbaseCol(false, argv);
}

////////////////////////////////////////////////////////////////////////////////
/// @}
////////////////////////////////////////////////////////////////////////////////

// -----------------------------------------------------------------------------
// --SECTION--                                             SHAPED JSON FUNCTIONS
// -----------------------------------------------------------------------------

// -----------------------------------------------------------------------------
// --SECTION--                                                 private functions
// -----------------------------------------------------------------------------

////////////////////////////////////////////////////////////////////////////////
/// @addtogroup VocBase
/// @{
////////////////////////////////////////////////////////////////////////////////

////////////////////////////////////////////////////////////////////////////////
/// @brief weak reference callback for a barrier
////////////////////////////////////////////////////////////////////////////////

static void WeakBarrierCallback (v8::Persistent<v8::Value> object, void* parameter) {
  TRI_barrier_t* barrier;
  TRI_v8_global_t* v8g = (TRI_v8_global_t*) v8::Isolate::GetCurrent()->GetData();
  barrier = (TRI_barrier_t*) parameter;

  LOG_TRACE("weak-callback for barrier called");

  // find the persistent handle
  v8::Persistent<v8::Value> persistent = v8g->JSBarriers[barrier];
  v8g->JSBarriers.erase(barrier);

  // dispose and clear the persistent handle
  persistent.Dispose();
  persistent.Clear();

  // free the barrier
  TRI_FreeBarrier(barrier);
}

////////////////////////////////////////////////////////////////////////////////
/// @brief selects an attribute from the shaped json
////////////////////////////////////////////////////////////////////////////////

static v8::Handle<v8::Value> MapGetShapedJson (v8::Local<v8::String> name,
                                               const v8::AccessorInfo& info) {
  v8::HandleScope scope;

  // sanity check
  v8::Handle<v8::Object> self = info.Holder();

  if (self->InternalFieldCount() <= SLOT_BARRIER) {
    return scope.Close(v8::ThrowException(v8::String::New("corrupted shaped json")));
  }

  // get shaped json
  void* marker = TRI_UnwrapClass<void*>(self, WRP_SHAPED_JSON_TYPE);

  if (marker == 0) {
    return scope.Close(v8::ThrowException(v8::String::New("corrupted shaped json")));
  }

  TRI_barrier_t* barrier = static_cast<TRI_barrier_t*>(v8::Handle<v8::External>::Cast(self->GetInternalField(SLOT_BARRIER))->Value());
  TRI_primary_collection_t* collection = barrier->_container->_collection;

  // convert the JavaScript string to a string
  string key = TRI_ObjectToString(name);

  if (key == "") {
    return scope.Close(v8::ThrowException(TRI_CreateErrorObject(TRI_ERROR_ARANGO_ILLEGAL_NAME, "name must not be empty")));
  }

  if (TRI_IsSystemCollectionName(key.c_str())) {
    return scope.Close(v8::Handle<v8::Value>());
  }

  // get shape accessor
  TRI_shaper_t* shaper = collection->_shaper;
  TRI_shape_pid_t pid = shaper->findAttributePathByName(shaper, key.c_str());

  // TRI_shape_sid_t sid;
  // TRI_EXTRACT_SHAPE_IDENTIFIER_MARKER(sid, marker);

  TRI_shaped_json_t document;
  TRI_EXTRACT_SHAPED_JSON_MARKER(document, marker);

  TRI_shaped_json_t json;
  TRI_shape_t const* shape;

  bool ok = TRI_ExtractShapedJsonVocShaper(shaper, &document, 0, pid, &json, &shape);

  if (ok) {
    if (shape == 0) {
      return scope.Close(v8::Handle<v8::Value>());
    }
    else {
      return scope.Close(TRI_JsonShapeData(shaper, shape, json._data.data, json._data.length));
    }
  }
  else {
    return scope.Close(v8::ThrowException(v8::String::New("cannot extract attribute")));
  }
}

////////////////////////////////////////////////////////////////////////////////
/// @brief selects the keys from the shaped json
////////////////////////////////////////////////////////////////////////////////

static v8::Handle<v8::Array> KeysOfShapedJson (const v8::AccessorInfo& info) {
  v8::HandleScope scope;
  TRI_v8_global_t* v8g;

  v8g = (TRI_v8_global_t*) v8::Isolate::GetCurrent()->GetData();

  v8::Handle<v8::Array> result = v8::Array::New();

  // sanity check
  v8::Handle<v8::Object> self = info.Holder();

  if (self->InternalFieldCount() <= SLOT_BARRIER) {
    return scope.Close(result);
  }

  // get shaped json
  void* marker = TRI_UnwrapClass<void*>(self, WRP_SHAPED_JSON_TYPE);

  if (marker == 0) {
    return scope.Close(result);
  }

  TRI_barrier_t* barrier = static_cast<TRI_barrier_t*>(v8::Handle<v8::External>::Cast(self->GetInternalField(SLOT_BARRIER))->Value());
  TRI_primary_collection_t* collection = barrier->_container->_collection;

  // check for array shape
  TRI_shaper_t* shaper = collection->_shaper;

  TRI_shape_sid_t sid;
  TRI_EXTRACT_SHAPE_IDENTIFIER_MARKER(sid, marker);

  TRI_shape_t const* shape = shaper->lookupShapeId(shaper, sid);

  if (shape == 0 || shape->_type != TRI_SHAPE_ARRAY) {
    return scope.Close(result);
  }

  TRI_array_shape_t const* s;
  TRI_shape_aid_t const* aids;
  TRI_shape_size_t i;
  TRI_shape_size_t n;
  char const* qtr;
  uint32_t count = 0;

  // shape is an array
  s = (TRI_array_shape_t const*) shape;

  // number of entries
  n = s->_fixedEntries + s->_variableEntries;

  // calculation position of attribute ids
  qtr = (char const*) shape;
  qtr += sizeof(TRI_array_shape_t);
  qtr += n * sizeof(TRI_shape_sid_t);
  aids = (TRI_shape_aid_t const*) qtr;

  for (i = 0;  i < n;  ++i, ++aids) {
    char const* att = shaper->lookupAttributeId(shaper, *aids);

    if (att) {
      result->Set(count++, v8::String::New(att));
    }
  }

  result->Set(count++, v8g->DidKey);
  result->Set(count++, v8g->RevKey);
  result->Set(count++, v8g->KeyKey);

  return scope.Close(result);
}

////////////////////////////////////////////////////////////////////////////////
/// @brief check if a property is present
////////////////////////////////////////////////////////////////////////////////

static v8::Handle<v8::Integer> PropertyQueryShapedJson (v8::Local<v8::String> name, const v8::AccessorInfo& info) {
  v8::HandleScope scope;

  // sanity check
  v8::Handle<v8::Object> self = info.Holder();

  if (self->InternalFieldCount() <= SLOT_BARRIER) {
    return scope.Close(v8::Handle<v8::Integer>());
  }

  // get shaped json
  void* marker = TRI_UnwrapClass<TRI_shaped_json_t>(self, WRP_SHAPED_JSON_TYPE);

  if (marker == 0) {
    return scope.Close(v8::Handle<v8::Integer>());
  }

  TRI_barrier_t* barrier = static_cast<TRI_barrier_t*>(v8::Handle<v8::External>::Cast(self->GetInternalField(SLOT_BARRIER))->Value());
  TRI_primary_collection_t* collection = barrier->_container->_collection;

  // convert the JavaScript string to a string
  string key = TRI_ObjectToString(name);

  if (key == "") {
    return scope.Close(v8::Handle<v8::Integer>());
  }

  if (key == "_id") {
    return scope.Close(v8::Handle<v8::Integer>(v8::Integer::New(v8::ReadOnly)));
  }

  if (key == "_rev") {
    return scope.Close(v8::Handle<v8::Integer>(v8::Integer::New(v8::ReadOnly)));
  }

  if (key == "_key") {
    return scope.Close(v8::Handle<v8::Integer>(v8::Integer::New(v8::ReadOnly)));
  }
  // get shape accessor
  TRI_shaper_t* shaper = collection->_shaper;
  TRI_shape_pid_t pid = shaper->findAttributePathByName(shaper, key.c_str());

  TRI_shape_sid_t sid;
  TRI_EXTRACT_SHAPE_IDENTIFIER_MARKER(sid, marker);

  TRI_shape_access_t const* acc = TRI_FindAccessorVocShaper(shaper, sid, pid);

  // key not found
  if (acc == 0 || acc->_shape == 0) {
    return scope.Close(v8::Handle<v8::Integer>());
  }

  return scope.Close(v8::Handle<v8::Integer>(v8::Integer::New(v8::ReadOnly)));
}

////////////////////////////////////////////////////////////////////////////////
/// @}
////////////////////////////////////////////////////////////////////////////////

// -----------------------------------------------------------------------------
// --SECTION--                                                            MODULE
// -----------------------------------------------------------------------------

////////////////////////////////////////////////////////////////////////////////
/// @brief extracts the collection, but doesn't lock it
///
/// it is the caller's responsibility to acquire and release the required locks
/// the collection must also have the correct status already. don't use this
/// function if you're unsure about it!
////////////////////////////////////////////////////////////////////////////////

TRI_document_collection_t* TRI_ExtractSimpleCollection (v8::Arguments const& argv,
                                                        TRI_vocbase_col_t const*& collection,
                                                        v8::Handle<v8::Object>* err) {
  // extract the collection
  TRI_vocbase_col_t* col = TRI_UnwrapClass<TRI_vocbase_col_t>(argv.Holder(), WRP_VOCBASE_COL_TYPE);
  if (col == 0 || col->_collection == 0) {
    return 0;
  }

  collection = col;

  // handle various collection types
  TRI_primary_collection_t* primary = collection->_collection;

  if (! TRI_IS_DOCUMENT_COLLECTION(collection->_type)) {
    *err = TRI_CreateErrorObject(TRI_ERROR_INTERNAL, "unknown collection type");
    return 0;
  }

  return (TRI_document_collection_t*) primary;
}

////////////////////////////////////////////////////////////////////////////////
/// @brief extracts and locks the collection
////////////////////////////////////////////////////////////////////////////////

TRI_document_collection_t* TRI_ExtractAndUseSimpleCollection (v8::Arguments const& argv,
                                                              TRI_vocbase_col_t const*& collection,
                                                              v8::Handle<v8::Object>* err) {
  // extract the collection
  collection = UseCollection(argv.Holder(), err);

  if (collection == 0) {
    return 0;
  }

  // handle various collection types
  TRI_primary_collection_t* primary = collection->_collection;

  if (! TRI_IS_DOCUMENT_COLLECTION(collection->_type)) {
    TRI_ReleaseCollection(collection);
    *err = TRI_CreateErrorObject(TRI_ERROR_INTERNAL, "unknown collection type");
    return 0;
  }

  return (TRI_document_collection_t*) primary;
}

////////////////////////////////////////////////////////////////////////////////
/// @brief releases a collection
////////////////////////////////////////////////////////////////////////////////

void TRI_ReleaseCollection (TRI_vocbase_col_t const* collection) {
  TRI_ReleaseCollectionVocBase(collection->_vocbase, const_cast<TRI_vocbase_col_t*>(collection));
}

////////////////////////////////////////////////////////////////////////////////
/// @brief parse document or document handle
///
/// @note this will lock (aka "use") the collection. You must release the
/// collection yourself.
////////////////////////////////////////////////////////////////////////////////

v8::Handle<v8::Value> TRI_ParseDocumentOrDocumentHandle (TRI_vocbase_t* vocbase,
                                                         TRI_vocbase_col_t const*& collection,
                                                         TRI_voc_key_t& key,
                                                         TRI_voc_rid_t& rid,
                                                         const bool lock,
                                                         v8::Handle<v8::Value> val) {
  v8::HandleScope scope;

  assert(key == 0);

  // reset the collection identifier and the revision
  string collectionName = "";
  rid = 0;

  // extract the document identifier and revision from a string
  if (val->IsString() || val->IsStringObject()) {
    if (! IsDocumentHandle(vocbase, val, collectionName, key)) {
      return scope.Close(TRI_CreateErrorObject(TRI_ERROR_ARANGO_DOCUMENT_HANDLE_BAD,
                                           "<document-handle> must be a document-handle"));
    }
  }

  // extract the document identifier and revision from a string
  else if (val->IsObject()) {
    TRI_v8_global_t* v8g = (TRI_v8_global_t*) v8::Isolate::GetCurrent()->GetData();

    v8::Handle<v8::Object> obj = val->ToObject();
    v8::Handle<v8::Value> didVal = obj->Get(v8g->DidKey);

    if (! IsDocumentHandle(vocbase, didVal, collectionName, key)) {
      return scope.Close(TRI_CreateErrorObject(TRI_ERROR_ARANGO_DOCUMENT_HANDLE_BAD,
                                               "expecting a document-handle in _id"));
    }

    rid = TRI_ObjectToUInt64(obj->Get(v8g->RevKey));

    if (rid == 0) {
      return scope.Close(TRI_CreateErrorObject(TRI_ERROR_ARANGO_DOCUMENT_HANDLE_BAD,
                                               "expecting a revision identifier in _rev"));
    }
  }

  // give up
  else {
    return scope.Close(TRI_CreateErrorObject(TRI_ERROR_ARANGO_DOCUMENT_HANDLE_BAD,
                                             "<document-handle> must be a document-handle"));
  }

  if (collectionName == "") {
    // only a document id without collection name was passed
    if (collection == 0) {
      // we do not know the collection
      return scope.Close(TRI_CreateErrorObject(TRI_ERROR_ARANGO_COLLECTION_NOT_FOUND,
                                               "collection of <document-handle> is unknown"));
    }

    // we use the current collection
    collectionName = collection->_name;
  }
  else {
    // we read a collection name from the document id
    // check cross-collection requests
    if (collection != 0 && collectionName != collection->_name) {
      return scope.Close(TRI_CreateErrorObject(TRI_ERROR_ARANGO_CROSS_COLLECTION_REQUEST,
                                               "cannot execute cross collection query"));
    }
  }

  assert(collectionName != "");

  if (collection == 0) {
    // no collection object was passed, now check the user-supplied collection name
    TRI_vocbase_col_t* const col = TRI_LookupCollectionByNameVocBase(vocbase, collectionName.c_str());
    if (col == 0) {
      // collection not found
      return scope.Close(TRI_CreateErrorObject(TRI_ERROR_ARANGO_COLLECTION_NOT_FOUND,
                                               "collection of <document-handle> is unknown"));;
    }

    if (lock) {
      // use the collection
      int res = TRI_UseCollectionVocBase(vocbase, col);

      if (res != TRI_ERROR_NO_ERROR) {
        return scope.Close(TRI_CreateErrorObject(res, "cannot use/load collection", true));
      }
    }

    if (col->_collection == 0) {
      return scope.Close(TRI_CreateErrorObject(TRI_ERROR_INTERNAL, "cannot use/load collection"));
    }
    
    collection = col;
  }
  
  assert(collection);
  assert(collection->_collection);

  v8::Handle<v8::Value> empty;
  return scope.Close(empty);
}

////////////////////////////////////////////////////////////////////////////////
/// @brief looks up an index identifier
////////////////////////////////////////////////////////////////////////////////

TRI_index_t* TRI_LookupIndexByHandle (TRI_vocbase_t* vocbase,
                                      TRI_vocbase_col_t const*& collection,
                                      v8::Handle<v8::Value> val,
                                      bool ignoreNotFound,
                                      v8::Handle<v8::Object>* err) {
  // reset the collection identifier and the revision
  string collectionName = "";
  TRI_idx_iid_t iid = 0;

  // extract the document identifier and revision from a string
  if (val->IsString() || val->IsStringObject()) {
    if (! IsIndexHandle(val, collectionName, iid)) {
      *err = TRI_CreateErrorObject(TRI_ERROR_ARANGO_INDEX_HANDLE_BAD,
                                   "<index-handle> must be an index-handle");
      return 0;
    }
  }

  // extract the document identifier and revision from a string
  else if (val->IsObject()) {
    TRI_v8_global_t* v8g = (TRI_v8_global_t*) v8::Isolate::GetCurrent()->GetData();

    v8::Handle<v8::Object> obj = val->ToObject();
    v8::Handle<v8::Value> iidVal = obj->Get(v8g->IidKey);

    if (! IsIndexHandle(iidVal, collectionName, iid)) {
      *err = TRI_CreateErrorObject(TRI_ERROR_ARANGO_INDEX_HANDLE_BAD,
                                   "expecting an index-handle in id");
      return 0;
    }
  }

  if (collectionName == "") {
    // no collection name passed by user
    if (collection == 0) {
      *err = TRI_CreateErrorObject(TRI_ERROR_ARANGO_COLLECTION_NOT_FOUND,
                                   "collection of <index-handle> unknown");
      return 0;
    }

    collectionName = collection->_name;
  }
  else {
    if (collection != 0 && collectionName != collection->_name) {
      // I wish this error provided me with more information!
      // e.g. 'cannot access index outside the collection it was defined in'
      *err = TRI_CreateErrorObject(TRI_ERROR_ARANGO_CROSS_COLLECTION_REQUEST,
                                   "cannot execute cross collection index");
      return 0;
    }
  }

  assert(collectionName != "");

  // lookup the collection
  if (collection == 0) {
    TRI_vocbase_col_t* const col = TRI_LookupCollectionByNameVocBase(vocbase, collectionName.c_str());

    if (col == 0) {
      *err = TRI_CreateErrorObject(TRI_ERROR_ARANGO_COLLECTION_NOT_FOUND,
                                   "collection of <index-handle> is unknown");
      return 0;
    }

    // use the collection
    int res = TRI_UseCollectionVocBase(vocbase, col);

    if (res != TRI_ERROR_NO_ERROR) {
      *err = TRI_CreateErrorObject(res, "cannot use/load collection", true);
      return 0;
    }

    if (col->_collection == 0) {
      *err = TRI_CreateErrorObject(TRI_ERROR_INTERNAL, "cannot use/load collection");
      return 0;
    }
    
    collection = col;
  }

  assert(collection);
  assert(collection->_collection);

  TRI_index_t* idx = TRI_LookupIndex(collection->_collection, iid);

  if (idx == 0) {
    if (! ignoreNotFound) {
      *err = TRI_CreateErrorObject(TRI_ERROR_ARANGO_INDEX_NOT_FOUND, "index is unknown");
    }
  }

  return idx;
}

////////////////////////////////////////////////////////////////////////////////
/// @brief wraps a TRI_vocbase_t
////////////////////////////////////////////////////////////////////////////////

v8::Handle<v8::Object> TRI_WrapVocBase (TRI_vocbase_t const* database, 
                                        TRI_col_type_e type) {
  TRI_v8_global_t* v8g;
  v8::HandleScope scope;

  v8g = (TRI_v8_global_t*) v8::Isolate::GetCurrent()->GetData();
  v8::Handle<v8::Object> result = WrapClass(v8g->VocbaseTempl,
                                            WRP_VOCBASE_TYPE,
                                            const_cast<TRI_vocbase_t*>(database));

  result->Set(TRI_V8_SYMBOL("_path"), v8::String::New(database->_path), v8::ReadOnly);
  result->Set(TRI_V8_SYMBOL("_type"), v8::Integer::New((int) type), v8::ReadOnly);

  return scope.Close(result);
}

////////////////////////////////////////////////////////////////////////////////
/// @brief wraps a TRI_vocbase_col_t
////////////////////////////////////////////////////////////////////////////////

v8::Handle<v8::Object> TRI_WrapCollection (TRI_vocbase_col_t const* collection) {
  TRI_v8_global_t* v8g;
  v8::HandleScope scope;

  v8g = (TRI_v8_global_t*) v8::Isolate::GetCurrent()->GetData();
  v8::Handle<v8::Object> result = WrapClass(v8g->VocbaseColTempl,
                                            WRP_VOCBASE_COL_TYPE,
                                            const_cast<TRI_vocbase_col_t*>(collection));

  result->Set(v8g->DidKey, v8::Number::New(collection->_cid), v8::ReadOnly);

  return scope.Close(result);
}

////////////////////////////////////////////////////////////////////////////////
/// @brief wraps a TRI_shaped_json_t
////////////////////////////////////////////////////////////////////////////////

v8::Handle<v8::Value> TRI_WrapShapedJson (TRI_vocbase_col_t const* collection,
                                          TRI_doc_mptr_t const* document,
                                          TRI_barrier_t* barrier) {
  v8::HandleScope scope;

  TRI_v8_global_t* v8g = (TRI_v8_global_t*) v8::Isolate::GetCurrent()->GetData();

  // create the new handle to return, and set its template type
  v8::Handle<v8::Object> result = v8g->ShapedJsonTempl->NewInstance();

  if (result.IsEmpty()) {
    // error 
    // TODO check for empty results
    return scope.Close(result);
  }  

  // point the 0 index Field to the c++ pointer for unwrapping later
  result->SetInternalField(SLOT_CLASS_TYPE, v8::Integer::New(WRP_SHAPED_JSON_TYPE));
  result->SetInternalField(SLOT_CLASS, v8::External::New(const_cast<void*>(document->_data)));

  map< void*, v8::Persistent<v8::Value> >::iterator i = v8g->JSBarriers.find(barrier);

  if (i == v8g->JSBarriers.end()) {
    v8::Persistent<v8::Value> persistent = v8::Persistent<v8::Value>::New(v8::External::New(barrier));
    result->SetInternalField(SLOT_BARRIER, persistent);

    v8g->JSBarriers[barrier] = persistent;
    persistent.MakeWeak(barrier, WeakBarrierCallback);
  }
  else {
    result->SetInternalField(SLOT_BARRIER, i->second);
  }

  // store the document reference
  TRI_voc_rid_t rid = document->_rid;

  result->Set(v8g->DidKey, DocumentId(collection->_name, document->_key), v8::ReadOnly);
  result->Set(v8g->RevKey, v8::Number::New(rid), v8::ReadOnly);
  result->Set(v8g->KeyKey, v8::String::New(document->_key), v8::ReadOnly);

  TRI_df_marker_type_t type = ((TRI_df_marker_t*) document->_data)->_type;
  
  if (type == TRI_DOC_MARKER_KEY_EDGE) {
    TRI_doc_edge_key_marker_t* marker = (TRI_doc_edge_key_marker_t*) document->_data;
    TRI_vocbase_t* const vocbase = collection->_vocbase;

    if (marker->_isBidirectional) {
      // bdirectional edge
      result->Set(v8g->BidirectionalKey, v8::True());
      
      // create _vertices array
      v8::Handle<v8::Array> vertices = v8::Array::New();
      vertices->Set(0, DocumentId(vocbase, marker->_fromCid, ((char*) marker) + marker->_offsetFromKey));
      vertices->Set(1, DocumentId(vocbase, marker->_toCid, ((char*) marker) + marker->_offsetToKey));
      result->Set(v8g->VerticesKey, vertices);
    }
    else {
      // unidirectional edge
      result->Set(v8g->BidirectionalKey, v8::False());

      result->Set(v8g->FromKey, DocumentId(vocbase, marker->_fromCid, ((char*) marker) + marker->_offsetFromKey));
      result->Set(v8g->ToKey, DocumentId(vocbase, marker->_toCid, ((char*) marker) + marker->_offsetToKey));
    }
  }
  
  // and return
  return scope.Close(result);
}

////////////////////////////////////////////////////////////////////////////////
/// @brief return the private WRP_VOCBASE_COL_TYPE value
////////////////////////////////////////////////////////////////////////////////

const int32_t TRI_GetVocBaseColType () {
  return WRP_VOCBASE_COL_TYPE;
}

////////////////////////////////////////////////////////////////////////////////
/// @brief creates a TRI_vocbase_t global context
////////////////////////////////////////////////////////////////////////////////

TRI_v8_global_t* TRI_InitV8VocBridge (v8::Handle<v8::Context> context, 
                                      TRI_vocbase_t* vocbase, 
                                      const size_t threadNumber) {
  v8::HandleScope scope;

  v8::Handle<v8::ObjectTemplate> rt;
  v8::Handle<v8::FunctionTemplate> ft;
  v8::Handle<v8::Template> pt;

  // check the isolate
  v8::Isolate* isolate = v8::Isolate::GetCurrent();
  TRI_v8_global_t* v8g = (TRI_v8_global_t*) isolate->GetData();

  if (v8g == 0) {
    v8g = new TRI_v8_global_t;
    isolate->SetData(v8g);
  }

  // create the regular expressions
  string expr;
  
  // collection name / id (used for indexes)
  expr = "^(" TRI_COL_NAME_REGEX ")" TRI_DOCUMENT_HANDLE_SEPARATOR_STR "(" TRI_VOC_ID_REGEX ")$";
  if (regcomp(&v8g->IndexIdRegex, expr.c_str(), REG_EXTENDED) != 0) {
    LOG_FATAL("cannot compile regular expression");
    TRI_FlushLogging();
    exit(EXIT_FAILURE);
  }
  
  // id only
  expr = "^(" TRI_VOC_ID_REGEX ")$";
  if (regcomp(&v8g->IdRegex, expr.c_str(), REG_EXTENDED) != 0) {
    LOG_FATAL("cannot compile regular expression");
    TRI_FlushLogging();
    exit(EXIT_FAILURE);
  }

  // collection name / document key (used for documents)
  expr = "^(" TRI_COL_NAME_REGEX ")" TRI_DOCUMENT_HANDLE_SEPARATOR_STR "(" TRI_VOC_KEY_REGEX ")$";
  if (regcomp(&v8g->DocumentIdRegex, expr.c_str(), REG_EXTENDED) != 0) {
    LOG_FATAL("cannot compile regular expression");
    TRI_FlushLogging();
    exit(EXIT_FAILURE);
  }
  
  // key only
  expr = "^" TRI_VOC_KEY_REGEX "$";
  if (regcomp(&v8g->DocumentKeyRegex, expr.c_str(), REG_EXTENDED) != 0) {
    LOG_FATAL("cannot compile regular expression");
    TRI_FlushLogging();
    exit(EXIT_FAILURE);
  }
  

  // .............................................................................
  // keys
  // .............................................................................

  v8g->JournalSizeKey = v8::Persistent<v8::String>::New(v8::String::New("journalSize"));
  v8g->WaitForSyncKey = v8::Persistent<v8::String>::New(v8::String::New("waitForSync"));
  v8g->CreateOptionsKey = v8::Persistent<v8::String>::New(v8::String::New("createOptions"));
  
  if (v8g->BidirectionalKey.IsEmpty()) {
    v8g->BidirectionalKey = v8::Persistent<v8::String>::New(TRI_V8_SYMBOL("_bidirectional"));
  }

  if (v8g->DidKey.IsEmpty()) {
    v8g->DidKey = v8::Persistent<v8::String>::New(TRI_V8_SYMBOL("_id"));
  }
  
  if (v8g->KeyKey.IsEmpty()) {
    v8g->KeyKey = v8::Persistent<v8::String>::New(TRI_V8_SYMBOL("_key"));
  }

  if (v8g->FromKey.IsEmpty()) {
    v8g->FromKey = v8::Persistent<v8::String>::New(TRI_V8_SYMBOL("_from"));
  }

  if (v8g->IidKey.IsEmpty()) {
    v8g->IidKey = v8::Persistent<v8::String>::New(TRI_V8_SYMBOL("id"));
  }
  
  if (v8g->OldRevKey.IsEmpty()) {
    v8g->OldRevKey = v8::Persistent<v8::String>::New(TRI_V8_SYMBOL("_oldRev"));
  }

  if (v8g->RevKey.IsEmpty()) {
    v8g->RevKey = v8::Persistent<v8::String>::New(TRI_V8_SYMBOL("_rev"));
  }

  if (v8g->ToKey.IsEmpty()) {
    v8g->ToKey = v8::Persistent<v8::String>::New(TRI_V8_SYMBOL("_to"));
  }
  
  if (v8g->VerticesKey.IsEmpty()) {
    v8g->VerticesKey = v8::Persistent<v8::String>::New(TRI_V8_SYMBOL("_vertices"));
  }
  
  // .............................................................................
  // generate the TRI_vocbase_t template
  // .............................................................................

  ft = v8::FunctionTemplate::New();
  ft->SetClassName(TRI_V8_SYMBOL("ArangoDatabase"));

  rt = ft->InstanceTemplate();
  rt->SetInternalFieldCount(2);
  rt->SetNamedPropertyHandler(MapGetVocBase);

  TRI_AddMethodVocbase(rt, "_collection", JS_CollectionVocbase);
  TRI_AddMethodVocbase(rt, "_collections", JS_CollectionsVocbase);
  TRI_AddMethodVocbase(rt, "_COMPLETIONS", JS_CompletionsVocbase, true);
  TRI_AddMethodVocbase(rt, "_create", JS_CreateVocbase, true);
  TRI_AddMethodVocbase(rt, "_createDocumentCollection", JS_CreateDocumentCollectionVocbase);
  TRI_AddMethodVocbase(rt, "_createEdgeCollection", JS_CreateEdgeCollectionVocbase);
  TRI_AddMethodVocbase(rt, "_document", JS_DocumentVocbase);
  TRI_AddMethodVocbase(rt, "_remove", JS_RemoveVocbase);
  TRI_AddMethodVocbase(rt, "_replace", JS_ReplaceVocbase);
  TRI_AddMethodVocbase(rt, "_update", JS_UpdateVocbase);

  v8g->VocbaseTempl = v8::Persistent<v8::ObjectTemplate>::New(rt);
  TRI_AddGlobalFunctionVocbase(context, "ArangoDatabase", ft->GetFunction());


  // .............................................................................
  // generate the TRI_shaped_json_t template
  // .............................................................................

  ft = v8::FunctionTemplate::New();
  ft->SetClassName(TRI_V8_SYMBOL("ShapedJson"));

  rt = ft->InstanceTemplate();
  rt->SetInternalFieldCount(3);

  rt->SetNamedPropertyHandler(MapGetShapedJson,         // NamedPropertyGetter,
                              0,                        // NamedPropertySetter setter = 0
                              PropertyQueryShapedJson,  // NamedPropertyQuery,
                              0,                        // NamedPropertyDeleter deleter = 0,
                              KeysOfShapedJson          // NamedPropertyEnumerator,
                                                        // Handle<Value> data = Handle<Value>());
                              );

  v8g->ShapedJsonTempl = v8::Persistent<v8::ObjectTemplate>::New(rt);
  TRI_AddGlobalFunctionVocbase(context, "ShapedJson", ft->GetFunction());


  // .............................................................................
  // generate the TRI_vocbase_col_t template
  // .............................................................................

  ft = v8::FunctionTemplate::New();
  ft->SetClassName(TRI_V8_SYMBOL("ArangoCollection"));

  rt = ft->InstanceTemplate();
  rt->SetInternalFieldCount(2);
  
  TRI_AddMethodVocbase(rt, "count", JS_CountVocbaseCol);
  TRI_AddMethodVocbase(rt, "datafiles", JS_DatafilesVocbaseCol);
  TRI_AddMethodVocbase(rt, "datafileScan", JS_DatafileScanVocbaseCol);
  TRI_AddMethodVocbase(rt, "document", JS_DocumentVocbaseCol);
  TRI_AddMethodVocbase(rt, "drop", JS_DropVocbaseCol);
  TRI_AddMethodVocbase(rt, "dropIndex", JS_DropIndexVocbaseCol);
  TRI_AddMethodVocbase(rt, "ensureBitarray", JS_EnsureBitarrayVocbaseCol);
  TRI_AddMethodVocbase(rt, "ensureUndefBitarray", JS_EnsureUndefBitarrayVocbaseCol);
  TRI_AddMethodVocbase(rt, "ensureCapConstraint", JS_EnsureCapConstraintVocbaseCol);
  TRI_AddMethodVocbase(rt, "ensureFulltextIndex", JS_EnsureFulltextIndexVocbaseCol);
  TRI_AddMethodVocbase(rt, "ensureGeoConstraint", JS_EnsureGeoConstraintVocbaseCol);
  TRI_AddMethodVocbase(rt, "ensureGeoIndex", JS_EnsureGeoIndexVocbaseCol);
  TRI_AddMethodVocbase(rt, "ensureHashIndex", JS_EnsureHashIndexVocbaseCol);
  TRI_AddMethodVocbase(rt, "ensurePQIndex", JS_EnsurePriorityQueueIndexVocbaseCol);
  TRI_AddMethodVocbase(rt, "ensureSkiplist", JS_EnsureSkiplistVocbaseCol);
  TRI_AddMethodVocbase(rt, "ensureUniqueConstraint", JS_EnsureUniqueConstraintVocbaseCol);
  TRI_AddMethodVocbase(rt, "ensureUniqueSkiplist", JS_EnsureUniqueSkiplistVocbaseCol);
  TRI_AddMethodVocbase(rt, "figures", JS_FiguresVocbaseCol);
  TRI_AddMethodVocbase(rt, "getIndexes", JS_GetIndexesVocbaseCol);
  TRI_AddMethodVocbase(rt, "getIndexesNL", JS_GetIndexesNLVocbaseCol, true);
  TRI_AddMethodVocbase(rt, "load", JS_LoadVocbaseCol);
  TRI_AddMethodVocbase(rt, "lookupFulltextIndex", JS_LookupFulltextIndexVocbaseCol);
  TRI_AddMethodVocbase(rt, "lookupHashIndex", JS_LookupHashIndexVocbaseCol);
  TRI_AddMethodVocbase(rt, "lookupSkiplist", JS_LookupSkiplistVocbaseCol);
  TRI_AddMethodVocbase(rt, "lookupUniqueConstraint", JS_LookupUniqueConstraintVocbaseCol);
  TRI_AddMethodVocbase(rt, "lookupUniqueSkiplist", JS_LookupUniqueSkiplistVocbaseCol);
  TRI_AddMethodVocbase(rt, "name", JS_NameVocbaseCol);
  TRI_AddMethodVocbase(rt, "properties", JS_PropertiesVocbaseCol);
  TRI_AddMethodVocbase(rt, "remove", JS_RemoveVocbaseCol);
  TRI_AddMethodVocbase(rt, "rename", JS_RenameVocbaseCol);
  TRI_AddMethodVocbase(rt, "setAttribute", JS_SetAttributeVocbaseCol, true);
  TRI_AddMethodVocbase(rt, "status", JS_StatusVocbaseCol);
  TRI_AddMethodVocbase(rt, "truncate", JS_TruncateVocbaseCol);
  TRI_AddMethodVocbase(rt, "truncateDatafile", JS_TruncateDatafileVocbaseCol);
  TRI_AddMethodVocbase(rt, "type", JS_TypeVocbaseCol);
  TRI_AddMethodVocbase(rt, "unload", JS_UnloadVocbaseCol);
  TRI_AddMethodVocbase(rt, "upgrade", JS_UpgradeVocbaseCol, true);
  TRI_AddMethodVocbase(rt, "version", JS_VersionVocbaseCol);
  
  TRI_AddMethodVocbase(rt, "replace", JS_ReplaceVocbaseCol);
  TRI_AddMethodVocbase(rt, "save", JS_SaveVocbaseCol);
  TRI_AddMethodVocbase(rt, "update", JS_UpdateVocbaseCol);

  v8g->VocbaseColTempl = v8::Persistent<v8::ObjectTemplate>::New(rt);
  TRI_AddGlobalFunctionVocbase(context, "ArangoCollection", ft->GetFunction());


  // .............................................................................
  // generate the general error template
  // .............................................................................

  ft = v8::FunctionTemplate::New();
  ft->SetClassName(TRI_V8_SYMBOL("ArangoError"));

  rt = ft->InstanceTemplate();
  v8g->ErrorTempl = v8::Persistent<v8::ObjectTemplate>::New(rt);
  TRI_AddGlobalFunctionVocbase(context, "ArangoError", ft->GetFunction());
  

  // .............................................................................
  // generate the general cursor template
  // .............................................................................

  ft = v8::FunctionTemplate::New();
  ft->SetClassName(TRI_V8_SYMBOL("ArangoCursor"));

  pt = ft->PrototypeTemplate();
  TRI_AddProtoMethodVocbase(pt, "count", JS_CountGeneralCursor);
  TRI_AddProtoMethodVocbase(pt, "dispose", JS_DisposeGeneralCursor);
  TRI_AddProtoMethodVocbase(pt, "getBatchSize", JS_GetBatchSizeGeneralCursor);
  TRI_AddProtoMethodVocbase(pt, "getRows", JS_GetRowsGeneralCursor);
  TRI_AddProtoMethodVocbase(pt, "hasCount", JS_HasCountGeneralCursor);
  TRI_AddProtoMethodVocbase(pt, "hasNext", JS_HasNextGeneralCursor);
  TRI_AddProtoMethodVocbase(pt, "id", JS_IdGeneralCursor);
  TRI_AddProtoMethodVocbase(pt, "next", JS_NextGeneralCursor);
  TRI_AddProtoMethodVocbase(pt, "persist", JS_PersistGeneralCursor);
  TRI_AddProtoMethodVocbase(pt, "unuse", JS_UnuseGeneralCursor);
  
  rt = ft->InstanceTemplate();
  rt->SetInternalFieldCount(2);
  v8g->GeneralCursorTempl = v8::Persistent<v8::ObjectTemplate>::New(rt);
  TRI_AddGlobalFunctionVocbase(context, "ArangoCursor", ft->GetFunction());
  
  // .............................................................................
  // generate global functions
  // .............................................................................

  TRI_AddGlobalFunctionVocbase(context, "AHUACATL_RUN", JS_RunAhuacatl);
  TRI_AddGlobalFunctionVocbase(context, "AHUACATL_EXPLAIN", JS_ExplainAhuacatl);
  TRI_AddGlobalFunctionVocbase(context, "AHUACATL_PARSE", JS_ParseAhuacatl);
  
  TRI_AddGlobalFunctionVocbase(context, "CURSOR", JS_Cursor);
  TRI_AddGlobalFunctionVocbase(context, "CREATE_CURSOR", JS_CreateCursor);
  TRI_AddGlobalFunctionVocbase(context, "DELETE_CURSOR", JS_DeleteCursor);

  TRI_AddGlobalFunctionVocbase(context, "COMPARE_STRING", JS_compare_string);
  TRI_AddGlobalFunctionVocbase(context, "NORMALIZE_STRING", JS_normalize_string);
  
  TRI_AddGlobalFunctionVocbase(context, "RELOAD_AUTH", JS_ReloadAuth);
  
  TRI_AddGlobalFunctionVocbase(context, "TRANSACTION", JS_Transaction);
  
  // .............................................................................
  // create global variables
  // .............................................................................
  
  context->Global()->Set(TRI_V8_SYMBOL("HAS_ICU"),
#ifdef TRI_ICU_VERSION
                         v8::Boolean::New(true),
#else
                         v8::Boolean::New(false),
#endif
                         v8::ReadOnly);
  
  context->Global()->Set(TRI_V8_SYMBOL("VERSION"), v8::String::New(TRIAGENS_VERSION), v8::ReadOnly);
  context->Global()->Set(TRI_V8_SYMBOL("DATABASEPATH"), v8::String::New(vocbase->_path), v8::ReadOnly);
  
  // .............................................................................
  // create the global variables
  // .............................................................................

  context->Global()->Set(TRI_V8_SYMBOL("db"),
                         TRI_WrapVocBase(vocbase, TRI_COL_TYPE_DOCUMENT),
                         v8::ReadOnly);

  // DEPRECATED: only here for compatibility
  context->Global()->Set(TRI_V8_SYMBOL("edges"),
                         TRI_WrapVocBase(vocbase, TRI_COL_TYPE_EDGE),
                         v8::ReadOnly);
  
  // current thread number
  context->Global()->Set(TRI_V8_SYMBOL("threadNumber"), v8::Number::New(threadNumber), v8::ReadOnly);

  return v8g;
}

////////////////////////////////////////////////////////////////////////////////
/// @}
////////////////////////////////////////////////////////////////////////////////

// Local Variables:
// mode: outline-minor
// outline-regexp: "^\\(/// @brief\\|/// {@inheritDoc}\\|/// @addtogroup\\|/// @page\\|// --SECTION--\\|/// @\\}\\)"
// End:<|MERGE_RESOLUTION|>--- conflicted
+++ resolved
@@ -1207,12 +1207,7 @@
 /// @brief deletes a document
 ////////////////////////////////////////////////////////////////////////////////
 
-<<<<<<< HEAD
-static v8::Handle<v8::Value> DeleteVocbaseCol (const bool useCollection,
-=======
-static v8::Handle<v8::Value> RemoveVocbaseCol (TRI_vocbase_t* vocbase,
-                                               TRI_vocbase_col_t const* collection,
->>>>>>> 0747d370
+static v8::Handle<v8::Value> RemoveVocbaseCol (const bool useCollection,
                                                v8::Arguments const& argv) {
   v8::HandleScope scope;
 
@@ -4653,20 +4648,7 @@
 ////////////////////////////////////////////////////////////////////////////////
 
 static v8::Handle<v8::Value> JS_RemoveVocbaseCol (v8::Arguments const& argv) {
-<<<<<<< HEAD
-  return DeleteVocbaseCol(true, argv);
-=======
-  v8::HandleScope scope;
-
-  v8::Handle<v8::Object> err;
-  TRI_vocbase_col_t const* collection = UseCollection(argv.Holder(), &err);
-
-  if (collection == 0) {
-    return scope.Close(v8::ThrowException(err));
-  }
-
-  return RemoveVocbaseCol(collection->_vocbase, collection, argv);
->>>>>>> 0747d370
+  return RemoveVocbaseCol(true, argv);
 }
 
 ////////////////////////////////////////////////////////////////////////////////
@@ -5468,19 +5450,7 @@
 ////////////////////////////////////////////////////////////////////////////////
 
 static v8::Handle<v8::Value> JS_RemoveVocbase (v8::Arguments const& argv) {
-<<<<<<< HEAD
-  return DeleteVocbaseCol(false, argv);
-=======
-  v8::HandleScope scope;
-
-  TRI_vocbase_t* vocbase = TRI_UnwrapClass<TRI_vocbase_t>(argv.Holder(), WRP_VOCBASE_TYPE);
-
-  if (vocbase == 0) {
-    return scope.Close(v8::ThrowException(v8::String::New("corrupted vocbase")));
-  }
-
-  return RemoveVocbaseCol(vocbase, 0, argv);
->>>>>>> 0747d370
+  return RemoveVocbaseCol(false, argv);
 }
 
 ////////////////////////////////////////////////////////////////////////////////
