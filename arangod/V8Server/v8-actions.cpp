--- conflicted
+++ resolved
@@ -1416,11 +1416,7 @@
   if (ServerState::instance()->isCoordinator()) {
     int res = clusterSendToAllServers(
         dbname, "_admin/debug/failat/" + StringUtils::urlEncode(point),
-<<<<<<< HEAD
-        arangodb::GeneralRequest::RequestType::DELETE, "");
-=======
         arangodb::GeneralRequest::RequestType::DELETE_REQ, "");
->>>>>>> 3bdbded5
     if (res != TRI_ERROR_NO_ERROR) {
       TRI_V8_THROW_EXCEPTION(res);
     }
@@ -1463,11 +1459,7 @@
 
     int res = clusterSendToAllServers(
         dbname, "_admin/debug/failat",
-<<<<<<< HEAD
-        arangodb::GeneralRequest::RequestType::DELETE, "");
-=======
         arangodb::GeneralRequest::RequestType::DELETE_REQ, "");
->>>>>>> 3bdbded5
     if (res != TRI_ERROR_NO_ERROR) {
       TRI_V8_THROW_EXCEPTION(res);
     }
