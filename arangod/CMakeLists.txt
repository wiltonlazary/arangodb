# -*- mode: CMAKE; -*-

## -----------------------------------------------------------------------------
## --SECTION--                                                   COMMON INCLUDES
## -----------------------------------------------------------------------------

################################################################################
### @brief local directory
################################################################################

include_directories(.)

################################################################################
### @brief library source
################################################################################

include_directories(${PROJECT_SOURCE_DIR}/lib)

## -----------------------------------------------------------------------------
## --SECTION--                                                       EXECUTABLES
## -----------------------------------------------------------------------------

################################################################################
### @brief output directory
################################################################################

set(CMAKE_RUNTIME_OUTPUT_DIRECTORY "${PROJECT_BINARY_DIR}/bin")

################################################################################
### @brief arangod
################################################################################

add_executable(
    ${BIN_ARANGOD}
    Actions/actions.cpp
    Actions/RestActionHandler.cpp
    Ahuacatl/ahuacatl-access-optimiser.cpp
    Ahuacatl/ahuacatl-ast-node.cpp
    Ahuacatl/ahuacatl-bind-parameter.cpp
    Ahuacatl/ahuacatl-codegen.cpp
    Ahuacatl/ahuacatl-collections.cpp
    Ahuacatl/ahuacatl-context.cpp
    Ahuacatl/ahuacatl-conversions.cpp
    Ahuacatl/ahuacatl-error.cpp
    Ahuacatl/ahuacatl-explain.cpp
    Ahuacatl/ahuacatl-functions.cpp
    Ahuacatl/ahuacatl-grammar.cpp
    Ahuacatl/ahuacatl-index.cpp
    Ahuacatl/ahuacatl-node.cpp
    Ahuacatl/ahuacatl-optimiser.cpp
    Ahuacatl/ahuacatl-parser-functions.cpp
    Ahuacatl/ahuacatl-parser.cpp
    Ahuacatl/ahuacatl-result.cpp
    Ahuacatl/ahuacatl-scope.cpp
    Ahuacatl/ahuacatl-statement-dump.cpp
    Ahuacatl/ahuacatl-statement-walker.cpp
    Ahuacatl/ahuacatl-statementlist.cpp
    Ahuacatl/ahuacatl-tokens.cpp
    Ahuacatl/ahuacatl-variable.cpp
    BitIndexes/bitarray.cpp
    BitIndexes/bitarrayIndex.cpp
    CapConstraint/cap-constraint.cpp
    Cluster/AgencyComm.cpp
    Cluster/ApplicationCluster.cpp
    Cluster/ClusterComm.cpp
    Cluster/ClusterInfo.cpp
    Cluster/ClusterMethods.cpp
    Cluster/HeartbeatThread.cpp
    Cluster/RestShardHandler.cpp
    Cluster/ServerJob.cpp
    Cluster/ServerState.cpp
    Cluster/v8-cluster.cpp
    FulltextIndex/fulltext-handles.cpp
    FulltextIndex/fulltext-index.cpp
    FulltextIndex/fulltext-list.cpp
    FulltextIndex/fulltext-query.cpp
    FulltextIndex/fulltext-result.cpp
    FulltextIndex/fulltext-wordlist.cpp
    GeoIndex/GeoIndex.cpp
    GeoIndex/geo-index.cpp
    HashIndex/hash-array.cpp
    HashIndex/hash-index.cpp
    IndexIterators/index-iterator.cpp
    IndexOperators/index-operator.cpp
    Replication/replication-static.cpp
    Replication/ContinuousSyncer.cpp
    Replication/InitialSyncer.cpp
    Replication/Syncer.cpp
    RestHandler/RestBatchHandler.cpp
    RestHandler/RestDocumentHandler.cpp
    RestHandler/RestEdgeHandler.cpp
    RestHandler/RestImportHandler.cpp
    RestHandler/RestPleaseUpgradeHandler.cpp
    RestHandler/RestReplicationHandler.cpp
    RestHandler/RestUploadHandler.cpp
    RestHandler/RestVocbaseBaseHandler.cpp
    RestServer/ArangoServer.cpp
    RestServer/ConsoleThread.cpp
    RestServer/VocbaseContext.cpp
    RestServer/arango.cpp
    SkipLists/skiplistIndex.cpp
    Utils/DocumentHelper.cpp
    Utils/Exception.cpp
    V8Server/ApplicationV8.cpp
    V8Server/V8Job.cpp
    V8Server/V8PeriodicTask.cpp
    V8Server/V8TimerTask.cpp
    V8Server/v8-actions.cpp
    V8Server/v8-query.cpp
    V8Server/v8-vocbase.cpp
    VocBase/auth.cpp
    VocBase/barrier.cpp
    VocBase/cleanup.cpp
    VocBase/collection.cpp
    VocBase/compactor.cpp
    VocBase/datafile.cpp
    VocBase/document-collection.cpp
    VocBase/edge-collection.cpp
    VocBase/general-cursor.cpp
    VocBase/headers.cpp
    VocBase/index.cpp
    VocBase/key-generator.cpp
<<<<<<< HEAD
    VocBase/marker.cpp
=======
>>>>>>> 30384bf4
    VocBase/primary-index.cpp
    VocBase/replication-applier.cpp
    VocBase/replication-common.cpp
    VocBase/replication-dump.cpp
    VocBase/replication-logger.cpp
    VocBase/replication-master.cpp
    VocBase/server.cpp
    VocBase/transaction.cpp
    VocBase/update-policy.cpp
    VocBase/voc-shaper.cpp
    VocBase/vocbase.cpp
    VocBase/vocbase-defaults.cpp
    Wal/AllocatorThread.cpp
    Wal/CollectorThread.cpp
    Wal/LogfileManager.cpp
    Wal/Logfile.cpp
    Wal/Marker.cpp
<<<<<<< HEAD
    Wal/ReadOperation.cpp
    Wal/Slot.cpp
    Wal/Slots.cpp
    Wal/SynchroniserThread.cpp
    Wal/TestThread.cpp
=======
    Wal/Slot.cpp
    Wal/Slots.cpp
    Wal/SynchroniserThread.cpp
>>>>>>> 30384bf4
)

target_link_libraries(
    ${BIN_ARANGOD}
    ${LIB_ARANGO_FE}
    ${LIB_ARANGO_V8}
    ${LIB_ARANGO}
    ${LIBEV_LIBS}
    ${V8_LIBS} # need this for rest::Version
    ${ICU_LIBS}
    ${ZLIB_LIBS}
    ${READLINE_LIBS}
    ${OPENSSL_LIBS}
    ${CMAKE_THREAD_LIBS_INIT}
    ${MSVC_LIBS}
)

################################################################################
### @brief install arangod binary
################################################################################

install(
  TARGETS ${BIN_ARANGOD}
  RUNTIME DESTINATION ${TRI_SBINDIR_INSTALL})

################################################################################
### @brief install arangod config
################################################################################

install_config(arangod)

################################################################################
### @brief install arango-dfdb binary
################################################################################

install_command_alias(${BIN_ARANGOD} ${TRI_SBINDIR_INSTALL} arango-dfdb)

################################################################################
### @brief install arango-dfdb config
################################################################################

install_config(arango-dfdb)

################################################################################
### @brief install server-side JavaScript files
################################################################################

install(
  DIRECTORY ${PROJECT_SOURCE_DIR}/js/common ${PROJECT_SOURCE_DIR}/js/server ${PROJECT_SOURCE_DIR}/js/actions
  DESTINATION share/arangodb/js
  FILES_MATCHING PATTERN "*.js"
  REGEX "^.*/common/test-data$" EXCLUDE
  REGEX "^.*/common/tests$" EXCLUDE
  REGEX "^.*/server/tests$" EXCLUDE)

install(
  DIRECTORY ${PROJECT_SOURCE_DIR}/js/node ${PROJECT_SOURCE_DIR}/js/apps
  DESTINATION share/arangodb/js
  REGEX ".travis.yml" EXCLUDE
  REGEX ".npmignore" EXCLUDE
  PATTERN "databases" EXCLUDE)

################################################################################
### @brief install arangod mruby files
################################################################################

install(
  DIRECTORY ${PROJECT_SOURCE_DIR}/mr/common 
  DESTINATION share/arangodb/mr
  FILES_MATCHING PATTERN "*.rb")

################################################################################
### @brief install log directory
################################################################################

install(
  DIRECTORY ${PROJECT_BINARY_DIR}/var/log/arangodb
  DESTINATION ${VARDIR_INSTALL}/log)

################################################################################
### @brief install database directory
################################################################################

install(
  DIRECTORY ${PROJECT_BINARY_DIR}/var/lib/arangodb
  DESTINATION ${VARDIR_INSTALL}/lib)

################################################################################
### @brief install apps directory
################################################################################

install(
  DIRECTORY ${PROJECT_BINARY_DIR}/var/lib/arangodb-apps
  DESTINATION ${VARDIR_INSTALL}/lib)

## -----------------------------------------------------------------------------
## --SECTION--                                                       END-OF-FILE
## -----------------------------------------------------------------------------

## Local Variables:
## mode: outline-minor
## outline-regexp: "### @brief\\|## --SECTION--\\|# -\\*- "
## End:<|MERGE_RESOLUTION|>--- conflicted
+++ resolved
@@ -120,10 +120,6 @@
     VocBase/headers.cpp
     VocBase/index.cpp
     VocBase/key-generator.cpp
-<<<<<<< HEAD
-    VocBase/marker.cpp
-=======
->>>>>>> 30384bf4
     VocBase/primary-index.cpp
     VocBase/replication-applier.cpp
     VocBase/replication-common.cpp
@@ -141,17 +137,9 @@
     Wal/LogfileManager.cpp
     Wal/Logfile.cpp
     Wal/Marker.cpp
-<<<<<<< HEAD
-    Wal/ReadOperation.cpp
     Wal/Slot.cpp
     Wal/Slots.cpp
     Wal/SynchroniserThread.cpp
-    Wal/TestThread.cpp
-=======
-    Wal/Slot.cpp
-    Wal/Slots.cpp
-    Wal/SynchroniserThread.cpp
->>>>>>> 30384bf4
 )
 
 target_link_libraries(
