--- conflicted
+++ resolved
@@ -78,14 +78,10 @@
 using namespace arangodb::rest;
 using namespace arangodb::options;
 
-<<<<<<< HEAD
 rest::RestHandlerFactory* RestServerFeature::HANDLER_FACTORY = nullptr;
 rest::AsyncJobManager* RestServerFeature::JOB_MANAGER = nullptr;
 RestServerFeature* RestServerFeature::REST_SERVER = nullptr;
-=======
 AuthInfo RestServerFeature::AUTH_INFO;
-RestServerFeature* RestServerFeature::RESTSERVER = nullptr;
->>>>>>> 325ede06
 
 RestServerFeature::RestServerFeature(
     application_features::ApplicationServer* server)
@@ -118,8 +114,6 @@
     std::shared_ptr<ProgramOptions> options) {
   options->addSection("server", "Server features");
 
-<<<<<<< HEAD
-=======
   options->addOldOption("server.disable-authentication",
                         "server.authentication");
   options->addOldOption("server.disable-authentication-unix-sockets",
@@ -134,7 +128,6 @@
   options->addOldOption("server.default-api-compatibility", "");
   options->addOldOption("no-server", "server.rest-server");
 
->>>>>>> 325ede06
   options->addOption("--server.authentication",
                      "enable or disable authentication for ALL client requests",
                      new BooleanParameter(&_authentication));
@@ -213,8 +206,6 @@
                          return basics::StringUtils::trim(value).empty();
                        }),
         _accessControlAllowOrigins.end());
-<<<<<<< HEAD
-=======
   }
 
   if (!_jwtSecret.empty()) {
@@ -223,7 +214,6 @@
                << RestServerFeature::_maxSecretLength;
       FATAL_ERROR_EXIT();
     }
->>>>>>> 325ede06
   }
 }
 
@@ -272,13 +262,6 @@
   return true;
 }
 
-<<<<<<< HEAD
-void RestServerFeature::prepare() { RestHandlerFactory::setMaintenance(true); }
-
-void RestServerFeature::start() {
-  REST_SERVER = this;
-
-=======
 void RestServerFeature::generateNewJwtSecret() {
   _jwtSecret = "";
   uint16_t m = 254;
@@ -293,12 +276,11 @@
     generateNewJwtSecret();
   }
 
-  HttpHandlerFactory::setMaintenance(true);
-  RESTSERVER = this;
+  RestHandlerFactory::setMaintenance(true);
+  REST_SERVER = this;
 }
 
 void RestServerFeature::start() {
->>>>>>> 325ede06
   _jobManager.reset(new AsyncJobManager(ClusterCommRestCallback));
 
   JOB_MANAGER = _jobManager.get();
@@ -306,12 +288,7 @@
   _handlerFactory.reset(new RestHandlerFactory(&SetRequestContext,
                                                DatabaseServerFeature::SERVER));
 
-<<<<<<< HEAD
   HANDLER_FACTORY = _handlerFactory.get();
-=======
-  _handlerFactory.reset(new HttpHandlerFactory(
-      _allowMethodOverride, &SetRequestContext, DatabaseServerFeature::SERVER));
->>>>>>> 325ede06
 
   defineHandlers();
   buildServers();
@@ -353,14 +330,9 @@
     delete server;
   }
 
-<<<<<<< HEAD
   REST_SERVER = nullptr;
   JOB_MANAGER = nullptr;
   HANDLER_FACTORY = nullptr;
-=======
-  _httpOptions._vocbase = nullptr;
-  RESTSERVER = nullptr;
->>>>>>> 325ede06
 }
 
 void RestServerFeature::buildServers() {
@@ -372,14 +344,8 @@
 
   // unencrypted HTTP endpoints
   HttpServer* httpServer =
-<<<<<<< HEAD
-      new HttpServer(_keepAliveTimeout, _authenticationRealm,
+      new HttpServer(_keepAliveTimeout,
                      _allowMethodOverride, _accessControlAllowOrigins);
-=======
-      new HttpServer(SchedulerFeature::SCHEDULER, DispatcherFeature::DISPATCHER,
-                     _handlerFactory.get(), _jobManager.get(),
-                     _keepAliveTimeout, _accessControlAllowOrigins);
->>>>>>> 325ede06
 
   // YYY #warning FRANK filter list
   auto const& endpointList = endpoint->endpointList();
@@ -402,16 +368,9 @@
     SSL_CTX* sslContext = ssl->sslContext();
 
     // https
-<<<<<<< HEAD
-    httpServer = new HttpsServer(_keepAliveTimeout, _authenticationRealm,
+    httpServer = new HttpsServer(_keepAliveTimeout,
                                  _allowMethodOverride,
                                  _accessControlAllowOrigins, sslContext);
-=======
-    httpServer = new HttpsServer(
-        SchedulerFeature::SCHEDULER, DispatcherFeature::DISPATCHER,
-        _handlerFactory.get(), _jobManager.get(), _keepAliveTimeout,
-        _accessControlAllowOrigins, sslContext);
->>>>>>> 325ede06
 
     httpServer->setEndpointList(&endpointList);
     _servers.push_back(httpServer);
