////////////////////////////////////////////////////////////////////////////////
/// DISCLAIMER
///
/// Copyright 2014-2016 ArangoDB GmbH, Cologne, Germany
/// Copyright 2004-2014 triAGENS GmbH, Cologne, Germany
///
/// Licensed under the Apache License, Version 2.0 (the "License");
/// you may not use this file except in compliance with the License.
/// You may obtain a copy of the License at
///
///     http://www.apache.org/licenses/LICENSE-2.0
///
/// Unless required by applicable law or agreed to in writing, software
/// distributed under the License is distributed on an "AS IS" BASIS,
/// WITHOUT WARRANTIES OR CONDITIONS OF ANY KIND, either express or implied.
/// See the License for the specific language governing permissions and
/// limitations under the License.
///
/// Copyright holder is ArangoDB GmbH, Cologne, Germany
///
/// @author Kaveh Vahedipour
////////////////////////////////////////////////////////////////////////////////

#ifndef __ARANGODB_CONSENSUS_AGENT__
#define __ARANGODB_CONSENSUS_AGENT__

#include "AgencyCommon.h"
#include "AgentCallback.h"
#include "Constituent.h"
#include "State.h"
#include "Store.h"

namespace arangodb {
namespace consensus {

class Agent : public arangodb::Thread {
 public:
  /// @brief Default ctor
  Agent();

  /// @brief Construct with program options
  explicit Agent(config_t const&);

  /// @brief Clean up
  virtual ~Agent();

  /// @brief Get current term
  term_t term() const;

  /// @brief Get current term
  id_t id() const;

  /// @brief Vote request
  priv_rpc_ret_t requestVote(term_t, id_t, index_t, index_t, query_t const&);

  /// @brief Provide configuration
  config_t const& config() const;

  /// @brief Start thread
  bool start();

  /// @brief Verbose print of myself
  ////
  void print(arangodb::LoggerStream&) const;

  /// @brief Are we fit to run?
  bool fitness() const;

  /// @brief Leader ID
  id_t leaderID() const;
  bool leading() const;

  /// @brief Pick up leadership tasks
  bool lead();

  /// @brief Load persistent state
  bool load();

  /// @brief Attempt write
  write_ret_t write(query_t const&);

  /// @brief Read from agency
  read_ret_t read(query_t const&) const;

  /// @brief Received by followers to replicate log entries (§5.3);
  ///        also used as heartbeat (§5.2).
  bool recvAppendEntriesRPC(term_t term, id_t leaderId, index_t prevIndex,
                            term_t prevTerm, index_t lastCommitIndex,
                            query_t const& queries);

  /// @brief Invoked by leader to replicate log entries (§5.3);
  ///        also used as heartbeat (§5.2).
  append_entries_t sendAppendEntriesRPC(id_t slave_id);

  /// @brief 1. Deal with appendEntries to slaves.
  ///        2. Report success of write processes.
  void run() override final;

  /// @brief Start orderly shutdown of threads
  void beginShutdown() override final;

  /// @brief Report appended entries from AgentCallback
  void reportIn(id_t id, index_t idx);

  /// @brief Wait for slaves to confirm appended entries
  bool waitFor(index_t last_entry, duration_t timeout = duration_t(2000));

  /// @brief Convencience size of agency
  size_t size() const;

  /// @brief Rebuild DBs by applying state log to empty DB
  bool rebuildDBs();

  /// @brief Last log entry
  log_t const& lastLog() const;

  /// @brief Pipe configuration to ostream
  friend std::ostream& operator<<(std::ostream& o, Agent const& a) {
    o << a.config();
    return o;
  }

  /// @brief Persist term
  void persist (term_t, id_t);
<<<<<<< HEAD
=======

  /// @brief State machine
  State const& state () const;
>>>>>>> a0edfe2b

  /// @brief State machine
  State const& state() const;

 private:
  Constituent _constituent; /**< @brief Leader election delegate */
  State _state;             /**< @brief Log replica              */
  config_t _config;         /**< @brief Command line arguments   */

  std::atomic<index_t> _last_commit_index; /**< @brief Last commit index */

  arangodb::Mutex _uncommitedLock; /**< @brief  */

  Store _spearhead; /**< @brief Spearhead key value store */
  Store _read_db;   /**< @brief Read key value store */

  arangodb::basics::ConditionVariable _cv; /**< @brief Internal callbacks */
  arangodb::basics::ConditionVariable _rest_cv; /**< @brief Rest handler */

  std::vector<index_t>
      _confirmed;          /**< @brief Confirmed log index of each slave */
  arangodb::Mutex _ioLock; /**< @brief Read/Write lock */
};
}
}

#endif<|MERGE_RESOLUTION|>--- conflicted
+++ resolved
@@ -122,12 +122,9 @@
 
   /// @brief Persist term
   void persist (term_t, id_t);
-<<<<<<< HEAD
-=======
 
   /// @brief State machine
   State const& state () const;
->>>>>>> a0edfe2b
 
   /// @brief State machine
   State const& state() const;
