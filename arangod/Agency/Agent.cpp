////////////////////////////////////////////////////////////////////////////////
/// DISCLAIMER
///
/// Copyright 2014-2016 ArangoDB GmbH, Cologne, Germany
/// Copyright 2004-2014 triAGENS GmbH, Cologne, Germany
///
/// Licensed under the Apache License, Version 2.0 (the "License");
/// you may not use this file except in compliance with the License.
/// You may obtain a copy of the License at
///
///     http://www.apache.org/licenses/LICENSE-2.0
///
/// Unless required by applicable law or agreed to in writing, software
/// distributed under the License is distributed on an "AS IS" BASIS,
/// WITHOUT WARRANTIES OR CONDITIONS OF ANY KIND, either express or implied.
/// See the License for the specific language governing permissions and
/// limitations under the License.
///
/// Copyright holder is ArangoDB GmbH, Cologne, Germany
///
/// @author Kaveh Vahedipour
////////////////////////////////////////////////////////////////////////////////

#include "Agent.h"
#include "Basics/ConditionLocker.h"

#include <velocypack/Iterator.h>    
#include <velocypack/velocypack-aliases.h> 

#include <chrono>
#include <iostream>

using namespace arangodb::velocypack;

namespace arangodb {
namespace consensus {

Agent::Agent () : Thread ("Agent"), _last_commit_index(0) {}

Agent::Agent (config_t const& config) :
  Thread ("Agent"), _config(config), _last_commit_index(0) {
  _state.setEndPoint(_config.end_points[this->id()]);
  _constituent.configure(this);
  _confirmed.resize(size(),0);
}

id_t Agent::id() const { return _config.id;}

Agent::~Agent () {
  shutdown();
}

State const& Agent::state () const {
  return _state;
}

/// @brief Start all agency threads
bool Agent::start() {

<<<<<<< HEAD
  LOG_TOPIC(INFO, Logger::AGENCY) << "Starting constituent personality.";
  _constituent.start();
  
  LOG_TOPIC(INFO, Logger::AGENCY) << "Starting spearhead worker.";
  _spearhead.start();
  _read_db.start();

=======
>>>>>>> b765df65
  LOG_TOPIC(INFO, Logger::AGENCY) << "Starting agency comm worker.";
  Thread::start();

  return true;
}

term_t Agent::term () const {
  return _constituent.term();
}

inline size_t Agent::size() const {
  return _config.size();
}

priv_rpc_ret_t Agent::requestVote(term_t t, id_t id, index_t lastLogIndex,
                                  index_t lastLogTerm, query_t const& query) {

  if (query != nullptr) { // record new endpoints
    if (query->slice().hasKey("endpoints") && 
        query->slice().get("endpoints").isArray()) {
      size_t j = 0;
      for (auto const& i : VPackArrayIterator(query->slice().get("endpoints"))) {
        _config.end_points[j++] = i.copyString();
      }
    }
  }
    
  return priv_rpc_ret_t(  // vote
    _constituent.vote(t, id, lastLogIndex, lastLogTerm), this->term());
}

config_t const& Agent::config () const {
  return _config;
}

id_t Agent::leaderID () const {
  return _constituent.leaderID();
}

bool Agent::leading() const {
  return _constituent.leading();
}

void Agent::persist(term_t t, id_t i) {
<<<<<<< HEAD
=======
//  _state.persist(t, i);
>>>>>>> b765df65
}

bool Agent::waitFor (index_t index, duration_t timeout) {

  if (size() == 1) // single host agency
    return true;
    
  CONDITION_LOCKER(guard, _rest_cv);
  auto start = std::chrono::system_clock::now();
  
  while (true) {

    _rest_cv.wait();

    // shutting down
    if (this->isStopping()) {      
      return false;
    }
    // timeout?
    if (std::chrono::system_clock::now() - start > timeout) {
      return false;
    }
    if (_last_commit_index >= index) {
      return true;
    }
  }
  // We should never get here
  TRI_ASSERT(false);
}

void Agent::reportIn (id_t id, index_t index) {
  MUTEX_LOCKER(mutexLocker, _ioLock);

  if (index > _confirmed[id])      // progress this follower?
    _confirmed[id] = index;
  
  if(index > _last_commit_index) { // progress last commit?
    size_t n = 0;
    for (size_t i = 0; i < size(); ++i) {
      n += (_confirmed[i]>=index);
    }
    if (n>size()/2) { // catch up read database and commit index
      LOG_TOPIC(INFO, Logger::AGENCY) << "Critical mass for commiting " <<
        _last_commit_index+1 << " through " << index << " to read db";
      
      _read_db.apply(_state.slices(_last_commit_index+1, index));
      _last_commit_index = index;
    }
  }

  _rest_cv.broadcast();            // wake up REST handlers
}

bool Agent::recvAppendEntriesRPC (term_t term, id_t leaderId, index_t prevIndex,
  term_t prevTerm, index_t leaderCommitIndex, query_t const& queries) {
  //Update commit index

  if (queries->slice().type() != VPackValueType::Array) {
    LOG_TOPIC(WARN, Logger::AGENCY)
      << "Received malformed entries for appending. Discarting!";  
    return false;
  }
  if (queries->slice().length()) {
    LOG_TOPIC(INFO, Logger::AGENCY) << "Appending "<< queries->slice().length()
              << " entries to state machine.";
  } else { 
    // heart-beat
  }
    
  if (_last_commit_index < leaderCommitIndex) {
    LOG_TOPIC(INFO, Logger::AGENCY) <<  "Updating last commited index to " << leaderCommitIndex;
  }
  _last_commit_index = leaderCommitIndex;
  
  // Sanity
  if (this->term() > term) {                 // (§5.1)
    LOG_TOPIC(WARN, Logger::AGENCY) << "I have a higher term than RPC caller.";
    throw LOWER_TERM_APPEND_ENTRIES_RPC; 
  }
  
  // Delete conflits and append (§5.3)
  _state.log (queries, term, leaderId, prevIndex, prevTerm);
  return true;

}

#include <iostream>
append_entries_t Agent::sendAppendEntriesRPC (id_t slave_id) {

  index_t last_confirmed = _confirmed[slave_id];
  std::vector<log_t> unconfirmed = _state.get(last_confirmed);

  // RPC path
  std::stringstream path;
  path << "/_api/agency_priv/appendEntries?term=" << term() << "&leaderId="
       << id() << "&prevLogIndex=" << unconfirmed[0].index << "&prevLogTerm="
       << unconfirmed[0].term << "&leaderCommit=" << _last_commit_index;

  // Headers
	std::unique_ptr<std::map<std::string, std::string>> headerFields =
	  std::make_unique<std::map<std::string, std::string> >();

  // Body
  Builder builder;
  index_t last = unconfirmed[0].index;
  builder.add(VPackValue(VPackValueType::Array));
  for (size_t i = 1; i < unconfirmed.size(); ++i) {
    builder.add (VPackValue(VPackValueType::Object));
    builder.add ("index", VPackValue(unconfirmed[i].index));
    builder.add ("query", VPackSlice(unconfirmed[i].entry->data()));
    builder.close();
    last = unconfirmed[i].index;
  }
  builder.close();

  // Send request
  if (unconfirmed.size() > 1) {
    LOG_TOPIC(INFO, Logger::AGENCY)
      << "Appending " << unconfirmed.size()-1 << " entries up to index " << last
      << " to follower " << slave_id;
  }

  arangodb::ClusterComm::instance()->asyncRequest
    ("1", 1, _config.end_points[slave_id],
     rest::HttpRequest::HTTP_REQUEST_POST,
     path.str(), std::make_shared<std::string>(builder.toJson()), headerFields,
     std::make_shared<AgentCallback>(this, slave_id, last),
     0, true);

  return append_entries_t(this->term(), true);
  
}

bool Agent::load () {
  LOG_TOPIC(INFO, Logger::AGENCY) << "Loading persistent state.";
  if (!_state.loadCollections()) {
    LOG(FATAL) << "Failed to load persistent state on statup.";
  }

  LOG_TOPIC(INFO, Logger::AGENCY) << "Reassembling spearhead and read stores.";
  _read_db.apply(_state.slices());
  _spearhead.apply(_state.slices(_last_commit_index+1));

  LOG_TOPIC(INFO, Logger::AGENCY) << "Starting spearhead worker.";
  _spearhead.start();
  _read_db.start();

  LOG_TOPIC(INFO, Logger::AGENCY) << "Starting constituent personality.";
  _constituent.update(0,0);
  _constituent.start();
  
  return true;
}

write_ret_t Agent::write (query_t const& query)  {

  if (_constituent.leading()) {                    // Leading 
    MUTEX_LOCKER(mutexLocker, _ioLock);
    std::vector<bool> applied = _spearhead.apply(query); // Apply to spearhead
    std::vector<index_t> indices = 
      _state.log (query, applied, term(), id()); // Append to log w/ indicies
    for (size_t i = 0; i < applied.size(); ++i) {
      if (applied[i]) {
        _confirmed[id()] = indices[i];           // Confirm myself
      }
    }
    _cv.signal();                                // Wake up run
    return write_ret_t(true,id(),applied,indices); // Indices to wait for to rest
  } else {                                       // Leading else redirect
    return write_ret_t(false,_constituent.leaderID());
  }
}

read_ret_t Agent::read (query_t const& query) const {
  if (_constituent.leading()) {     // We are leading
    auto result = (_config.size() == 1) ?
      _spearhead.read(query) : _read_db.read (query);
    return read_ret_t(true,_constituent.leaderID(),result);
  } else {                          // We redirect
    return read_ret_t(false,_constituent.leaderID());
  }
}

void Agent::run() {

  CONDITION_LOCKER(guard, _cv);
  
  while (!this->isStopping()) {
    if (leading())
      _cv.wait(250000);
    else
      _cv.wait();

    // Collect all unacknowledged
    for (id_t i = 0; i < size(); ++i) {
      if (i != id()) {
        sendAppendEntriesRPC(i);
      }
    }
  }

}

void Agent::beginShutdown() {
  Thread::beginShutdown();
  _constituent.beginShutdown();
  _spearhead.beginShutdown();
  _read_db.beginShutdown();
  CONDITION_LOCKER(guard, _cv);
  guard.broadcast();
}

bool Agent::lead () {
  rebuildDBs();
  _cv.signal();
  return true;
}

bool Agent::rebuildDBs() {
  MUTEX_LOCKER(mutexLocker, _ioLock);
  _spearhead.apply(_state.slices());
  _read_db.apply(_state.slices());
  return true;
}

log_t const& Agent::lastLog() const {
  return _state.lastLog();
}


}}<|MERGE_RESOLUTION|>--- conflicted
+++ resolved
@@ -57,18 +57,22 @@
 /// @brief Start all agency threads
 bool Agent::start() {
 
-<<<<<<< HEAD
-  LOG_TOPIC(INFO, Logger::AGENCY) << "Starting constituent personality.";
-  _constituent.start();
-  
+  LOG_TOPIC(INFO, Logger::AGENCY) << "Loading persistent state.";
+  if (!_state.loadCollections()) {
+    LOG(FATAL) << "Failed to load persistent state on statup.";
+  }
+
+  LOG_TOPIC(INFO, Logger::AGENCY) << "Reassembling spearhead and read stores.";
+  _read_db.apply(_state.slices());
+  _spearhead.apply(_state.slices(_last_commit_index+1));
+
   LOG_TOPIC(INFO, Logger::AGENCY) << "Starting spearhead worker.";
   _spearhead.start();
   _read_db.start();
 
-=======
->>>>>>> b765df65
-  LOG_TOPIC(INFO, Logger::AGENCY) << "Starting agency comm worker.";
-  Thread::start();
+  LOG_TOPIC(INFO, Logger::AGENCY) << "Starting constituent personality.";
+  _constituent.update(0,0);
+  _constituent.start();
 
   return true;
 }
@@ -111,10 +115,7 @@
 }
 
 void Agent::persist(term_t t, id_t i) {
-<<<<<<< HEAD
-=======
 //  _state.persist(t, i);
->>>>>>> b765df65
 }
 
 bool Agent::waitFor (index_t index, duration_t timeout) {
