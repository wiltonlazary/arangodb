--- conflicted
+++ resolved
@@ -1909,32 +1909,21 @@
     std::string const& collectionName, TRI_replication_operation_e type, 
     VPackSlice const& old, VPackSlice const& slice, std::string& errorMsg) {
     
-  OperationOptions options;
-  options.silent = true;
-  options.ignoreRevs = true;
-
   if (type == REPLICATION_MARKER_DOCUMENT) {
     // {"type":2400,"key":"230274209405676","data":{"_key":"230274209405676","_rev":"230274209405676","foo":"bar"}}
 
     TRI_ASSERT(!slice.isNone());
     TRI_ASSERT(slice.isObject());
 
-<<<<<<< HEAD
     OperationOptions options;
     options.silent = true;
     options.ignoreRevs = true;
 
-=======
->>>>>>> 9f84b767
     try {
       OperationResult opRes = trx.insert(collectionName, slice, options);
       
       if (opRes.code == TRI_ERROR_ARANGO_UNIQUE_CONSTRAINT_VIOLATED) {
         // must update
-<<<<<<< HEAD
-=======
-#warning check old/slice        
->>>>>>> 9f84b767
         opRes = trx.update(collectionName, slice, options);
       }
 
