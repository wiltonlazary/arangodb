////////////////////////////////////////////////////////////////////////////////
/// DISCLAIMER
///
/// Copyright 2014-2016 ArangoDB GmbH, Cologne, Germany
/// Copyright 2004-2014 triAGENS GmbH, Cologne, Germany
///
/// Licensed under the Apache License, Version 2.0 (the "License");
/// you may not use this file except in compliance with the License.
/// You may obtain a copy of the License at
///
///     http://www.apache.org/licenses/LICENSE-2.0
///
/// Unless required by applicable law or agreed to in writing, software
/// distributed under the License is distributed on an "AS IS" BASIS,
/// WITHOUT WARRANTIES OR CONDITIONS OF ANY KIND, either express or implied.
/// See the License for the specific language governing permissions and
/// limitations under the License.
///
/// Copyright holder is ArangoDB GmbH, Cologne, Germany
///
/// @author Dr. Frank Celler
////////////////////////////////////////////////////////////////////////////////

#include "RestVocbaseBaseHandler.h"
#include "Basics/conversions.h"
#include "Basics/StringUtils.h"
#include "Basics/StringBuffer.h"
#include "Basics/tri-strings.h"
#include "Rest/HttpRequest.h"
#include "Utils/DocumentHelper.h"
#include "VocBase/document-collection.h"
#include "VocBase/VocShaper.h"

#include <velocypack/Builder.h>
#include <velocypack/Exception.h>
#include <velocypack/Parser.h>
#include <velocypack/Slice.h>
#include <velocypack/velocypack-aliases.h>

using namespace arangodb;
using namespace arangodb::basics;
using namespace arangodb::rest;

////////////////////////////////////////////////////////////////////////////////
/// @brief batch path
////////////////////////////////////////////////////////////////////////////////

std::string const RestVocbaseBaseHandler::BATCH_PATH = "/_api/batch";

////////////////////////////////////////////////////////////////////////////////
/// @brief cursor path
////////////////////////////////////////////////////////////////////////////////

std::string const RestVocbaseBaseHandler::CURSOR_PATH = "/_api/cursor";

////////////////////////////////////////////////////////////////////////////////
/// @brief document path
////////////////////////////////////////////////////////////////////////////////

std::string const RestVocbaseBaseHandler::DOCUMENT_PATH = "/_api/document";

////////////////////////////////////////////////////////////////////////////////
/// @brief edge path
////////////////////////////////////////////////////////////////////////////////

std::string const RestVocbaseBaseHandler::EDGE_PATH = "/_api/edge";

////////////////////////////////////////////////////////////////////////////////
/// @brief edges path
////////////////////////////////////////////////////////////////////////////////

std::string const RestVocbaseBaseHandler::EDGES_PATH = "/_api/edges";

////////////////////////////////////////////////////////////////////////////////
/// @brief export path
////////////////////////////////////////////////////////////////////////////////

std::string const RestVocbaseBaseHandler::EXPORT_PATH = "/_api/export";

////////////////////////////////////////////////////////////////////////////////
/// @brief documents import path
////////////////////////////////////////////////////////////////////////////////

std::string const RestVocbaseBaseHandler::IMPORT_PATH = "/_api/import";

////////////////////////////////////////////////////////////////////////////////
/// @brief replication path
////////////////////////////////////////////////////////////////////////////////

std::string const RestVocbaseBaseHandler::REPLICATION_PATH =
    "/_api/replication";

////////////////////////////////////////////////////////////////////////////////
/// @brief simple query all path
////////////////////////////////////////////////////////////////////////////////

std::string const RestVocbaseBaseHandler::SIMPLE_QUERY_ALL_PATH =
    "/_api/simple/all";

////////////////////////////////////////////////////////////////////////////////
/// @brief document batch lookup path
////////////////////////////////////////////////////////////////////////////////

std::string const RestVocbaseBaseHandler::SIMPLE_LOOKUP_PATH =
    "/_api/simple/lookup-by-keys";

////////////////////////////////////////////////////////////////////////////////
/// @brief document batch remove path
////////////////////////////////////////////////////////////////////////////////

std::string const RestVocbaseBaseHandler::SIMPLE_REMOVE_PATH =
    "/_api/simple/remove-by-keys";

////////////////////////////////////////////////////////////////////////////////
/// @brief upload path
////////////////////////////////////////////////////////////////////////////////

std::string const RestVocbaseBaseHandler::UPLOAD_PATH = "/_api/upload";

RestVocbaseBaseHandler::RestVocbaseBaseHandler(HttpRequest* request)
    : RestBaseHandler(request),
      _context(static_cast<VocbaseContext*>(request->getRequestContext())),
      _vocbase(_context->getVocbase()),
      _nolockHeaderSet(nullptr) {}

RestVocbaseBaseHandler::~RestVocbaseBaseHandler() {}

////////////////////////////////////////////////////////////////////////////////
/// @brief check if a collection needs to be created on the fly
///
/// this method will check the "createCollection" attribute of the request. if
/// it is set to true, it will verify that the named collection actually exists.
/// if the collection does not yet exist, it will create it on the fly.
/// if the "createCollection" attribute is not set or set to false, nothing will
/// happen, and the collection name will not be checked
////////////////////////////////////////////////////////////////////////////////

bool RestVocbaseBaseHandler::checkCreateCollection(std::string const& name,
                                                   TRI_col_type_e type) {
  bool found;
  char const* valueStr = _request->value("createCollection", found);

  if (!found) {
    // "createCollection" parameter not specified
    return true;
  }

  if (!StringUtils::boolean(valueStr)) {
    // "createCollection" parameter specified, but with non-true value
    return true;
  }

  if (ServerState::instance()->isCoordinator() ||
      ServerState::instance()->isDBServer()) {
    // create-collection is not supported in a cluster
    generateTransactionError(name, TRI_ERROR_CLUSTER_UNSUPPORTED);
    return false;
  }

  TRI_vocbase_col_t* collection =
      TRI_FindCollectionByNameOrCreateVocBase(_vocbase, name.c_str(), type);

  if (collection == nullptr) {
    generateTransactionError(name, TRI_errno());
    return false;
  }

  return true;
}

////////////////////////////////////////////////////////////////////////////////
/// @brief generates a HTTP 201 or 202 response
////////////////////////////////////////////////////////////////////////////////

void RestVocbaseBaseHandler::generate20x(
    HttpResponse::HttpResponseCode responseCode,
    std::string const& collectionName, TRI_voc_key_t key, TRI_voc_rid_t rid,
    TRI_col_type_e type) {
  std::string handle(
      DocumentHelper::assembleDocumentId(collectionName, key));
  std::string rev(StringUtils::itoa(rid));

  createResponse(responseCode);
  _response->setContentType("application/json; charset=utf-8");

  if (responseCode != HttpResponse::OK) {
    // 200 OK is sent is case of delete or update.
    // in these cases we do not return etag nor location
    _response->setHeader("etag", 4, "\"" + rev + "\"");

    std::string escapedHandle(
        DocumentHelper::assembleDocumentId(collectionName, key, true));

    if (_request->compatibility() < 10400L) {
      // pre-1.4 location header (e.g. /_api/document/xyz)
      _response->setHeader("location", 8,
                           std::string(DOCUMENT_PATH + "/" + escapedHandle));
    } else {
      // 1.4+ location header (e.g. /_db/_system/_api/document/xyz)
      if (type == TRI_COL_TYPE_EDGE) {
        _response->setHeader("location", 8,
                             std::string("/_db/" + _request->databaseName() +
                                         EDGE_PATH + "/" + escapedHandle));
      } else {
        _response->setHeader("location", 8,
                             std::string("/_db/" + _request->databaseName() +
                                         DOCUMENT_PATH + "/" + escapedHandle));
      }
    }
  }

  // _id and _key are safe and do not need to be JSON-encoded
  _response->body()
      .appendText("{\"error\":false,\"" TRI_VOC_ATTRIBUTE_ID "\":\"")
      .appendText(handle)
      .appendText("\",\"" TRI_VOC_ATTRIBUTE_REV "\":\"")
      .appendText(rev)
      .appendText("\",\"" TRI_VOC_ATTRIBUTE_KEY "\":\"")
      .appendText(key)
      .appendText("\"}");
}

////////////////////////////////////////////////////////////////////////////////
/// @brief generates not implemented
////////////////////////////////////////////////////////////////////////////////

void RestVocbaseBaseHandler::generateNotImplemented(std::string const& path) {
  generateError(HttpResponse::NOT_IMPLEMENTED, TRI_ERROR_NOT_IMPLEMENTED,
                "'" + path + "' not implemented");
}

////////////////////////////////////////////////////////////////////////////////
/// @brief generates forbidden
////////////////////////////////////////////////////////////////////////////////

void RestVocbaseBaseHandler::generateForbidden() {
  generateError(HttpResponse::FORBIDDEN, TRI_ERROR_FORBIDDEN,
                "operation forbidden");
}

////////////////////////////////////////////////////////////////////////////////
/// @brief generates precondition failed
////////////////////////////////////////////////////////////////////////////////

void RestVocbaseBaseHandler::generatePreconditionFailed(
    std::string const& collectionName, TRI_voc_key_t key, TRI_voc_rid_t rid) {
  std::string rev(StringUtils::itoa(rid));

  createResponse(HttpResponse::PRECONDITION_FAILED);
  _response->setContentType("application/json; charset=utf-8");
  _response->setHeader("etag", 4, "\"" + rev + "\"");

  // _id and _key are safe and do not need to be JSON-encoded
  _response->body()
      .appendText("{\"error\":true,\"code\":")
      .appendInteger((int32_t)HttpResponse::PRECONDITION_FAILED)
      .appendText(",\"errorNum\":")
      .appendInteger((int32_t)TRI_ERROR_ARANGO_CONFLICT)
      .appendText(",\"errorMessage\":\"precondition failed\"")
      .appendText(",\"" TRI_VOC_ATTRIBUTE_ID "\":\"")
      .appendText(DocumentHelper::assembleDocumentId(collectionName, key))
      .appendText("\",\"" TRI_VOC_ATTRIBUTE_REV "\":\"")
      .appendText(StringUtils::itoa(rid))
      .appendText("\",\"" TRI_VOC_ATTRIBUTE_KEY "\":\"")
      .appendText(key)
      .appendText("\"}");
}

////////////////////////////////////////////////////////////////////////////////
/// @brief generates not modified
////////////////////////////////////////////////////////////////////////////////

void RestVocbaseBaseHandler::generateNotModified(TRI_voc_rid_t rid) {
  std::string const&& rev = StringUtils::itoa(rid);

  createResponse(HttpResponse::NOT_MODIFIED);
  _response->setHeader("etag", 4, "\"" + rev + "\"");
}

////////////////////////////////////////////////////////////////////////////////
/// @brief generates next entry from a result set
////////////////////////////////////////////////////////////////////////////////

void RestVocbaseBaseHandler::generateDocument(
    SingleCollectionReadOnlyTransaction& trx, TRI_voc_cid_t cid,
    TRI_doc_mptr_copy_t const& mptr, VocShaper* shaper, bool generateBody) {
  CollectionNameResolver const* resolver = trx.resolver();

  char const* key =
      TRI_EXTRACT_MARKER_KEY(&mptr);  // PROTECTED by trx from above
  std::string id(DocumentHelper::assembleDocumentId(
      resolver->getCollectionName(cid), key));

  try {
    VPackBuilder builder;
    builder.openObject();

    builder.add(TRI_VOC_ATTRIBUTE_ID, VPackValue(id));

    // convert rid from uint64_t to string
    std::string rev(StringUtils::itoa(mptr._rid));
    builder.add(TRI_VOC_ATTRIBUTE_REV, VPackValue(rev));

    builder.add(TRI_VOC_ATTRIBUTE_KEY, VPackValue(key));

    TRI_df_marker_type_t type =
        static_cast<TRI_df_marker_t const*>(mptr.getDataPtr())
            ->_type;  // PROTECTED by trx passed from above

    if (type == TRI_DOC_MARKER_KEY_EDGE) {
      TRI_doc_edge_key_marker_t const* marker =
          static_cast<TRI_doc_edge_key_marker_t const*>(
              mptr.getDataPtr());  // PROTECTED by trx passed from above
      std::string from(DocumentHelper::assembleDocumentId(
          resolver->getCollectionNameCluster(marker->_fromCid),
          std::string((char*)marker + marker->_offsetFromKey)));
      builder.add(TRI_VOC_ATTRIBUTE_FROM, VPackValue(from));

      std::string to(DocumentHelper::assembleDocumentId(
          resolver->getCollectionNameCluster(marker->_toCid),
          std::string((char*)marker + marker->_offsetToKey)));
      builder.add(TRI_VOC_ATTRIBUTE_TO, VPackValue(to));
    } else if (type == TRI_WAL_MARKER_EDGE) {
      arangodb::wal::edge_marker_t const* marker =
          static_cast<arangodb::wal::edge_marker_t const*>(
              mptr.getDataPtr());  // PROTECTED by trx passed from above
      std::string from(DocumentHelper::assembleDocumentId(
          resolver->getCollectionNameCluster(marker->_fromCid),
          std::string((char*)marker + marker->_offsetFromKey)));
      builder.add(TRI_VOC_ATTRIBUTE_FROM, VPackValue(from));

      std::string to(DocumentHelper::assembleDocumentId(
          resolver->getCollectionNameCluster(marker->_toCid),
          std::string((char*)marker + marker->_offsetToKey)));
      builder.add(TRI_VOC_ATTRIBUTE_TO, VPackValue(to));
    }
    builder.close();

    // add document identifier to buffer
    TRI_string_buffer_t buffer;

    // convert object to string
    TRI_InitStringBuffer(&buffer, TRI_UNKNOWN_MEM_ZONE);

    TRI_shaped_json_t shapedJson;
    TRI_EXTRACT_SHAPED_JSON_MARKER(
        shapedJson, mptr.getDataPtr());  // PROTECTED by trx passed from above

    std::unique_ptr<TRI_json_t> augmented(
        arangodb::basics::VelocyPackHelper::velocyPackToJson(builder.slice()));
    TRI_StringifyAugmentedShapedJson(shaper, &buffer, &shapedJson,
                                     augmented.get());

    // and generate a response
    createResponse(HttpResponse::OK);
    _response->setContentType("application/json; charset=utf-8");
    _response->setHeader("etag", 4, "\"" + rev + "\"");

    if (generateBody) {
      _response->body().appendText(TRI_BeginStringBuffer(&buffer),
                                   TRI_LengthStringBuffer(&buffer));
    } else {
      _response->headResponse(TRI_LengthStringBuffer(&buffer));
    }

    TRI_DestroyStringBuffer(&buffer);

  } catch (arangodb::velocypack::Exception const&) {
    // TODO What should happen on error here?
    // Failed to build the object
    // All other Exceptions were not catched before
  }
}

////////////////////////////////////////////////////////////////////////////////
/// @brief generate an error message for a transaction error
////////////////////////////////////////////////////////////////////////////////

void RestVocbaseBaseHandler::generateTransactionError(
    std::string const& collectionName, int res, TRI_voc_key_t key,
    TRI_voc_rid_t rid) {
  switch (res) {
    case TRI_ERROR_ARANGO_COLLECTION_NOT_FOUND:
      if (collectionName.empty()) {
        // no collection name specified
        generateError(HttpResponse::BAD, res, "no collection name specified");
      } else {
        // collection name specified but collection not found
        generateError(HttpResponse::NOT_FOUND, res,
                      "collection '" + collectionName + "' not found");
      }
      return;

    case TRI_ERROR_ARANGO_READ_ONLY:
      generateError(HttpResponse::FORBIDDEN, res, "collection is read-only");
      return;
    
    case TRI_ERROR_ARANGO_UNIQUE_CONSTRAINT_VIOLATED:
      generateError(HttpResponse::CONFLICT, res,
                    "cannot create document, unique constraint violated");
      return;

    case TRI_ERROR_ARANGO_DOCUMENT_KEY_BAD:
      generateError(HttpResponse::BAD, res, "invalid document key");
      return;

    case TRI_ERROR_ARANGO_OUT_OF_KEYS:
      generateError(HttpResponse::SERVER_ERROR, res, "out of keys");
      return;

    case TRI_ERROR_ARANGO_DOCUMENT_KEY_UNEXPECTED:
      generateError(HttpResponse::BAD, res,
                    "collection does not allow using user-defined keys");
      return;

    case TRI_ERROR_ARANGO_DOCUMENT_NOT_FOUND:
      generateDocumentNotFound(collectionName, key);
      return;

    case TRI_ERROR_ARANGO_DOCUMENT_TYPE_INVALID:
      generateError(HttpResponse::BAD, res);
      return;

    case TRI_ERROR_ARANGO_CONFLICT:
      generatePreconditionFailed(collectionName,
                                 key ? key : (TRI_voc_key_t) "unknown", rid);
      return;

    case TRI_ERROR_CLUSTER_SHARD_GONE:
      generateError(HttpResponse::SERVER_ERROR, res,
                    "coordinator: no responsible shard found");
      return;

    case TRI_ERROR_CLUSTER_TIMEOUT:
      generateError(HttpResponse::SERVER_ERROR, res);
      return;

    case TRI_ERROR_CLUSTER_MUST_NOT_CHANGE_SHARDING_ATTRIBUTES:
    case TRI_ERROR_CLUSTER_MUST_NOT_SPECIFY_KEY: {
      generateError(HttpResponse::BAD, res);
      return;
    }

    case TRI_ERROR_CLUSTER_UNSUPPORTED: {
      generateError(HttpResponse::NOT_IMPLEMENTED, res);
      return;
    }
    
    case TRI_ERROR_FORBIDDEN: {
      generateError(HttpResponse::FORBIDDEN, res);
      return;
    }
        
    case TRI_ERROR_OUT_OF_MEMORY: 
    case TRI_ERROR_LOCK_TIMEOUT: 
    case TRI_ERROR_AID_NOT_FOUND:
    case TRI_ERROR_DEBUG:
    case TRI_ERROR_LEGEND_NOT_IN_WAL_FILE:
    case TRI_ERROR_LOCKED:
    case TRI_ERROR_DEADLOCK: {
      generateError(HttpResponse::SERVER_ERROR, res);
      return;
    }

    default:
      generateError(HttpResponse::SERVER_ERROR, TRI_ERROR_INTERNAL,
                    "failed with error: " + std::string(TRI_errno_string(res)));
  }
}

////////////////////////////////////////////////////////////////////////////////
/// @brief extracts the revision
////////////////////////////////////////////////////////////////////////////////

TRI_voc_rid_t RestVocbaseBaseHandler::extractRevision(char const* header,
                                                      char const* parameter,
                                                      bool& isValid) {
  isValid = true;
  bool found;
  char const* etag = _request->header(header, found);

  if (found) {
    char const* s = etag;
    char const* e = etag + strlen(etag);

    while (s < e && (s[0] == ' ' || s[0] == '\t')) {
      ++s;
    }

    if (s < e && (s[0] == '"' || s[0] == '\'')) {
      ++s;
    }

    while (s < e && (e[-1] == ' ' || e[-1] == '\t')) {
      --e;
    }

    if (s < e && (e[-1] == '"' || e[-1] == '\'')) {
      --e;
    }

<<<<<<< HEAD
    TRI_voc_rid_t rid;
=======
    TRI_voc_rid_t rid = 0;
>>>>>>> df0fe99d

    try {
      rid = StringUtils::uint64_check(s, e - s);
      isValid = true;
    }
    catch (...) {
      isValid = false;
    }

    return rid;
  }

  if (parameter != nullptr) {
    etag = _request->value(parameter, found);

    if (found) {
<<<<<<< HEAD
      TRI_voc_rid_t rid;
=======
      TRI_voc_rid_t rid = 0;
>>>>>>> df0fe99d

      try {
        rid = StringUtils::uint64_check(etag);
        isValid = true;
      }
      catch (...) {
        isValid = false;
      }

      return rid;
    }
  }

  return 0;
}

////////////////////////////////////////////////////////////////////////////////
/// @brief extracts the update policy
////////////////////////////////////////////////////////////////////////////////

TRI_doc_update_policy_e RestVocbaseBaseHandler::extractUpdatePolicy() const {
  bool found;
  char const* policy = _request->value("policy", found);

  if (found) {
    if (TRI_CaseEqualString(policy, "error")) {
      return TRI_DOC_UPDATE_ERROR;
    } else if (TRI_CaseEqualString(policy, "last")) {
      return TRI_DOC_UPDATE_LAST_WRITE;
    } else {
      return TRI_DOC_UPDATE_ILLEGAL;
    }
  } else {
    return TRI_DOC_UPDATE_ERROR;
  }
}

////////////////////////////////////////////////////////////////////////////////
/// @brief extracts the waitForSync value
////////////////////////////////////////////////////////////////////////////////

bool RestVocbaseBaseHandler::extractWaitForSync() const {
  bool found;
  char const* forceStr = _request->value("waitForSync", found);

  if (found) {
    return StringUtils::boolean(forceStr);
  }

  return false;
}

////////////////////////////////////////////////////////////////////////////////
/// @brief parses the body as VelocyPack
////////////////////////////////////////////////////////////////////////////////

std::shared_ptr<VPackBuilder> RestVocbaseBaseHandler::parseVelocyPackBody(
    VPackOptions const* options, bool& success) {
  try {
    success = true;
    return _request->toVelocyPack(options);
  } catch (std::bad_alloc const&) {
    generateOOMError();
  } catch (VPackException const& e) {
    std::string errmsg("Parse error: ");
    errmsg.append(e.what());
    generateError(HttpResponse::BAD, TRI_ERROR_HTTP_CORRUPTED_JSON, errmsg);
  }
  success = false;
  return std::make_shared<VPackBuilder>();
  //VPackParser p;
  //return p.steal();
}

////////////////////////////////////////////////////////////////////////////////
/// @brief parses a document handle
/// TODO: merge with DocumentHelper::parseDocumentId
////////////////////////////////////////////////////////////////////////////////

int RestVocbaseBaseHandler::parseDocumentId(
    CollectionNameResolver const* resolver, std::string const& handle,
    TRI_voc_cid_t& cid, TRI_voc_key_t& key) {
  char const* ptr = handle.c_str();
  char const* end = ptr + handle.size();

  if (end - ptr < 3) {
    // minimum length of document id is 3:
    // at least 1 byte for collection name, '/' + at least 1 byte for key
    return TRI_set_errno(TRI_ERROR_ARANGO_DOCUMENT_HANDLE_BAD);
  }

  char const* pos = static_cast<char const*>(
      memchr(static_cast<void const*>(ptr), TRI_DOCUMENT_HANDLE_SEPARATOR_CHR,
             handle.size()));

  if (pos == nullptr || pos >= end - 1) {
    // if no '/' is found, the id is invalid
    // if '/' is at the very end, the id is invalid too
    return TRI_set_errno(TRI_ERROR_ARANGO_DOCUMENT_HANDLE_BAD);
  }

  // check if the id contains a second '/'
  if (memchr(static_cast<void const*>(pos + 1),
             TRI_DOCUMENT_HANDLE_SEPARATOR_CHR, end - pos - 1) != nullptr) {
    return TRI_set_errno(TRI_ERROR_ARANGO_DOCUMENT_HANDLE_BAD);
  }

  char const first = *ptr;

  if (first >= '0' && first <= '9') {
    cid = StringUtils::uint64(ptr, ptr - pos);
  } else {
    cid = resolver->getCollectionIdCluster(std::string(ptr, pos - ptr));
  }

  if (cid == 0) {
    return TRI_ERROR_ARANGO_COLLECTION_NOT_FOUND;
  }

  key = TRI_DuplicateString(TRI_CORE_MEM_ZONE, pos + 1, end - pos - 1);

  return TRI_ERROR_NO_ERROR;
}

////////////////////////////////////////////////////////////////////////////////
/// @brief prepareExecute, to react to X-Arango-Nolock header
////////////////////////////////////////////////////////////////////////////////

void RestVocbaseBaseHandler::prepareExecute() {
  RestBaseHandler::prepareExecute();

  bool found;
  char const* shardId = _request->header("x-arango-nolock", found);

  if (found) {
    _nolockHeaderSet = new std::unordered_set<std::string>();
    _nolockHeaderSet->insert(std::string(shardId));
    arangodb::Transaction::_makeNolockHeaders = _nolockHeaderSet;
  }
}

////////////////////////////////////////////////////////////////////////////////
/// @brief finalizeExecute, to react to X-Arango-Nolock header
////////////////////////////////////////////////////////////////////////////////

void RestVocbaseBaseHandler::finalizeExecute() {
  if (_nolockHeaderSet != nullptr) {
    arangodb::Transaction::_makeNolockHeaders = nullptr;
    delete _nolockHeaderSet;
    _nolockHeaderSet = nullptr;
  }

  RestBaseHandler::finalizeExecute();
}<|MERGE_RESOLUTION|>--- conflicted
+++ resolved
@@ -499,11 +499,7 @@
       --e;
     }
 
-<<<<<<< HEAD
-    TRI_voc_rid_t rid;
-=======
     TRI_voc_rid_t rid = 0;
->>>>>>> df0fe99d
 
     try {
       rid = StringUtils::uint64_check(s, e - s);
@@ -520,11 +516,7 @@
     etag = _request->value(parameter, found);
 
     if (found) {
-<<<<<<< HEAD
-      TRI_voc_rid_t rid;
-=======
       TRI_voc_rid_t rid = 0;
->>>>>>> df0fe99d
 
       try {
         rid = StringUtils::uint64_check(etag);
