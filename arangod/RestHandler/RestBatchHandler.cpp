--- conflicted
+++ resolved
@@ -48,8 +48,6 @@
 ////////////////////////////////////////////////////////////////////////////////
 
 RestHandler::status RestBatchHandler::execute() {
-<<<<<<< HEAD
-=======
   switch (_response->transportType()) {
     case Endpoint::TransportType::HTTP: {
       return executeHttp();
@@ -58,6 +56,9 @@
       return executeVpp();
     }
   }
+  // should never get here
+  TRI_ASSERT(false);
+  return RestHandler::status::FAILED;
 }
 
 RestHandler::status RestBatchHandler::executeVpp() {
@@ -67,7 +68,6 @@
 }
 
 RestHandler::status RestBatchHandler::executeHttp() {
->>>>>>> e1fac75b
   HttpResponse* httpResponse = dynamic_cast<HttpResponse*>(_response.get());
 
   if (httpResponse == nullptr) {
@@ -86,12 +86,7 @@
   // extract the request type
   auto const type = _request->requestType();
 
-<<<<<<< HEAD
-  if (type != rest::RequestType::POST &&
-      type != rest::RequestType::PUT) {
-=======
   if (type != rest::RequestType::POST && type != rest::RequestType::PUT) {
->>>>>>> e1fac75b
     generateError(rest::ResponseCode::METHOD_NOT_ALLOWED,
                   TRI_ERROR_HTTP_METHOD_NOT_ALLOWED);
     return status::DONE;
@@ -101,12 +96,7 @@
 
   // invalid content-type or boundary sent
   if (!getBoundary(&boundary)) {
-<<<<<<< HEAD
-    generateError(rest::ResponseCode::BAD,
-                  TRI_ERROR_HTTP_BAD_PARAMETER,
-=======
     generateError(rest::ResponseCode::BAD, TRI_ERROR_HTTP_BAD_PARAMETER,
->>>>>>> e1fac75b
                   "invalid content-type or boundary received");
     return status::FAILED;
   }
@@ -138,12 +128,7 @@
     // get the next part from the multipart message
     if (!extractPart(&helper)) {
       // error
-<<<<<<< HEAD
-      generateError(rest::ResponseCode::BAD,
-                    TRI_ERROR_HTTP_BAD_PARAMETER,
-=======
       generateError(rest::ResponseCode::BAD, TRI_ERROR_HTTP_BAD_PARAMETER,
->>>>>>> e1fac75b
                     "invalid multipart message received");
       LOG(WARN) << "received a corrupted multipart message";
 
