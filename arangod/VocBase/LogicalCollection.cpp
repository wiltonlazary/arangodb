--- conflicted
+++ resolved
@@ -31,11 +31,8 @@
 #include "Basics/ThreadPool.h"
 #include "Basics/VelocyPackHelper.h"
 #include "Basics/WriteLocker.h"
-<<<<<<< HEAD
 #include "Aql/QueryCache.h"
 #include "Cluster/ClusterInfo.h"
-=======
->>>>>>> dbe3caa4
 #include "Cluster/ClusterMethods.h"
 #include "Cluster/ServerState.h"
 #include "Indexes/EdgeIndex.h"
@@ -48,13 +45,10 @@
 #include "RestServer/DatabaseFeature.h"
 #include "StorageEngine/EngineSelectorFeature.h"
 #include "StorageEngine/StorageEngine.h"
-<<<<<<< HEAD
 #include "Utils/CollectionReadLocker.h"
 #include "Utils/CollectionNameResolver.h"
 #include "Utils/CollectionWriteLocker.h"
-=======
 #include "VocBase/PhysicalCollection.h"
->>>>>>> dbe3caa4
 #include "VocBase/collection.h"
 #include "VocBase/IndexPoolFeature.h"
 #include "VocBase/KeyGenerator.h"
@@ -72,7 +66,6 @@
 using namespace arangodb;
 using Helper = arangodb::basics::VelocyPackHelper;
 
-<<<<<<< HEAD
 int TRI_AddOperationTransaction(TRI_transaction_t*,
                                 arangodb::wal::DocumentOperation&, bool&);
 
@@ -100,9 +93,8 @@
   arangodb::Index* _idx;
   std::function<void(int)> _callback;
 };
-=======
+
 namespace {
->>>>>>> dbe3caa4
 
 template <typename T>
 static T ReadNumericValue(VPackSlice info, std::string const& name, T def) {
@@ -199,13 +191,8 @@
       // THESE VALUES HAVE ARBITRARY VALUES. FIX THEM.
       _isDeleted(false),
       _doCompact(false),
-<<<<<<< HEAD
       _isSystem(LogicalCollection::IsSystemName(name)),
-      _isVolatile(false),
-=======
-      _isSystem(TRI_collection_t::IsSystemName(name)),
       _isVolatile(isVolatile),
->>>>>>> dbe3caa4
       _waitForSync(false),
       _journalSize(TRI_JOURNAL_DEFAULT_SIZE),
       _keyOptions(nullptr),
@@ -215,12 +202,9 @@
       _allowUserKeys(true),
       _shardIds(new ShardMap()),
       _vocbase(vocbase),
-<<<<<<< HEAD
       // END OF ARBITRARY
       _cleanupIndexes(0),
       _persistentIndexes(0),
-=======
->>>>>>> dbe3caa4
       _path(path),
       _physical(nullptr),
       _masterPointers(),
@@ -239,28 +223,28 @@
 ///        modifications and can be freed
 ///        Can only be given to V8, cannot be used for functionality.
 LogicalCollection::LogicalCollection(
-<<<<<<< HEAD
-    std::shared_ptr<LogicalCollection> const other)
+    std::shared_ptr<LogicalCollection> const& other)
     : _internalVersion(0),
-      _cid(other->_cid),
-      _planId(other->_planId),
-      _type(other->_type),
-      _name(other->_name),
-      _status(other->_status),
+      _cid(other->cid()),
+      _planId(other->planId()),
+      _type(other->type()),
+      _name(other->name()),
+      _status(other->status()),
       _isLocal(false),
       _isDeleted(other->_isDeleted),
-      _doCompact(other->_doCompact),
-      _isSystem(other->_isSystem),
-      _isVolatile(other->_isVolatile),
-      _waitForSync(other->_waitForSync),
-      _journalSize(other->_journalSize),
+      _doCompact(other->doCompact()),
+      _isSystem(other->isSystem()),
+      _isVolatile(other->isVolatile()),
+      _waitForSync(other->waitForSync()),
+      _journalSize(other->journalSize()),
       _keyOptions(nullptr),  // Not needed
-      _indexBuckets(other->_indexBuckets),
-      _replicationFactor(other->_replicationFactor),
-      _numberOfShards(other->_numberOfShards),
-      _allowUserKeys(other->_allowUserKeys),
+      _indexBuckets(other->indexBuckets()),
+      _indexes(),  // Not needed
+      _replicationFactor(other->replicationFactor()),
+      _numberOfShards(other->numberOfShards()),
+      _allowUserKeys(other->allowUserKeys()),
       _shardIds(new ShardMap()),  // Not needed
-      _vocbase(other->_vocbase),
+      _vocbase(other->vocbase()),
       _cleanupIndexes(0),
       _persistentIndexes(0),
       _physical(nullptr),
@@ -268,35 +252,7 @@
       _useSecondaryIndexes(true),
       _collection(nullptr),
       _lock() {
-  // _indexes is empty on purpose.
-=======
-    std::shared_ptr<LogicalCollection> const& other) 
-: _internalVersion(0),
-  _cid(other->cid()),
-  _planId(other->planId()),
-  _type(other->type()),
-  _name(other->name()),
-  _status(other->status()),
-  _isLocal(false),
-  _isDeleted(other->_isDeleted),
-  _doCompact(other->doCompact()),
-  _isSystem(other->isSystem()),
-  _isVolatile(other->isVolatile()),
-  _waitForSync(other->waitForSync()),
-  _journalSize(other->journalSize()),
-  _keyOptions(nullptr), // Not needed
-  _indexBuckets(other->indexBuckets()),
-  _indexes(nullptr), // Not needed
-  _replicationFactor(other->replicationFactor()),
-  _numberOfShards(other->numberOfShards()),
-  _allowUserKeys(other->allowUserKeys()),
-  _shardIds(new ShardMap()), // Not needed
-  _vocbase(other->vocbase()),
-  _physical(nullptr),
-  _collection(nullptr),
-  _lock() {
   createPhysical();
->>>>>>> dbe3caa4
 }
 
 // @brief Constructor used in coordinator case.
@@ -376,11 +332,7 @@
 }
 
 LogicalCollection::~LogicalCollection() {
-<<<<<<< HEAD
-  // TODO Do we have to free _physical?
-=======
   delete _physical;
->>>>>>> dbe3caa4
 }
 
 size_t LogicalCollection::journalSize() const {
@@ -740,7 +692,88 @@
   return TRI_ERROR_NO_ERROR;
 }
 
-<<<<<<< HEAD
+/// @brief return the figures for a collection
+std::shared_ptr<arangodb::velocypack::Builder> LogicalCollection::figures() {
+  auto builder = std::make_shared<VPackBuilder>();
+  
+  if (ServerState::instance()->isCoordinator()) {
+    builder->openObject();
+    builder->close();
+
+    int res = figuresOnCoordinator(dbName(), cid_as_string(), builder); 
+    
+    if (res != TRI_ERROR_NO_ERROR) {
+      THROW_ARANGO_EXCEPTION(res);
+    }
+  } else {
+    TRI_ASSERT(_collection != nullptr);
+    // add figures from TRI_collection_t
+    builder->openObject();
+    _collection->figures(builder);
+
+      // add index information
+    size_t sizeIndexes = _masterPointers.memory();
+    size_t numIndexes = 0;
+    for (auto const& idx : _indexes) {
+      sizeIndexes += static_cast<size_t>(idx->memory());
+      ++numIndexes;
+    }
+
+    builder->add("indexes", VPackValue(VPackValueType::Object));
+    builder->add("count", VPackValue(numIndexes));
+    builder->add("size", VPackValue(sizeIndexes));
+    builder->close(); // indexes
+
+
+    // add engine-specific figures
+    getPhysical()->figures(builder);
+    builder->close();
+  }
+
+  return builder;
+}
+
+PhysicalCollection* LogicalCollection::createPhysical() {
+  TRI_ASSERT(_physical == nullptr);
+  
+  StorageEngine* engine = EngineSelectorFeature::ENGINE;
+  _physical = engine->createPhysicalCollection(this);
+
+  return _physical;
+}
+
+/// @brief opens an existing collection
+int LogicalCollection::open(bool ignoreErrors) {
+  StorageEngine* engine = EngineSelectorFeature::ENGINE;
+  double start = TRI_microtime();
+
+  LOG_TOPIC(TRACE, Logger::PERFORMANCE)
+      << "open-collection { collection: " << _vocbase->name() << "/" << name();
+
+  try {
+    // check for journals and datafiles
+    int res = engine->openCollection(_vocbase, this, ignoreErrors);
+
+    if (res != TRI_ERROR_NO_ERROR) {
+      LOG(DEBUG) << "cannot open '" << _path << "', check failed";
+      return TRI_ERROR_INTERNAL;
+    }
+
+    LOG_TOPIC(TRACE, Logger::PERFORMANCE)
+        << "[timer] " << Logger::FIXED(TRI_microtime() - start)
+        << " s, open-collection { collection: " << _vocbase->name() << "/"
+        << name() << " }";
+
+    return TRI_ERROR_NO_ERROR;
+  } catch (basics::Exception const& ex) {
+    LOG(ERR) << "cannot load collection parameter file '" << _path << "': " << ex.what();
+    return ex.code();
+  } catch (std::exception const& ex) {
+    LOG(ERR) << "cannot load collection parameter file '" << _path << "': " << ex.what();
+    return TRI_ERROR_INTERNAL;
+  }
+}
+
 /// SECTION Indexes
 
 std::shared_ptr<Index> LogicalCollection::lookupIndex(TRI_idx_iid_t idxId) const {
@@ -779,86 +812,7 @@
     }
   }
   return nullptr;
-=======
-/// @brief return the figures for a collection
-std::shared_ptr<arangodb::velocypack::Builder> LogicalCollection::figures() {
-  auto builder = std::make_shared<VPackBuilder>();
-  
-  if (ServerState::instance()->isCoordinator()) {
-    builder->openObject();
-    builder->close();
-
-    int res = figuresOnCoordinator(dbName(), cid_as_string(), builder); 
-    
-    if (res != TRI_ERROR_NO_ERROR) {
-      THROW_ARANGO_EXCEPTION(res);
-    }
-  } else {
-    TRI_ASSERT(_collection != nullptr);
-    // add figures from TRI_collection_t
-    builder->openObject();
-    _collection->figures(builder);
-  
-    // add engine-specific figures
-    getPhysical()->figures(builder);
-    builder->close();
-  }
-
-  return builder;
-}
-
-PhysicalCollection* LogicalCollection::createPhysical() {
-  TRI_ASSERT(_physical == nullptr);
-  
-  StorageEngine* engine = EngineSelectorFeature::ENGINE;
-  _physical = engine->createPhysicalCollection(this);
-
-  return _physical;
->>>>>>> dbe3caa4
-}
-
-/// @brief opens an existing collection
-int LogicalCollection::open(bool ignoreErrors) {
-  StorageEngine* engine = EngineSelectorFeature::ENGINE;
-  double start = TRI_microtime();
-
-  LOG_TOPIC(TRACE, Logger::PERFORMANCE)
-<<<<<<< HEAD
-      << "open-collection { collection: " << _vocbase->name() << "/"
-      << name();
-
-  try {
-    // check for journals and datafiles
-    int res = engine->openCollection(_vocbase, collection(), ignoreErrors);
-=======
-      << "open-collection { collection: " << _vocbase->name() << "/" << name();
-
-  try {
-    // check for journals and datafiles
-    int res = engine->openCollection(_vocbase, this, ignoreErrors);
->>>>>>> dbe3caa4
-
-    if (res != TRI_ERROR_NO_ERROR) {
-      LOG(DEBUG) << "cannot open '" << _path << "', check failed";
-      return TRI_ERROR_INTERNAL;
-    }
-
-    LOG_TOPIC(TRACE, Logger::PERFORMANCE)
-        << "[timer] " << Logger::FIXED(TRI_microtime() - start)
-        << " s, open-collection { collection: " << _vocbase->name() << "/"
-        << name() << " }";
-
-    return TRI_ERROR_NO_ERROR;
-  } catch (basics::Exception const& ex) {
-    LOG(ERR) << "cannot load collection parameter file '" << _path << "': " << ex.what();
-    return ex.code();
-  } catch (std::exception const& ex) {
-    LOG(ERR) << "cannot load collection parameter file '" << _path << "': " << ex.what();
-    return TRI_ERROR_INTERNAL;
-  }
-<<<<<<< HEAD
-}
-
+}
 
 std::shared_ptr<Index> LogicalCollection::createIndex(Transaction* trx,
                                                       VPackSlice const& info) {
@@ -1479,7 +1433,7 @@
     }
     
     // TODO Temporary until collection is fully deleted.
-    arangodb::CollectionWriteLocker collectionLocker(collection(), lock);
+    arangodb::CollectionWriteLocker collectionLocker(_collection, lock);
 
     // create a new header
     TRI_doc_mptr_t* header = operation.header = _masterPointers.request();
@@ -1557,7 +1511,7 @@
     TRI_IF_FAILURE("UpdateDocumentNoLock") { return TRI_ERROR_DEBUG; }
 
     // TODO Temporary until TRI_collection_t is moved
-    arangodb::CollectionWriteLocker collectionLocker(collection(), lock);
+    arangodb::CollectionWriteLocker collectionLocker(_collection, lock);
     
     // get the header pointer of the previous revision
     TRI_doc_mptr_t* oldHeader;
@@ -1703,7 +1657,7 @@
   {
     TRI_IF_FAILURE("ReplaceDocumentNoLock") { return TRI_ERROR_DEBUG; }
 
-    arangodb::CollectionWriteLocker collectionLocker(collection(), lock);
+    arangodb::CollectionWriteLocker collectionLocker(_collection, lock);
     
     // get the header pointer of the previous revision
     TRI_doc_mptr_t* oldHeader;
@@ -1862,7 +1816,7 @@
     TRI_ASSERT(!key.isNone());
     
     // Only temporary until TRI_collection_t is removed
-    arangodb::CollectionWriteLocker collectionLocker(collection(), lock);
+    arangodb::CollectionWriteLocker collectionLocker(_collection, lock);
     
     // get the header pointer of the previous revision
     TRI_doc_mptr_t* oldHeader = nullptr;
@@ -2756,7 +2710,4 @@
   _indexes.emplace(newIdx.get());
   newIdx.release();
 }
-*/
-=======
-}
->>>>>>> dbe3caa4
+*/