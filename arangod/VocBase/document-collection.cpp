////////////////////////////////////////////////////////////////////////////////
/// DISCLAIMER
///
/// Copyright 2014-2016 ArangoDB GmbH, Cologne, Germany
/// Copyright 2004-2014 triAGENS GmbH, Cologne, Germany
///
/// Licensed under the Apache License, Version 2.0 (the "License");
/// you may not use this file except in compliance with the License.
/// You may obtain a copy of the License at
///
///     http://www.apache.org/licenses/LICENSE-2.0
///
/// Unless required by applicable law or agreed to in writing, software
/// distributed under the License is distributed on an "AS IS" BASIS,
/// WITHOUT WARRANTIES OR CONDITIONS OF ANY KIND, either express or implied.
/// See the License for the specific language governing permissions and
/// limitations under the License.
///
/// Copyright holder is ArangoDB GmbH, Cologne, Germany
///
/// @author Dr. Frank Celler
////////////////////////////////////////////////////////////////////////////////

#include "document-collection.h"
#include "Aql/QueryCache.h"
#include "Basics/Barrier.h"
#include "Basics/conversions.h"
#include "Basics/Exceptions.h"
#include "Basics/FileUtils.h"
#include "Basics/files.h"
#include "Logger/Logger.h"
#include "Basics/tri-strings.h"
#include "Basics/ThreadPool.h"
#include "Basics/VelocyPackHelper.h"
#include "Basics/WriteLocker.h"
#include "Cluster/ServerState.h"
#include "Cluster/ClusterMethods.h"
#include "FulltextIndex/fulltext-index.h"
#include "Indexes/EdgeIndex.h"
#include "Indexes/FulltextIndex.h"
#include "Indexes/GeoIndex2.h"
#include "Indexes/HashIndex.h"
#include "Indexes/PrimaryIndex.h"
#include "Indexes/SkiplistIndex.h"
#include "RestServer/ArangoServer.h"
#include "Utils/CollectionReadLocker.h"
#include "Utils/CollectionWriteLocker.h"
#include "Utils/SingleCollectionTransaction.h"
#include "VocBase/DatafileHelper.h"
#include "VocBase/Ditch.h"
#include "VocBase/KeyGenerator.h"
#include "VocBase/MasterPointers.h"
#include "VocBase/server.h"
#include "Wal/DocumentOperation.h"
#include "Wal/LogfileManager.h"
#include "Wal/Marker.h"
#include "Wal/Slots.h"

#include <velocypack/Collection.h>
#include <velocypack/Iterator.h>
#include <velocypack/Value.h>
#include <velocypack/velocypack-aliases.h>

using namespace arangodb;
using namespace arangodb::basics;
   
////////////////////////////////////////////////////////////////////////////////
/// @brief create a document collection
////////////////////////////////////////////////////////////////////////////////

TRI_document_collection_t::TRI_document_collection_t(TRI_vocbase_t* vocbase)
    : TRI_collection_t(vocbase),
      _lock(),
      _nextCompactionStartIndex(0),
      _lastCompactionStatus(nullptr),
      _useSecondaryIndexes(true),
      _ditches(this),
      _masterPointers(),
      _keyGenerator(nullptr),
      _uncollectedLogfileEntries(0),
      _cleanupIndexes(0) {
  _tickMax = 0;

  setCompactionStatus("compaction not yet started");
  if (ServerState::instance()->isDBServer()) {
    _followers.reset(new FollowerInfo(this));
  }
}

////////////////////////////////////////////////////////////////////////////////
/// @brief destroy a document collection
////////////////////////////////////////////////////////////////////////////////

TRI_document_collection_t::~TRI_document_collection_t() {
  delete _keyGenerator;
}

std::string TRI_document_collection_t::label() const {
  return std::string(_vocbase->_name) + " / " + _info.name();
}

////////////////////////////////////////////////////////////////////////////////
/// @brief update statistics for a collection
/// note: the write-lock for the collection must be held to call this
////////////////////////////////////////////////////////////////////////////////

void TRI_document_collection_t::setLastRevision(TRI_voc_rid_t rid, bool force) {
  if (rid > 0) {
    _info.setRevision(rid, force);
  }
}

////////////////////////////////////////////////////////////////////////////////
/// @brief whether or not a collection is fully collected
////////////////////////////////////////////////////////////////////////////////

bool TRI_document_collection_t::isFullyCollected() {
  READ_LOCKER(readLocker, _lock);

  int64_t uncollected = _uncollectedLogfileEntries.load();

  return (uncollected == 0);
}

void TRI_document_collection_t::setNextCompactionStartIndex(size_t index) {
  MUTEX_LOCKER(mutexLocker, _compactionStatusLock);
  _nextCompactionStartIndex = index;
}

size_t TRI_document_collection_t::getNextCompactionStartIndex() {
  MUTEX_LOCKER(mutexLocker, _compactionStatusLock);
  return _nextCompactionStartIndex;
}

void TRI_document_collection_t::setCompactionStatus(char const* reason) {
  TRI_ASSERT(reason != nullptr);
  struct tm tb;
  time_t tt = time(nullptr);
  TRI_gmtime(tt, &tb);

  MUTEX_LOCKER(mutexLocker, _compactionStatusLock);
  _lastCompactionStatus = reason;

  strftime(&_lastCompactionStamp[0], sizeof(_lastCompactionStamp),
           "%Y-%m-%dT%H:%M:%SZ", &tb);
}

void TRI_document_collection_t::getCompactionStatus(char const*& reason,
                                                    char* dst, size_t maxSize) {
  memset(dst, 0, maxSize);
  if (maxSize > sizeof(_lastCompactionStamp)) {
    maxSize = sizeof(_lastCompactionStamp);
  }
  MUTEX_LOCKER(mutexLocker, _compactionStatusLock);
  reason = _lastCompactionStatus;
  memcpy(dst, &_lastCompactionStamp[0], maxSize);
}

////////////////////////////////////////////////////////////////////////////////
/// @brief read locks a collection
////////////////////////////////////////////////////////////////////////////////

int TRI_document_collection_t::beginRead() {
  if (arangodb::Transaction::_makeNolockHeaders != nullptr) {
    std::string collName(_info.name());
    auto it = arangodb::Transaction::_makeNolockHeaders->find(collName);
    if (it != arangodb::Transaction::_makeNolockHeaders->end()) {
      // do not lock by command
      // LOCKING-DEBUG
      // std::cout << "BeginRead blocked: " << document->_info._name <<
      // std::endl;
      return TRI_ERROR_NO_ERROR;
    }
  }
  // LOCKING-DEBUG
  // std::cout << "BeginRead: " << document->_info._name << std::endl;
  TRI_READ_LOCK_DOCUMENTS_INDEXES_PRIMARY_COLLECTION(this);

  try {
    _vocbase->_deadlockDetector.addReader(this, false);
  } catch (...) {
    TRI_READ_UNLOCK_DOCUMENTS_INDEXES_PRIMARY_COLLECTION(this);
    return TRI_ERROR_OUT_OF_MEMORY;
  }

  return TRI_ERROR_NO_ERROR;
}

////////////////////////////////////////////////////////////////////////////////
/// @brief read unlocks a collection
////////////////////////////////////////////////////////////////////////////////

int TRI_document_collection_t::endRead() {
  if (arangodb::Transaction::_makeNolockHeaders != nullptr) {
    std::string collName(_info.name());
    auto it = arangodb::Transaction::_makeNolockHeaders->find(collName);
    if (it != arangodb::Transaction::_makeNolockHeaders->end()) {
      // do not lock by command
      // LOCKING-DEBUG
      // std::cout << "EndRead blocked: " << document->_info._name << std::endl;
      return TRI_ERROR_NO_ERROR;
    }
  }

  try {
    _vocbase->_deadlockDetector.unsetReader(this);
  } catch (...) {
  }

  // LOCKING-DEBUG
  // std::cout << "EndRead: " << document->_info._name << std::endl;
  TRI_READ_UNLOCK_DOCUMENTS_INDEXES_PRIMARY_COLLECTION(this);

  return TRI_ERROR_NO_ERROR;
}

////////////////////////////////////////////////////////////////////////////////
/// @brief write locks a collection
////////////////////////////////////////////////////////////////////////////////

int TRI_document_collection_t::beginWrite() {
  if (arangodb::Transaction::_makeNolockHeaders != nullptr) {
    std::string collName(_info.name());
    auto it = arangodb::Transaction::_makeNolockHeaders->find(collName);
    if (it != arangodb::Transaction::_makeNolockHeaders->end()) {
      // do not lock by command
      // LOCKING-DEBUG
      // std::cout << "BeginWrite blocked: " << document->_info._name <<
      // std::endl;
      return TRI_ERROR_NO_ERROR;
    }
  }
  // LOCKING_DEBUG
  // std::cout << "BeginWrite: " << document->_info._name << std::endl;
  TRI_WRITE_LOCK_DOCUMENTS_INDEXES_PRIMARY_COLLECTION(this);

  // register writer
  try {
    _vocbase->_deadlockDetector.addWriter(this, false);
  } catch (...) {
    TRI_WRITE_UNLOCK_DOCUMENTS_INDEXES_PRIMARY_COLLECTION(this);
    return TRI_ERROR_OUT_OF_MEMORY;
  }

  return TRI_ERROR_NO_ERROR;
}

////////////////////////////////////////////////////////////////////////////////
/// @brief write unlocks a collection
////////////////////////////////////////////////////////////////////////////////

int TRI_document_collection_t::endWrite() {
  if (arangodb::Transaction::_makeNolockHeaders != nullptr) {
    std::string collName(_info.name());
    auto it = arangodb::Transaction::_makeNolockHeaders->find(collName);
    if (it != arangodb::Transaction::_makeNolockHeaders->end()) {
      // do not lock by command
      // LOCKING-DEBUG
      // std::cout << "EndWrite blocked: " << document->_info._name <<
      // std::endl;
      return TRI_ERROR_NO_ERROR;
    }
  }

  // unregister writer
  try {
    _vocbase->_deadlockDetector.unsetWriter(this);
  } catch (...) {
    // must go on here to unlock the lock
  }

  // LOCKING-DEBUG
  // std::cout << "EndWrite: " << document->_info._name << std::endl;
  TRI_WRITE_UNLOCK_DOCUMENTS_INDEXES_PRIMARY_COLLECTION(this);

  return TRI_ERROR_NO_ERROR;
}

////////////////////////////////////////////////////////////////////////////////
/// @brief read locks a collection, with a timeout (in µseconds)
////////////////////////////////////////////////////////////////////////////////

int TRI_document_collection_t::beginReadTimed(uint64_t timeout,
                                              uint64_t sleepPeriod) {
  if (arangodb::Transaction::_makeNolockHeaders != nullptr) {
    std::string collName(_info.name());
    auto it = arangodb::Transaction::_makeNolockHeaders->find(collName);
    if (it != arangodb::Transaction::_makeNolockHeaders->end()) {
      // do not lock by command
      // LOCKING-DEBUG
      // std::cout << "BeginReadTimed blocked: " << document->_info._name <<
      // std::endl;
      return TRI_ERROR_NO_ERROR;
    }
  }
  uint64_t waited = 0;
  if (timeout == 0) {
    // we don't allow looping forever. limit waiting to 15 minutes max.
    timeout = 15 * 60 * 1000 * 1000;
  }

  // LOCKING-DEBUG
  // std::cout << "BeginReadTimed: " << document->_info._name << std::endl;
  int iterations = 0;
  bool wasBlocked = false;

  while (!TRI_TRY_READ_LOCK_DOCUMENTS_INDEXES_PRIMARY_COLLECTION(this)) {
    try {
      if (!wasBlocked) {
        // insert reader
        wasBlocked = true;
        if (_vocbase->_deadlockDetector.setReaderBlocked(this) ==
            TRI_ERROR_DEADLOCK) {
          // deadlock
<<<<<<< HEAD
          LOG(TRACE) << "deadlock detected while trying to acquire read-lock "
                        "on collection '"
                     << _info.namec_str() << "'";
          return TRI_ERROR_DEADLOCK;
        }
        LOG(TRACE) << "waiting for read-lock on collection '"
                   << _info.namec_str() << "'";
=======
          LOG(TRACE) << "deadlock detected while trying to acquire read-lock on collection '" << _info.name() << "'";
          return TRI_ERROR_DEADLOCK;
        }
        LOG(TRACE) << "waiting for read-lock on collection '" << _info.name() << "'";
>>>>>>> e68a60f8
      } else if (++iterations >= 5) {
        // periodically check for deadlocks
        TRI_ASSERT(wasBlocked);
        iterations = 0;
        if (_vocbase->_deadlockDetector.detectDeadlock(this, false) ==
            TRI_ERROR_DEADLOCK) {
          // deadlock
          _vocbase->_deadlockDetector.unsetReaderBlocked(this);
<<<<<<< HEAD
          LOG(TRACE) << "deadlock detected while trying to acquire read-lock "
                        "on collection '"
                     << _info.namec_str() << "'";
=======
          LOG(TRACE) << "deadlock detected while trying to acquire read-lock on collection '" << _info.name() << "'";
>>>>>>> e68a60f8
          return TRI_ERROR_DEADLOCK;
        }
      }
    } catch (...) {
      // clean up!
      if (wasBlocked) {
        _vocbase->_deadlockDetector.unsetReaderBlocked(this);
      }
      // always exit
      return TRI_ERROR_OUT_OF_MEMORY;
    }

#ifdef _WIN32
    usleep((unsigned long)sleepPeriod);
#else
    usleep((useconds_t)sleepPeriod);
#endif

    waited += sleepPeriod;

    if (waited > timeout) {
      _vocbase->_deadlockDetector.unsetReaderBlocked(this);
<<<<<<< HEAD
      LOG(TRACE) << "timed out waiting for read-lock on collection '"
                 << _info.namec_str() << "'";
=======
      LOG(TRACE) << "timed out waiting for read-lock on collection '" << _info.name() << "'";
>>>>>>> e68a60f8
      return TRI_ERROR_LOCK_TIMEOUT;
    }
  }

  try {
    // when we are here, we've got the read lock
    _vocbase->_deadlockDetector.addReader(this, wasBlocked);
  } catch (...) {
    TRI_READ_UNLOCK_DOCUMENTS_INDEXES_PRIMARY_COLLECTION(this);
    return TRI_ERROR_OUT_OF_MEMORY;
  }

  return TRI_ERROR_NO_ERROR;
}

////////////////////////////////////////////////////////////////////////////////
/// @brief write locks a collection, with a timeout
////////////////////////////////////////////////////////////////////////////////

int TRI_document_collection_t::beginWriteTimed(uint64_t timeout,
                                               uint64_t sleepPeriod) {
  if (arangodb::Transaction::_makeNolockHeaders != nullptr) {
    std::string collName(_info.name());
    auto it = arangodb::Transaction::_makeNolockHeaders->find(collName);
    if (it != arangodb::Transaction::_makeNolockHeaders->end()) {
      // do not lock by command
      // LOCKING-DEBUG
      // std::cout << "BeginWriteTimed blocked: " << document->_info._name <<
      // std::endl;
      return TRI_ERROR_NO_ERROR;
    }
  }
  uint64_t waited = 0;
  if (timeout == 0) {
    // we don't allow looping forever. limit waiting to 15 minutes max.
    timeout = 15 * 60 * 1000 * 1000;
  }

  // LOCKING-DEBUG
  // std::cout << "BeginWriteTimed: " << document->_info._name << std::endl;
  int iterations = 0;
  bool wasBlocked = false;

  while (!TRI_TRY_WRITE_LOCK_DOCUMENTS_INDEXES_PRIMARY_COLLECTION(this)) {
    try {
      if (!wasBlocked) {
        // insert writer
        wasBlocked = true;
        if (_vocbase->_deadlockDetector.setWriterBlocked(this) ==
            TRI_ERROR_DEADLOCK) {
          // deadlock
<<<<<<< HEAD
          LOG(TRACE) << "deadlock detected while trying to acquire write-lock "
                        "on collection '"
                     << _info.namec_str() << "'";
          return TRI_ERROR_DEADLOCK;
        }
        LOG(TRACE) << "waiting for write-lock on collection '"
                   << _info.namec_str() << "'";
=======
          LOG(TRACE) << "deadlock detected while trying to acquire write-lock on collection '" << _info.name() << "'";
          return TRI_ERROR_DEADLOCK;
        }
        LOG(TRACE) << "waiting for write-lock on collection '" << _info.name() << "'";
>>>>>>> e68a60f8
      } else if (++iterations >= 5) {
        // periodically check for deadlocks
        TRI_ASSERT(wasBlocked);
        iterations = 0;
        if (_vocbase->_deadlockDetector.detectDeadlock(this, true) ==
            TRI_ERROR_DEADLOCK) {
          // deadlock
          _vocbase->_deadlockDetector.unsetWriterBlocked(this);
<<<<<<< HEAD
          LOG(TRACE) << "deadlock detected while trying to acquire write-lock "
                        "on collection '"
                     << _info.namec_str() << "'";
=======
          LOG(TRACE) << "deadlock detected while trying to acquire write-lock on collection '" << _info.name() << "'";
>>>>>>> e68a60f8
          return TRI_ERROR_DEADLOCK;
        }
      }
    } catch (...) {
      // clean up!
      if (wasBlocked) {
        _vocbase->_deadlockDetector.unsetWriterBlocked(this);
      }
      // always exit
      return TRI_ERROR_OUT_OF_MEMORY;
    }

#ifdef _WIN32
    usleep((unsigned long)sleepPeriod);
#else
    usleep((useconds_t)sleepPeriod);
#endif

    waited += sleepPeriod;

    if (waited > timeout) {
      _vocbase->_deadlockDetector.unsetWriterBlocked(this);
<<<<<<< HEAD
      LOG(TRACE) << "timed out waiting for write-lock on collection '"
                 << _info.namec_str() << "'";
=======
      LOG(TRACE) << "timed out waiting for write-lock on collection '" << _info.name() << "'";
>>>>>>> e68a60f8
      return TRI_ERROR_LOCK_TIMEOUT;
    }
  }

  try {
    // register writer
    _vocbase->_deadlockDetector.addWriter(this, wasBlocked);
  } catch (...) {
    TRI_WRITE_UNLOCK_DOCUMENTS_INDEXES_PRIMARY_COLLECTION(this);
    return TRI_ERROR_OUT_OF_MEMORY;
  }

  return TRI_ERROR_NO_ERROR;
}

////////////////////////////////////////////////////////////////////////////////
/// @brief return the number of documents in collection
///
/// the caller must have read-locked the collection!
////////////////////////////////////////////////////////////////////////////////

uint64_t TRI_document_collection_t::size() {
  return static_cast<uint64_t>(_numberDocuments);
}

////////////////////////////////////////////////////////////////////////////////
/// @brief returns information about the collection
/// note: the collection lock must be held when calling this function
////////////////////////////////////////////////////////////////////////////////

TRI_doc_collection_info_t* TRI_document_collection_t::figures() {
  // prefill with 0's to init counters
  TRI_doc_collection_info_t* info =
      static_cast<TRI_doc_collection_info_t*>(TRI_Allocate(
          TRI_UNKNOWN_MEM_ZONE, sizeof(TRI_doc_collection_info_t), true));

  if (info == nullptr) {
    return nullptr;
  }

  DatafileStatisticsContainer dfi = _datafileStatistics.all();
  info->_numberAlive += static_cast<TRI_voc_ssize_t>(dfi.numberAlive);
  info->_numberDead += static_cast<TRI_voc_ssize_t>(dfi.numberDead);
  info->_numberDeletions += static_cast<TRI_voc_ssize_t>(dfi.numberDeletions);

  info->_sizeAlive += dfi.sizeAlive;
  info->_sizeDead += dfi.sizeDead;

  // add the file sizes for datafiles and journals
  TRI_collection_t* base = this;

  for (auto& df : base->_datafiles) {
    info->_datafileSize += (int64_t)df->_initSize;
    ++info->_numberDatafiles;
  }

  for (auto& df : base->_journals) {
    info->_journalfileSize += (int64_t)df->_initSize;
    ++info->_numberJournalfiles;
  }

  for (auto& df : base->_compactors) {
    info->_compactorfileSize += (int64_t)df->_initSize;
    ++info->_numberCompactorfiles;
  }

  // add index information
  info->_numberIndexes = 0;
  info->_sizeIndexes = 0;

  info->_sizeIndexes += static_cast<int64_t>(_masterPointers.memory());

  for (auto const& idx : allIndexes()) {
    info->_sizeIndexes += idx->memory();
    info->_numberIndexes++;
  }

  info->_uncollectedLogfileEntries = _uncollectedLogfileEntries;
  info->_tickMax = _tickMax;

  info->_numberDocumentDitches = _ditches.numDocumentDitches();
  info->_waitingForDitch = _ditches.head();

  // fills in compaction status
  getCompactionStatus(info->_lastCompactionStatus,
                      &info->_lastCompactionStamp[0],
                      sizeof(info->_lastCompactionStamp));

  return info;
}

////////////////////////////////////////////////////////////////////////////////
/// @brief add an index to the collection
/// note: this may throw. it's the caller's responsibility to catch and clean up
////////////////////////////////////////////////////////////////////////////////

void TRI_document_collection_t::addIndex(arangodb::Index* idx) {
  _indexes.emplace_back(idx);

  if (idx->type() == arangodb::Index::TRI_IDX_TYPE_FULLTEXT_INDEX) {
    ++_cleanupIndexes;
  }
}

////////////////////////////////////////////////////////////////////////////////
/// @brief get an index by id
////////////////////////////////////////////////////////////////////////////////

arangodb::Index* TRI_document_collection_t::removeIndex(TRI_idx_iid_t iid) {
  size_t const n = _indexes.size();

  for (size_t i = 0; i < n; ++i) {
    auto idx = _indexes[i];

    if (idx->type() == arangodb::Index::TRI_IDX_TYPE_PRIMARY_INDEX ||
        idx->type() == arangodb::Index::TRI_IDX_TYPE_EDGE_INDEX) {
      continue;
    }

    if (idx->id() == iid) {
      // found!
      _indexes.erase(_indexes.begin() + i);

      if (idx->type() == arangodb::Index::TRI_IDX_TYPE_FULLTEXT_INDEX) {
        --_cleanupIndexes;
      }

      return idx;
    }
  }

  // not found
  return nullptr;
}

////////////////////////////////////////////////////////////////////////////////
/// @brief get all indexes of the collection
////////////////////////////////////////////////////////////////////////////////

std::vector<arangodb::Index*> const& TRI_document_collection_t::allIndexes() const {
  return _indexes;
}

////////////////////////////////////////////////////////////////////////////////
/// @brief return the primary index
////////////////////////////////////////////////////////////////////////////////

arangodb::PrimaryIndex* TRI_document_collection_t::primaryIndex() {
  TRI_ASSERT(!_indexes.empty());
  // the primary index must be the index at position #0
  return static_cast<arangodb::PrimaryIndex*>(_indexes[0]);
}

////////////////////////////////////////////////////////////////////////////////
/// @brief return the collection's edge index, if it exists
////////////////////////////////////////////////////////////////////////////////

arangodb::EdgeIndex* TRI_document_collection_t::edgeIndex() {
  if (_indexes.size() >= 2 &&
      _indexes[1]->type() == arangodb::Index::TRI_IDX_TYPE_EDGE_INDEX) {
    // edge index must be the index at position #1
    return static_cast<arangodb::EdgeIndex*>(_indexes[1]);
  }

  return nullptr;
}

////////////////////////////////////////////////////////////////////////////////
/// @brief get an index by id
////////////////////////////////////////////////////////////////////////////////

arangodb::Index* TRI_document_collection_t::lookupIndex(
    TRI_idx_iid_t iid) const {
  for (auto const& it : _indexes) {
    if (it->id() == iid) {
      return it;
    }
  }
  return nullptr;
}

////////////////////////////////////////////////////////////////////////////////
/// @brief add a WAL operation for a transaction collection
////////////////////////////////////////////////////////////////////////////////

int TRI_AddOperationTransaction(TRI_transaction_t*,
                                arangodb::wal::DocumentOperation&, bool&);

static int FillIndex(arangodb::Transaction*, TRI_document_collection_t*,
                     arangodb::Index*);

static int GeoIndexFromVelocyPack(arangodb::Transaction*,
                                  TRI_document_collection_t*, VPackSlice const&,
                                  TRI_idx_iid_t, arangodb::Index**);

static int HashIndexFromVelocyPack(arangodb::Transaction*,
                                   TRI_document_collection_t*,
                                   VPackSlice const&, TRI_idx_iid_t,
                                   arangodb::Index**);

static int SkiplistIndexFromVelocyPack(arangodb::Transaction*,
                                       TRI_document_collection_t*,
                                       VPackSlice const&, TRI_idx_iid_t,
                                       arangodb::Index**);

static int FulltextIndexFromVelocyPack(arangodb::Transaction*,
                                       TRI_document_collection_t*,
                                       VPackSlice const&, TRI_idx_iid_t,
                                       arangodb::Index**);

////////////////////////////////////////////////////////////////////////////////
/// @brief set the collection tick with the marker's tick value
////////////////////////////////////////////////////////////////////////////////

static inline void SetRevision(TRI_document_collection_t* document,
                               TRI_voc_rid_t rid, bool force) {
  document->_info.setRevision(rid, force);
}

////////////////////////////////////////////////////////////////////////////////
/// @brief ensures that an error code is set in all required places
////////////////////////////////////////////////////////////////////////////////

static void EnsureErrorCode(int code) {
  if (code == TRI_ERROR_NO_ERROR) {
    // must have an error code
    code = TRI_ERROR_INTERNAL;
  }

  TRI_set_errno(code);
  errno = code;
}

////////////////////////////////////////////////////////////////////////////////
/// @brief removes an index file
////////////////////////////////////////////////////////////////////////////////

static bool RemoveIndexFile(TRI_document_collection_t* collection,
                            TRI_idx_iid_t id) {
  // construct filename
  std::string name("index-" + std::to_string(id) + ".json");
  std::string filename = arangodb::basics::FileUtils::buildFilename(collection->_directory, name);

  int res = TRI_UnlinkFile(filename.c_str());

  if (res != TRI_ERROR_NO_ERROR) {
    LOG(ERR) << "cannot remove index definition: " << TRI_last_error();
    return false;
  }

<<<<<<< HEAD
  // we found a previous revision in the index
  // the found revision is still alive
  LOG(TRACE) << "document '" << TRI_EXTRACT_MARKER_KEY(header)
             << "' already existed with revision "
             <<  // ONLY IN INDEX << " while creating revision " << PROTECTED by
                 // RUNTIME
      (unsigned long long)found->_rid;

  return TRI_ERROR_ARANGO_UNIQUE_CONSTRAINT_VIOLATED;
=======
  return true;
>>>>>>> e68a60f8
}

////////////////////////////////////////////////////////////////////////////////
/// @brief garbage-collect a collection's indexes
////////////////////////////////////////////////////////////////////////////////

static int CleanupIndexes(TRI_document_collection_t* document) {
  int res = TRI_ERROR_NO_ERROR;

  // cleaning indexes is expensive, so only do it if the flag is set for the
  // collection
  if (document->_cleanupIndexes > 0) {
    WRITE_LOCKER(writeLocker, document->_lock);

    for (auto& idx : document->allIndexes()) {
      if (idx->type() == arangodb::Index::TRI_IDX_TYPE_FULLTEXT_INDEX) {
        res = idx->cleanup();

        if (res != TRI_ERROR_NO_ERROR) {
          break;
        }
      }
    }
  }

  return res;
}

////////////////////////////////////////////////////////////////////////////////
/// @brief state during opening of a collection
////////////////////////////////////////////////////////////////////////////////

struct open_iterator_state_t {
  TRI_document_collection_t* _document;
  TRI_voc_tid_t _tid;
  TRI_voc_fid_t _fid;
  std::unordered_map<TRI_voc_fid_t, DatafileStatisticsContainer*> _stats;
  DatafileStatisticsContainer* _dfi;
  TRI_vocbase_t* _vocbase;
  arangodb::Transaction* _trx;
  uint64_t _deletions;
  uint64_t _documents;
  int64_t _initialCount;

  open_iterator_state_t(TRI_document_collection_t* document,
                        TRI_vocbase_t* vocbase)
      : _document(document),
        _tid(0),
        _fid(0),
        _stats(),
        _dfi(nullptr),
        _vocbase(vocbase),
        _trx(nullptr),
        _deletions(0),
        _documents(0),
        _initialCount(-1) {}

  ~open_iterator_state_t() {
    for (auto& it : _stats) {
      delete it.second;
    }
  }
};

////////////////////////////////////////////////////////////////////////////////
/// @brief find a statistics container for a given file id
////////////////////////////////////////////////////////////////////////////////

static DatafileStatisticsContainer* FindDatafileStats(
    open_iterator_state_t* state, TRI_voc_fid_t fid) {
  auto it = state->_stats.find(fid);

  if (it != state->_stats.end()) {
    return (*it).second;
  }

  auto stats = std::make_unique<DatafileStatisticsContainer>();

  state->_stats.emplace(fid, stats.get());
  auto p = stats.release();

  return p;
}

////////////////////////////////////////////////////////////////////////////////
/// @brief process a document (or edge) marker when opening a collection
////////////////////////////////////////////////////////////////////////////////

static int OpenIteratorHandleDocumentMarker(TRI_df_marker_t const* marker,
                                            TRI_datafile_t* datafile,
                                            open_iterator_state_t* state) {
  auto const fid = datafile->_fid;
  TRI_document_collection_t* document = state->_document;
  arangodb::Transaction* trx = state->_trx;

  VPackSlice const slice(reinterpret_cast<char const*>(marker) + DatafileHelper::VPackOffset(TRI_DF_MARKER_VPACK_DOCUMENT));
  VPackSlice const keySlice = slice.get(TRI_VOC_ATTRIBUTE_KEY);
  std::string const key(keySlice.copyString());
  TRI_voc_rid_t const rid = std::stoull(slice.get(TRI_VOC_ATTRIBUTE_REV).copyString());
 
  SetRevision(document, rid, false);
  document->_keyGenerator->track(key);

  ++state->_documents;
 
  if (state->_fid != fid) {
    // update the state
    state->_fid = fid; // when we're here, we're looking at a datafile
    state->_dfi = FindDatafileStats(state, fid);
  }

  auto primaryIndex = document->primaryIndex();

  // no primary index lock required here because we are the only ones reading
  // from the index ATM
  auto found = primaryIndex->lookupKey(trx, keySlice);

  // it is a new entry
  if (found == nullptr) {
    TRI_doc_mptr_t* header = document->_masterPointers.request();

    if (header == nullptr) {
      return TRI_ERROR_OUT_OF_MEMORY;
    }

    header->setFid(fid, false);
    header->setHash(primaryIndex->calculateHash(trx, keySlice));
    header->setDataPtr(marker);  // ONLY IN OPENITERATOR

    // insert into primary index
    void const* result = nullptr;
    int res = primaryIndex->insertKey(trx, header, &result);

    if (res != TRI_ERROR_NO_ERROR) {
      document->_masterPointers.release(header);
      LOG(ERR) << "inserting document into primary index failed with error: " << TRI_errno_string(res);

      return res;
    }

    ++document->_numberDocuments;

    // update the datafile info
    state->_dfi->numberAlive++;
    state->_dfi->sizeAlive += DatafileHelper::AlignedMarkerSize<int64_t>(marker);
  }

  // it is an update, but only if found has a smaller revision identifier
  else if (found->revisionId() < rid ||
           (found->revisionId() == rid && found->getFid() <= fid)) {
    // save the old data
    TRI_doc_mptr_t oldData = *found;

    // update the header info
    found->setFid(fid, false); // when we're here, we're looking at a datafile
    found->setDataPtr(marker);

    // update the datafile info
    DatafileStatisticsContainer* dfi;
    if (oldData.getFid() == state->_fid) {
      dfi = state->_dfi;
    } else {
      dfi = FindDatafileStats(state, oldData.getFid());
    }

    if (oldData.getDataPtr() != nullptr) { 
      int64_t size = static_cast<int64_t>(oldData.getMarkerPtr()->getSize());

      dfi->numberAlive--;
      dfi->sizeAlive -= DatafileHelper::AlignedSize<int64_t>(size);
      dfi->numberDead++;
      dfi->sizeDead += DatafileHelper::AlignedSize<int64_t>(size);
    }

    state->_dfi->numberAlive++;
    state->_dfi->sizeAlive += DatafileHelper::AlignedMarkerSize<int64_t>(marker);
  }

  // it is a stale update
  else {
    TRI_ASSERT(found->getDataPtr() != nullptr);

    state->_dfi->numberDead++;
    state->_dfi->sizeDead += DatafileHelper::AlignedSize<int64_t>(found->getMarkerPtr()->getSize());
  }

  return TRI_ERROR_NO_ERROR;
}

////////////////////////////////////////////////////////////////////////////////
/// @brief process a deletion marker when opening a collection
////////////////////////////////////////////////////////////////////////////////

static int OpenIteratorHandleDeletionMarker(TRI_df_marker_t const* marker,
                                            TRI_datafile_t* datafile,
                                            open_iterator_state_t* state) {
  TRI_document_collection_t* document = state->_document;
  arangodb::Transaction* trx = state->_trx;

<<<<<<< HEAD
  // cleaning indexes is expensive, so only do it if the flag is set for the
  // collection
  if (document->_cleanupIndexes > 0) {
    WRITE_LOCKER(writeLocker, document->_lock);

    for (auto& idx : document->allIndexes()) {
      if (idx->type() == arangodb::Index::TRI_IDX_TYPE_FULLTEXT_INDEX) {
        res = idx->cleanup();

        if (res != TRI_ERROR_NO_ERROR) {
          break;
        }
      }
    }
  }

  return res;
}

////////////////////////////////////////////////////////////////////////////////
/// @brief post-insert operation
////////////////////////////////////////////////////////////////////////////////

static int PostInsertIndexes(arangodb::Transaction* trx,
                             TRI_transaction_collection_t* trxCollection,
                             TRI_doc_mptr_t* header) {
  TRI_document_collection_t* document = trxCollection->_collection->_collection;
  if (!document->useSecondaryIndexes()) {
    return TRI_ERROR_NO_ERROR;
  }

  auto const& indexes = document->allIndexes();
  size_t const n = indexes.size();

  for (size_t i = 1; i < n; ++i) {
    auto idx = indexes[i];
    idx->postInsert(trx, trxCollection, header);
  }

  // post-insert will never return an error
  return TRI_ERROR_NO_ERROR;
}

////////////////////////////////////////////////////////////////////////////////
/// @brief generates a new revision id if not yet set
////////////////////////////////////////////////////////////////////////////////

static inline TRI_voc_rid_t GetRevisionId(TRI_voc_rid_t previous) {
  if (previous != 0) {
    return previous;
  }

  // generate new revision id
  return static_cast<TRI_voc_rid_t>(TRI_NewTickServer());
}

////////////////////////////////////////////////////////////////////////////////
/// @brief insert a document
////////////////////////////////////////////////////////////////////////////////

static int InsertDocument(arangodb::Transaction* trx,
                          TRI_transaction_collection_t* trxCollection,
                          TRI_doc_mptr_t* header,
                          arangodb::wal::DocumentOperation& operation,
                          TRI_doc_mptr_copy_t* mptr, bool& waitForSync) {
  TRI_ASSERT(header != nullptr);
  TRI_ASSERT(mptr != nullptr);
  TRI_document_collection_t* document = trxCollection->_collection->_collection;

  // .............................................................................
  // insert into indexes
  // .............................................................................

  // insert into primary index first
  int res = InsertPrimaryIndex(trx, document, header, false);

  if (res != TRI_ERROR_NO_ERROR) {
    // insert has failed
    return res;
  }

  // insert into secondary indexes
  res = InsertSecondaryIndexes(trx, document, header, false);

  if (res != TRI_ERROR_NO_ERROR) {
    DeleteSecondaryIndexes(trx, document, header, true);
    DeletePrimaryIndex(trx, document, header, true);
    return res;
  }

  document->_numberDocuments++;

  operation.indexed();

  TRI_IF_FAILURE("InsertDocumentNoOperation") { return TRI_ERROR_DEBUG; }

  TRI_IF_FAILURE("InsertDocumentNoOperationExcept") {
    THROW_ARANGO_EXCEPTION(TRI_ERROR_DEBUG);
  }

  res = TRI_AddOperationTransaction(trxCollection->_transaction, operation,
                                    waitForSync);

  if (res != TRI_ERROR_NO_ERROR) {
    return res;
  }

  *mptr = *header;

  res = PostInsertIndexes(trx, trxCollection, header);

  return res;
}

////////////////////////////////////////////////////////////////////////////////
/// @brief looks up a document by key
/// the caller must make sure the read lock on the collection is held
////////////////////////////////////////////////////////////////////////////////

static int LookupDocument(arangodb::Transaction* trx,
                          TRI_document_collection_t* document,
                          TRI_voc_key_t key,
                          TRI_doc_update_policy_t const* policy,
                          TRI_doc_mptr_t*& header) {
  auto primaryIndex = document->primaryIndex();
  header = primaryIndex->lookupKey(trx, key);

  if (header == nullptr) {
    return TRI_ERROR_ARANGO_DOCUMENT_NOT_FOUND;
  }

  if (policy != nullptr) {
    return policy->check(header->_rid);
  }

  return TRI_ERROR_NO_ERROR;
}

////////////////////////////////////////////////////////////////////////////////
/// @brief updates an existing document
////////////////////////////////////////////////////////////////////////////////

static int UpdateDocument(arangodb::Transaction* trx,
                          TRI_transaction_collection_t* trxCollection,
                          TRI_doc_mptr_t* oldHeader,
                          arangodb::wal::DocumentOperation& operation,
                          TRI_doc_mptr_copy_t* mptr, bool syncRequested) {
  TRI_document_collection_t* document = trxCollection->_collection->_collection;

  // save the old data, remember
  TRI_doc_mptr_copy_t oldData = *oldHeader;

  // .............................................................................
  // update indexes
  // .............................................................................

  // remove old document from secondary indexes
  // (it will stay in the primary index as the key won't change)

  int res = DeleteSecondaryIndexes(trx, document, oldHeader, false);

  if (res != TRI_ERROR_NO_ERROR) {
    // re-enter the document in case of failure, ignore errors during rollback
    InsertSecondaryIndexes(trx, document, oldHeader, true);

    return res;
  }

  // .............................................................................
  // update header
  // .............................................................................

  TRI_doc_mptr_t* newHeader = oldHeader;

  // update the header. this will modify oldHeader, too !!!
  newHeader->_rid = operation.rid;
  newHeader->setDataPtr(
      operation.marker->mem());  // PROTECTED by trx in trxCollection

  // insert new document into secondary indexes
  res = InsertSecondaryIndexes(trx, document, newHeader, false);

  if (res != TRI_ERROR_NO_ERROR) {
    // rollback
    DeleteSecondaryIndexes(trx, document, newHeader, true);

    // copy back old header data
    oldHeader->copy(oldData);

    InsertSecondaryIndexes(trx, document, oldHeader, true);

    return res;
  }

  operation.indexed();

  TRI_IF_FAILURE("UpdateDocumentNoOperation") { return TRI_ERROR_DEBUG; }

  TRI_IF_FAILURE("UpdateDocumentNoOperationExcept") {
    THROW_ARANGO_EXCEPTION(TRI_ERROR_DEBUG);
  }

  res = TRI_AddOperationTransaction(trxCollection->_transaction, operation,
                                    syncRequested);

  if (res == TRI_ERROR_NO_ERROR) {
    // write new header into result
    *mptr = *((TRI_doc_mptr_t*)newHeader);
  }

  return res;
}

////////////////////////////////////////////////////////////////////////////////
/// @brief create a document or edge marker, without using a legend
////////////////////////////////////////////////////////////////////////////////

static int CreateMarkerNoLegend(arangodb::wal::Marker*& marker,
                                TRI_document_collection_t* document,
                                TRI_voc_rid_t rid,
                                TRI_transaction_collection_t* trxCollection,
                                std::string const& keyString,
                                TRI_shaped_json_t const* shaped,
                                TRI_document_edge_t const* edge) {
  TRI_ASSERT(marker == nullptr);

  TRI_IF_FAILURE("InsertDocumentNoLegend") {
    // test what happens when no legend can be created
    return TRI_ERROR_DEBUG;
  }

  TRI_IF_FAILURE("InsertDocumentNoLegendExcept") {
    // test what happens if no legend can be created
    THROW_ARANGO_EXCEPTION(TRI_ERROR_DEBUG);
  }

  TRI_IF_FAILURE("InsertDocumentNoMarker") {
    // test what happens when no marker can be created
    return TRI_ERROR_DEBUG;
  }

  TRI_IF_FAILURE("InsertDocumentNoMarkerExcept") {
    // test what happens if no marker can be created
    THROW_ARANGO_EXCEPTION(TRI_ERROR_DEBUG);
  }

  if (edge == nullptr) {
    // document
    marker = new arangodb::wal::DocumentMarker(
        document->_vocbase->_id, document->_info.id(), rid,
        TRI_MarkerIdTransaction(trxCollection->_transaction), keyString, 8,
        shaped);
  } else {
    // edge
    marker = new arangodb::wal::EdgeMarker(
        document->_vocbase->_id, document->_info.id(), rid,
        TRI_MarkerIdTransaction(trxCollection->_transaction), keyString, edge,
        8, shaped);
  }

  TRI_ASSERT(marker != nullptr);

  return TRI_ERROR_NO_ERROR;
}

////////////////////////////////////////////////////////////////////////////////
/// @brief clone a document or edge marker, without using a legend
////////////////////////////////////////////////////////////////////////////////

static int CloneMarkerNoLegend(arangodb::wal::Marker*& marker,
                               TRI_df_marker_t const* original,
                               TRI_document_collection_t* document,
                               TRI_voc_rid_t rid,
                               TRI_transaction_collection_t* trxCollection,
                               TRI_shaped_json_t const* shaped) {
  TRI_ASSERT(marker == nullptr);

  TRI_IF_FAILURE("UpdateDocumentNoLegend") {
    // test what happens when no legend can be created
    return TRI_ERROR_DEBUG;
  }

  TRI_IF_FAILURE("UpdateDocumentNoLegendExcept") {
    // test what happens when no legend can be created
    THROW_ARANGO_EXCEPTION(TRI_ERROR_DEBUG);
  }

  if (original->_type == TRI_WAL_MARKER_DOCUMENT ||
      original->_type == TRI_DOC_MARKER_KEY_DOCUMENT) {
    marker = arangodb::wal::DocumentMarker::clone(
        original, document->_vocbase->_id, document->_info.id(), rid,
        TRI_MarkerIdTransaction(trxCollection->_transaction), 8, shaped);

    return TRI_ERROR_NO_ERROR;
  } else if (original->_type == TRI_WAL_MARKER_EDGE ||
             original->_type == TRI_DOC_MARKER_KEY_EDGE) {
    marker = arangodb::wal::EdgeMarker::clone(
        original, document->_vocbase->_id, document->_info.id(), rid,
        TRI_MarkerIdTransaction(trxCollection->_transaction), 8, shaped);
    return TRI_ERROR_NO_ERROR;
  }

  // invalid marker type
  return TRI_ERROR_INTERNAL;
}

////////////////////////////////////////////////////////////////////////////////
/// @brief size of operations buffer for the open iterator
////////////////////////////////////////////////////////////////////////////////

static size_t OpenIteratorBufferSize = 128;

////////////////////////////////////////////////////////////////////////////////
/// @brief state during opening of a collection
////////////////////////////////////////////////////////////////////////////////

struct open_iterator_state_t {
  TRI_document_collection_t* _document;
  TRI_voc_tid_t _tid;
  TRI_voc_fid_t _fid;
  std::unordered_map<TRI_voc_fid_t, DatafileStatisticsContainer*> _stats;
  DatafileStatisticsContainer* _dfi;
  TRI_vector_t _operations;
  TRI_vocbase_t* _vocbase;
  arangodb::Transaction* _trx;
  uint64_t _deletions;
  uint64_t _documents;
  int64_t _initialCount;
  uint32_t _trxCollections;
  bool _trxPrepared;

  open_iterator_state_t(TRI_document_collection_t* document,
                        TRI_vocbase_t* vocbase)
      : _document(document),
        _tid(0),
        _fid(0),
        _stats(),
        _dfi(nullptr),
        _vocbase(vocbase),
        _trx(nullptr),
        _deletions(0),
        _documents(0),
        _initialCount(-1),
        _trxCollections(0),
        _trxPrepared(false) {}

  ~open_iterator_state_t() {
    for (auto& it : _stats) {
      delete it.second;
    }
  }
};

////////////////////////////////////////////////////////////////////////////////
/// @brief container for a single collection operation (used during opening)
////////////////////////////////////////////////////////////////////////////////

struct open_iterator_operation_t {
  TRI_voc_document_operation_e _type;
  TRI_df_marker_t const* _marker;
  TRI_voc_fid_t _fid;
};

////////////////////////////////////////////////////////////////////////////////
/// @brief find a statistics container for a given file id
////////////////////////////////////////////////////////////////////////////////

static DatafileStatisticsContainer* FindDatafileStats(
    open_iterator_state_t* state, TRI_voc_fid_t fid) {
  auto it = state->_stats.find(fid);

  if (it != state->_stats.end()) {
    return (*it).second;
  }

  auto stats = std::make_unique<DatafileStatisticsContainer>();

  state->_stats.emplace(fid, stats.get());
  auto p = stats.release();

  return p;
}

////////////////////////////////////////////////////////////////////////////////
/// @brief mark a transaction as failed during opening of a collection
////////////////////////////////////////////////////////////////////////////////

static int OpenIteratorNoteFailedTransaction(
    open_iterator_state_t const* state) {
  TRI_ASSERT(state->_tid > 0);

  if (state->_document->_failedTransactions == nullptr) {
    state->_document->_failedTransactions = new std::set<TRI_voc_tid_t>;
  }

  state->_document->_failedTransactions->insert(state->_tid);

  return TRI_ERROR_NO_ERROR;
}

////////////////////////////////////////////////////////////////////////////////
/// @brief apply an insert/update operation when opening a collection
////////////////////////////////////////////////////////////////////////////////

static int OpenIteratorApplyInsert(open_iterator_state_t* state,
                                   open_iterator_operation_t const* operation) {
  TRI_document_collection_t* document = state->_document;
  arangodb::Transaction* trx = state->_trx;

  TRI_df_marker_t const* marker = operation->_marker;
  TRI_doc_document_key_marker_t const* d =
      reinterpret_cast<TRI_doc_document_key_marker_t const*>(marker);

  if (state->_fid != operation->_fid) {
    // update the state
    state->_fid = operation->_fid;
    state->_dfi = FindDatafileStats(state, operation->_fid);
  }

  SetRevision(document, d->_rid, false);

#ifdef ARANGODB_ENABLE_MAINTAINER_MODE

#if 0
  // currently disabled because it is too chatty in trace mode
  if (marker->_type == TRI_DOC_MARKER_KEY_DOCUMENT) {
    LOG(TRACE) << "document: fid " << operation->_fid << ", key " << ((char*) d + d->_offsetKey) << ", rid " << d->_rid << ", _offsetJson " << d->_offsetJson << ", _offsetKey " << d->_offsetKey;
  }
  else {
    TRI_doc_edge_key_marker_t const* e = reinterpret_cast<TRI_doc_edge_key_marker_t const*>(marker);
    LOG(TRACE) << "edge: fid " << operation->_fid << ", key " << ((char*) d + d->_offsetKey) << ", fromKey " << ((char*) e + e->_offsetFromKey) << ", toKey " << ((char*) e + e->_offsetToKey) << ", rid " << d->_rid << ", _offsetJson " << d->_offsetJson << ", _offsetKey " << d->_offsetKey;

  }
#endif

#endif

  TRI_voc_key_t key = ((char*)d) + d->_offsetKey;
  document->_keyGenerator->track(key);

  ++state->_documents;

  auto primaryIndex = document->primaryIndex();

  // no primary index lock required here because we are the only ones reading
  // from the index ATM
  arangodb::basics::BucketPosition slot;
  uint64_t hash;
  auto found = static_cast<TRI_doc_mptr_t const*>(
      primaryIndex->lookupKey(trx, key, slot, hash));

  // it is a new entry
  if (found == nullptr) {
    TRI_doc_mptr_t* header;

    // get a header
    int res = CreateHeader(document, (TRI_doc_document_key_marker_t*)marker,
                           operation->_fid, key, hash, &header);

    if (res != TRI_ERROR_NO_ERROR) {
      LOG(ERR) << "out of memory";

      return TRI_set_errno(res);
    }

    TRI_ASSERT(header != nullptr);
    // insert into primary index
    if (state->_initialCount != -1) {
      // we can now use an optimized insert method
      res = primaryIndex->insertKey(trx, header, slot);

      if (res == TRI_ERROR_ARANGO_UNIQUE_CONSTRAINT_VIOLATED) {
        document->_headersPtr->release(header, true);  // ONLY IN OPENITERATOR
      }
    } else {
      // use regular insert method
      res = InsertPrimaryIndex(trx, document, header, false);

      if (res != TRI_ERROR_NO_ERROR) {
        // insertion failed
        document->_headersPtr->release(header, true);  // ONLY IN OPENITERATOR
      }
    }

    if (res != TRI_ERROR_NO_ERROR) {
      LOG(ERR) << "inserting document into indexes failed with error: "
               << TRI_errno_string(res);

      return res;
    }

    ++document->_numberDocuments;

    // update the datafile info
    state->_dfi->numberAlive++;
    state->_dfi->sizeAlive += (int64_t)TRI_DF_ALIGN_BLOCK(marker->_size);
  }

  // it is an update, but only if found has a smaller revision identifier
  else if (found->_rid < d->_rid ||
           (found->_rid == d->_rid && found->_fid <= operation->_fid)) {
    // save the old data
    TRI_doc_mptr_copy_t oldData = *found;

    TRI_doc_mptr_t* newHeader = const_cast<TRI_doc_mptr_t*>(found);

    // update the header info
    UpdateHeader(operation->_fid, marker, newHeader, found);
    document->_headersPtr->moveBack(newHeader,
                                    &oldData);  // ONLY IN OPENITERATOR

    // update the datafile info
    DatafileStatisticsContainer* dfi;
    if (oldData._fid == state->_fid) {
      dfi = state->_dfi;
    } else {
      dfi = FindDatafileStats(state, oldData._fid);
    }

    if (oldData.getDataPtr() !=
        nullptr) {  // ONLY IN OPENITERATOR, PROTECTED by RUNTIME
      TRI_ASSERT(oldData.getDataPtr() !=
                 nullptr);  // ONLY IN OPENITERATOR, PROTECTED by RUNTIME
      int64_t size = (int64_t)((TRI_df_marker_t const*)oldData.getDataPtr())
                         ->_size;  // ONLY IN OPENITERATOR, PROTECTED by RUNTIME

      dfi->numberAlive--;
      dfi->sizeAlive -= TRI_DF_ALIGN_BLOCK(size);
      dfi->numberDead++;
      dfi->sizeDead += TRI_DF_ALIGN_BLOCK(size);
    }

    state->_dfi->numberAlive++;
    state->_dfi->sizeAlive += (int64_t)TRI_DF_ALIGN_BLOCK(marker->_size);
  }

  // it is a stale update
  else {
    TRI_ASSERT(found->getDataPtr() !=
               nullptr);  // ONLY IN OPENITERATOR, PROTECTED by RUNTIME

    state->_dfi->numberDead++;
    state->_dfi->sizeDead += (int64_t)TRI_DF_ALIGN_BLOCK(
        ((TRI_df_marker_t*)found->getDataPtr())
            ->_size);  // ONLY IN OPENITERATOR, PROTECTED by RUNTIME
  }

  return TRI_ERROR_NO_ERROR;
}

////////////////////////////////////////////////////////////////////////////////
/// @brief apply a delete operation when opening a collection
////////////////////////////////////////////////////////////////////////////////

static int OpenIteratorApplyRemove(open_iterator_state_t* state,
                                   open_iterator_operation_t const* operation) {
  TRI_doc_mptr_t* found;

  TRI_document_collection_t* document = state->_document;
  arangodb::Transaction* trx = state->_trx;

  TRI_df_marker_t const* marker = operation->_marker;
  TRI_doc_deletion_key_marker_t const* d =
      (TRI_doc_deletion_key_marker_t const*)marker;

  SetRevision(document, d->_rid, false);
=======
  VPackSlice const slice(reinterpret_cast<char const*>(marker) + DatafileHelper::VPackOffset(TRI_DF_MARKER_VPACK_REMOVE));
  VPackSlice const keySlice = slice.get(TRI_VOC_ATTRIBUTE_KEY);
  std::string const key(keySlice.copyString());
  TRI_voc_rid_t const rid = std::stoull(slice.get(TRI_VOC_ATTRIBUTE_REV).copyString());
 
  document->setLastRevision(rid, false);
  document->_keyGenerator->track(key);
>>>>>>> e68a60f8

  ++state->_deletions;

  if (state->_fid != datafile->_fid) {
    // update the state
    state->_fid = datafile->_fid;
    state->_dfi = FindDatafileStats(state, datafile->_fid);
  }

<<<<<<< HEAD
  TRI_voc_key_t key = ((char*)d) + d->_offsetKey;

#ifdef ARANGODB_ENABLE_MAINTAINER_MODE
  LOG(TRACE) << "deletion: fid " << operation->_fid << ", key " << (char*)key
             << ", rid " << d->_rid << ", deletion " << marker->_tick;
#endif

  document->_keyGenerator->track(key);

=======
>>>>>>> e68a60f8
  // no primary index lock required here because we are the only ones reading
  // from the index ATM
  auto primaryIndex = document->primaryIndex();
  TRI_doc_mptr_t* found = primaryIndex->lookupKey(trx, keySlice);

  // it is a new entry, so we missed the create
  if (found == nullptr) {
    // update the datafile info
    state->_dfi->numberDeletions++;
  }

  // it is a real delete
  else {
    // update the datafile info
    DatafileStatisticsContainer* dfi;

    if (found->getFid() == state->_fid) {
      dfi = state->_dfi;
    } else {
      dfi = FindDatafileStats(state, found->getFid());
    }

    TRI_ASSERT(found->getDataPtr() != nullptr);

    int64_t size = DatafileHelper::AlignedSize<int64_t>(found->getMarkerPtr()->getSize());

    dfi->numberAlive--;
    dfi->sizeAlive -= DatafileHelper::AlignedSize<int64_t>(size);
    dfi->numberDead++;
    dfi->sizeDead += DatafileHelper::AlignedSize<int64_t>(size);
    state->_dfi->numberDeletions++;

    document->deletePrimaryIndex(trx, found);
    --document->_numberDocuments;

    // free the header
<<<<<<< HEAD
    document->_headersPtr->release(found, true);  // ONLY IN OPENITERATOR
  }

  return TRI_ERROR_NO_ERROR;
}

////////////////////////////////////////////////////////////////////////////////
/// @brief apply an operation when opening a collection
////////////////////////////////////////////////////////////////////////////////

static int OpenIteratorApplyOperation(
    open_iterator_state_t* state, open_iterator_operation_t const* operation) {
  if (operation->_type == TRI_VOC_DOCUMENT_OPERATION_REMOVE) {
    return OpenIteratorApplyRemove(state, operation);
  } else if (operation->_type == TRI_VOC_DOCUMENT_OPERATION_INSERT) {
    return OpenIteratorApplyInsert(state, operation);
  }

  LOG(ERR) << "logic error in " << __FUNCTION__;
  return TRI_ERROR_INTERNAL;
}

////////////////////////////////////////////////////////////////////////////////
/// @brief add an operation to the list of operations when opening a collection
/// if the operation does not belong to a designated transaction, it is
/// executed directly
////////////////////////////////////////////////////////////////////////////////

static int OpenIteratorAddOperation(open_iterator_state_t* state,
                                    TRI_voc_document_operation_e type,
                                    TRI_df_marker_t const* marker,
                                    TRI_voc_fid_t fid) {
  open_iterator_operation_t operation;
  operation._type = type;
  operation._marker = marker;
  operation._fid = fid;

  if (state->_tid == 0) {
    return OpenIteratorApplyOperation(state, &operation);
  }

  return TRI_PushBackVector(&state->_operations, &operation);
}

////////////////////////////////////////////////////////////////////////////////
/// @brief reset the list of operations during opening
////////////////////////////////////////////////////////////////////////////////

static void OpenIteratorResetOperations(open_iterator_state_t* state) {
  size_t n = TRI_LengthVector(&state->_operations);

  if (n > OpenIteratorBufferSize * 2) {
    // free some memory
    TRI_DestroyVector(&state->_operations);
    TRI_InitVector2(&state->_operations, TRI_UNKNOWN_MEM_ZONE,
                    sizeof(open_iterator_operation_t), OpenIteratorBufferSize);
  } else {
    TRI_ClearVector(&state->_operations);
  }

  state->_tid = 0;
  state->_trxPrepared = false;
  state->_trxCollections = 0;
}

////////////////////////////////////////////////////////////////////////////////
/// @brief start a transaction when opening a collection
////////////////////////////////////////////////////////////////////////////////

static int OpenIteratorStartTransaction(open_iterator_state_t* state,
                                        TRI_voc_tid_t tid,
                                        uint32_t numCollections) {
  state->_tid = tid;
  state->_trxCollections = numCollections;

  TRI_ASSERT(TRI_LengthVector(&state->_operations) == 0);

  return TRI_ERROR_NO_ERROR;
}

////////////////////////////////////////////////////////////////////////////////
/// @brief prepare an ongoing transaction when opening a collection
////////////////////////////////////////////////////////////////////////////////

static int OpenIteratorPrepareTransaction(open_iterator_state_t* state) {
  if (state->_tid != 0) {
    state->_trxPrepared = true;
  }

  return TRI_ERROR_NO_ERROR;
}

////////////////////////////////////////////////////////////////////////////////
/// @brief abort an ongoing transaction when opening a collection
////////////////////////////////////////////////////////////////////////////////

static int OpenIteratorAbortTransaction(open_iterator_state_t* state) {
  if (state->_tid != 0) {
    OpenIteratorNoteFailedTransaction(state);

    LOG(INFO) << "rolling back uncommitted transaction " << state->_tid;
    OpenIteratorResetOperations(state);
  }

  return TRI_ERROR_NO_ERROR;
}

////////////////////////////////////////////////////////////////////////////////
/// @brief commit a transaction when opening a collection
////////////////////////////////////////////////////////////////////////////////

static int OpenIteratorCommitTransaction(open_iterator_state_t* state) {
  int res = TRI_ERROR_NO_ERROR;

  if (state->_trxCollections <= 1 || state->_trxPrepared) {
    size_t const n = TRI_LengthVector(&state->_operations);

    for (size_t i = 0; i < n; ++i) {
      open_iterator_operation_t* operation =
          static_cast<open_iterator_operation_t*>(
              TRI_AtVector(&state->_operations, i));

      int r = OpenIteratorApplyOperation(state, operation);
      if (r != TRI_ERROR_NO_ERROR) {
        res = r;
      }
    }
  } else if (state->_trxCollections > 1 && !state->_trxPrepared) {
    OpenIteratorAbortTransaction(state);
  }

  // clean up
  OpenIteratorResetOperations(state);

  return res;
}

////////////////////////////////////////////////////////////////////////////////
/// @brief process a document (or edge) marker when opening a collection
////////////////////////////////////////////////////////////////////////////////

static int OpenIteratorHandleDocumentMarker(TRI_df_marker_t const* marker,
                                            TRI_datafile_t* datafile,
                                            open_iterator_state_t* state) {
  TRI_doc_document_key_marker_t const* d =
      (TRI_doc_document_key_marker_t const*)marker;

  if (d->_tid > 0) {
    // marker has a transaction id
    if (d->_tid != state->_tid) {
      // we have a different transaction ongoing
      LOG(WARN) << "logic error in " << __FUNCTION__ << ", fid "
                << datafile->_fid << ". found tid: " << d->_tid
                << ", expected tid: " << state->_tid
                << ". this may also be the result of an aborted transaction";

      OpenIteratorAbortTransaction(state);

      return TRI_ERROR_INTERNAL;
    }
  }

  return OpenIteratorAddOperation(state, TRI_VOC_DOCUMENT_OPERATION_INSERT,
                                  marker, datafile->_fid);
}

////////////////////////////////////////////////////////////////////////////////
/// @brief process a deletion marker when opening a collection
////////////////////////////////////////////////////////////////////////////////

static int OpenIteratorHandleDeletionMarker(TRI_df_marker_t const* marker,
                                            TRI_datafile_t* datafile,
                                            open_iterator_state_t* state) {
  TRI_doc_deletion_key_marker_t const* d =
      (TRI_doc_deletion_key_marker_t const*)marker;

  if (d->_tid > 0) {
    // marker has a transaction id
    if (d->_tid != state->_tid) {
      // we have a different transaction ongoing
      LOG(WARN) << "logic error in " << __FUNCTION__ << ", fid "
                << datafile->_fid << ". found tid: " << d->_tid
                << ", expected tid: " << state->_tid
                << ". this may also be the result of an aborted transaction";

      OpenIteratorAbortTransaction(state);

      return TRI_ERROR_INTERNAL;
    }
  }

  OpenIteratorAddOperation(state, TRI_VOC_DOCUMENT_OPERATION_REMOVE, marker,
                           datafile->_fid);

  return TRI_ERROR_NO_ERROR;
}

////////////////////////////////////////////////////////////////////////////////
/// @brief process a shape marker when opening a collection
////////////////////////////////////////////////////////////////////////////////

static int OpenIteratorHandleShapeMarker(TRI_df_marker_t const* marker,
                                         TRI_datafile_t* datafile,
                                         open_iterator_state_t* state) {
  TRI_document_collection_t* document = state->_document;

  int res = document->getShaper()->insertShape(
      marker, true);  // ONLY IN OPENITERATOR, PROTECTED by fake trx from above

  if (res == TRI_ERROR_NO_ERROR) {
    if (state->_fid != datafile->_fid) {
      state->_fid = datafile->_fid;
      state->_dfi = FindDatafileStats(state, state->_fid);
    }

    state->_dfi->numberShapes++;
    state->_dfi->sizeShapes += (int64_t)TRI_DF_ALIGN_BLOCK(marker->_size);
  }

  return res;
}

////////////////////////////////////////////////////////////////////////////////
/// @brief process an attribute marker when opening a collection
////////////////////////////////////////////////////////////////////////////////

static int OpenIteratorHandleAttributeMarker(TRI_df_marker_t const* marker,
                                             TRI_datafile_t* datafile,
                                             open_iterator_state_t* state) {
  TRI_document_collection_t* document = state->_document;

  int res = document->getShaper()->insertAttribute(
      marker, true);  // ONLY IN OPENITERATOR, PROTECTED by fake trx from above

  if (res == TRI_ERROR_NO_ERROR) {
    if (state->_fid != datafile->_fid) {
      state->_fid = datafile->_fid;
      state->_dfi = FindDatafileStats(state, state->_fid);
    }

    state->_dfi->numberAttributes++;
    state->_dfi->sizeAttributes += (int64_t)TRI_DF_ALIGN_BLOCK(marker->_size);
  }

  return res;
}

////////////////////////////////////////////////////////////////////////////////
/// @brief process a "begin transaction" marker when opening a collection
////////////////////////////////////////////////////////////////////////////////

static int OpenIteratorHandleBeginMarker(TRI_df_marker_t const* marker,
                                         TRI_datafile_t* datafile,
                                         open_iterator_state_t* state) {
  TRI_doc_begin_transaction_marker_t const* m =
      (TRI_doc_begin_transaction_marker_t const*)marker;

  if (m->_tid != state->_tid && state->_tid != 0) {
    // some incomplete transaction was going on before us...
    LOG(WARN) << "logic error in " << __FUNCTION__ << ", fid " << datafile->_fid
              << ". found tid: " << m->_tid << ", expected tid: " << state->_tid
              << ". this may also be the result of an aborted transaction";

    OpenIteratorAbortTransaction(state);
  }

  OpenIteratorStartTransaction(state, m->_tid, (uint32_t)m->_numCollections);

  return TRI_ERROR_NO_ERROR;
}

////////////////////////////////////////////////////////////////////////////////
/// @brief process a "commit transaction" marker when opening a collection
////////////////////////////////////////////////////////////////////////////////

static int OpenIteratorHandleCommitMarker(TRI_df_marker_t const* marker,
                                          TRI_datafile_t* datafile,
                                          open_iterator_state_t* state) {
  TRI_doc_commit_transaction_marker_t const* m =
      (TRI_doc_commit_transaction_marker_t const*)marker;

  if (m->_tid != state->_tid) {
    // we found a commit marker, but we did not find any begin marker
    // beforehand. strange
    LOG(WARN) << "logic error in " << __FUNCTION__ << ", fid " << datafile->_fid
              << ". found tid: " << m->_tid
              << ", expected tid: " << state->_tid;

    OpenIteratorAbortTransaction(state);
  } else {
    OpenIteratorCommitTransaction(state);
  }

  // reset transaction id
  state->_tid = 0;

  return TRI_ERROR_NO_ERROR;
}

////////////////////////////////////////////////////////////////////////////////
/// @brief process a "prepare transaction" marker when opening a collection
////////////////////////////////////////////////////////////////////////////////

static int OpenIteratorHandlePrepareMarker(TRI_df_marker_t const* marker,
                                           TRI_datafile_t* datafile,
                                           open_iterator_state_t* state) {
  TRI_doc_prepare_transaction_marker_t const* m =
      (TRI_doc_prepare_transaction_marker_t const*)marker;

  if (m->_tid != state->_tid) {
    // we found a commit marker, but we did not find any begin marker
    // beforehand. strange
    LOG(WARN) << "logic error in " << __FUNCTION__ << ", fid " << datafile->_fid
              << ". found tid: " << m->_tid
              << ", expected tid: " << state->_tid;

    OpenIteratorAbortTransaction(state);
  } else {
    OpenIteratorPrepareTransaction(state);
  }

  return TRI_ERROR_NO_ERROR;
}

////////////////////////////////////////////////////////////////////////////////
/// @brief process an "abort transaction" marker when opening a collection
////////////////////////////////////////////////////////////////////////////////

static int OpenIteratorHandleAbortMarker(TRI_df_marker_t const* marker,
                                         TRI_datafile_t* datafile,
                                         open_iterator_state_t* state) {
  TRI_doc_abort_transaction_marker_t const* m =
      (TRI_doc_abort_transaction_marker_t const*)marker;

  if (m->_tid != state->_tid) {
    // we found an abort marker, but we did not find any begin marker
    // beforehand. strange
    LOG(WARN) << "logic error in " << __FUNCTION__ << ", fid " << datafile->_fid
              << ". found tid: " << m->_tid
              << ", expected tid: " << state->_tid;
=======
    document->_masterPointers.release(found);
>>>>>>> e68a60f8
  }

  return TRI_ERROR_NO_ERROR;
}

////////////////////////////////////////////////////////////////////////////////
/// @brief iterator for open
////////////////////////////////////////////////////////////////////////////////

static bool OpenIterator(TRI_df_marker_t const* marker, void* data,
                         TRI_datafile_t* datafile) {
  TRI_document_collection_t* document =
      static_cast<open_iterator_state_t*>(data)->_document;
  TRI_voc_tick_t const tick = marker->getTick();
  TRI_df_marker_type_t const type = marker->getType();

  int res;

  if (type == TRI_DF_MARKER_VPACK_DOCUMENT) {
    res = OpenIteratorHandleDocumentMarker(marker, datafile,
                                           static_cast<open_iterator_state_t*>(data));

    if (datafile->_dataMin == 0) {
      datafile->_dataMin = tick;
    }

    if (tick > datafile->_dataMax) {
      datafile->_dataMax = tick;
    }
  } else if (type == TRI_DF_MARKER_VPACK_REMOVE) {
    res = OpenIteratorHandleDeletionMarker(marker, datafile,
                                           static_cast<open_iterator_state_t*>(data));
  } else {
    if (type == TRI_DF_MARKER_HEADER) {
      // ensure there is a datafile info entry for each datafile of the
      // collection
      FindDatafileStats(static_cast<open_iterator_state_t*>(data), datafile->_fid);
    }

    LOG(TRACE) << "skipping marker type " << TRI_NameMarkerDatafile(marker);
    res = TRI_ERROR_NO_ERROR;
  }

  if (datafile->_tickMin == 0) {
    datafile->_tickMin = tick;
  }

  if (tick > datafile->_tickMax) {
    datafile->_tickMax = tick;
  }

  if (tick > document->_tickMax) {
    if (type != TRI_DF_MARKER_HEADER &&
        type != TRI_DF_MARKER_FOOTER &&
        type != TRI_DF_MARKER_COL_HEADER &&
        type != TRI_DF_MARKER_PROLOGUE) {
      document->_tickMax = tick;
    }
  }

  return (res == TRI_ERROR_NO_ERROR);
}

struct OpenIndexIteratorContext {
  arangodb::Transaction* trx;
  TRI_document_collection_t* collection;
};

////////////////////////////////////////////////////////////////////////////////
/// @brief iterator for index open
////////////////////////////////////////////////////////////////////////////////

static bool OpenIndexIterator(std::string const& filename, void* data) {
  // load VelocyPack description of the index
  std::shared_ptr<VPackBuilder> builder;
  try {
    builder = arangodb::basics::VelocyPackHelper::velocyPackFromFile(filename.c_str());
  } catch (...) {
    // Failed to parse file
    LOG(ERR) << "failed to parse index definition from '" << filename << "'";
    return false;
  }

  VPackSlice description = builder->slice();
  // VelocyPack must be a index description
  if (!description.isObject()) {
    LOG(ERR) << "cannot read index definition from '" << filename << "'";
    return false;
  }

  auto ctx = static_cast<OpenIndexIteratorContext*>(data);
  arangodb::Transaction* trx = ctx->trx;
  TRI_document_collection_t* collection = ctx->collection;

  int res = TRI_FromVelocyPackIndexDocumentCollection(trx, collection,
                                                      description, nullptr);

  if (res != TRI_ERROR_NO_ERROR) {
    // error was already printed if we get here
    return false;
  }

  return true;
}

////////////////////////////////////////////////////////////////////////////////
/// @brief initializes a document collection
////////////////////////////////////////////////////////////////////////////////

static int InitBaseDocumentCollection(TRI_document_collection_t* document) {
  TRI_ASSERT(document != nullptr);

  document->_numberDocuments = 0;
  document->_lastCompaction = 0.0;

  return TRI_ERROR_NO_ERROR;
}

////////////////////////////////////////////////////////////////////////////////
/// @brief destroys a primary collection
////////////////////////////////////////////////////////////////////////////////

static void DestroyBaseDocumentCollection(TRI_document_collection_t* document) {
  if (document->_keyGenerator != nullptr) {
    delete document->_keyGenerator;
    document->_keyGenerator = nullptr;
  }

  document->ditches()->destroy();
  TRI_DestroyCollection(document);
}

////////////////////////////////////////////////////////////////////////////////
/// @brief initializes a document collection
////////////////////////////////////////////////////////////////////////////////

static bool InitDocumentCollection(TRI_document_collection_t* document) {
  TRI_ASSERT(document != nullptr);

  document->_cleanupIndexes = false;
  document->_uncollectedLogfileEntries.store(0);

  int res = InitBaseDocumentCollection(document);

  if (res != TRI_ERROR_NO_ERROR) {
    TRI_DestroyCollection(document);
    TRI_set_errno(res);

    return false;
  }

  // create primary index
  std::unique_ptr<arangodb::Index> primaryIndex(
      new arangodb::PrimaryIndex(document));

  try {
    document->addIndex(primaryIndex.get());
    primaryIndex.release();
  } catch (...) {
    DestroyBaseDocumentCollection(document);
    TRI_set_errno(TRI_ERROR_OUT_OF_MEMORY);

    return false;
  }

  // create edges index
  if (document->_info.type() == TRI_COL_TYPE_EDGE) {
    TRI_idx_iid_t iid = document->_info.id();
    if (document->_info.planId() > 0) {
      iid = document->_info.planId();
    }

    try {
      std::unique_ptr<arangodb::Index> edgeIndex(
          new arangodb::EdgeIndex(iid, document));

      document->addIndex(edgeIndex.get());
      edgeIndex.release();
    } catch (...) {
      DestroyBaseDocumentCollection(document);
      TRI_set_errno(TRI_ERROR_OUT_OF_MEMORY);

      return false;
    }
  }

  TRI_InitCondition(&document->_journalsCondition);

  // crud methods
  document->cleanupIndexes = CleanupIndexes;

  return true;
}

////////////////////////////////////////////////////////////////////////////////
/// @brief iterate all markers of the collection
////////////////////////////////////////////////////////////////////////////////

static int IterateMarkersCollection(arangodb::Transaction* trx,
                                    TRI_collection_t* collection) {
  auto document = reinterpret_cast<TRI_document_collection_t*>(collection);

  // initialize state for iteration
  open_iterator_state_t openState(document, collection->_vocbase);

  if (collection->_info.initialCount() != -1) {
    auto primaryIndex = document->primaryIndex();

    int res = primaryIndex->resize(
        trx, static_cast<size_t>(collection->_info.initialCount() * 1.1));

    if (res != TRI_ERROR_NO_ERROR) {
      return res;
    }

    openState._initialCount = collection->_info.initialCount();
  }

  // read all documents and fill primary index
  TRI_IterateCollection(collection, OpenIterator, &openState);

<<<<<<< HEAD
  LOG(TRACE) << "found " << openState._documents << " document markers, "
             << openState._deletions << " deletion markers for collection '"
             << collection->_info.namec_str() << "'";

  // abort any transaction that's unfinished after iterating over all markers
  OpenIteratorAbortTransaction(&openState);

  TRI_DestroyVector(&openState._operations);
=======
  LOG(TRACE) << "found " << openState._documents << " document markers, " << openState._deletions << " deletion markers for collection '" << collection->_info.name() << "'";
>>>>>>> e68a60f8

  // update the real statistics for the collection
  try {
    for (auto& it : openState._stats) {
      document->_datafileStatistics.create(it.first, *(it.second));
    }
  } catch (basics::Exception const& ex) {
    return ex.code();
  } catch (...) {
    return TRI_ERROR_INTERNAL;
  }

  return TRI_ERROR_NO_ERROR;
}

////////////////////////////////////////////////////////////////////////////////
/// @brief creates a new collection
////////////////////////////////////////////////////////////////////////////////

TRI_document_collection_t* TRI_CreateDocumentCollection(
    TRI_vocbase_t* vocbase, char const* path, VocbaseCollectionInfo& parameters,
    TRI_voc_cid_t cid) {
  if (cid > 0) {
    TRI_UpdateTickServer(cid);
  } else {
    cid = TRI_NewTickServer();
  }

  parameters.setCollectionId(cid);

  // check if we can generate the key generator
  std::shared_ptr<arangodb::velocypack::Buffer<uint8_t> const> buffer =
      parameters.keyOptions();

  VPackSlice slice;
  if (buffer != nullptr) {
    slice = VPackSlice(buffer->data());
  }
  KeyGenerator* keyGenerator = KeyGenerator::factory(slice);

  if (keyGenerator == nullptr) {
    TRI_set_errno(TRI_ERROR_ARANGO_INVALID_KEY_GENERATOR);
    return nullptr;
  }

  // first create the document collection
  TRI_document_collection_t* document;
  try {
    document = new TRI_document_collection_t(vocbase);
  } catch (std::exception&) {
    document = nullptr;
  }

  if (document == nullptr) {
    delete keyGenerator;
    LOG(WARN) << "cannot create document collection";
    TRI_set_errno(TRI_ERROR_OUT_OF_MEMORY);

    return nullptr;
  }

  TRI_ASSERT(document != nullptr);

  document->_keyGenerator = keyGenerator;

  TRI_collection_t* collection =
      TRI_CreateCollection(vocbase, document, path, parameters);

  if (collection == nullptr) {
    delete document;
    LOG(ERR) << "cannot create document collection";

    return nullptr;
  }

  // create document collection
  if (false == InitDocumentCollection(document)) {
    LOG(ERR) << "cannot initialize document collection";

    TRI_CloseCollection(collection);
    TRI_DestroyCollection(collection);
    delete document;
    return nullptr;
  }

  document->_keyGenerator = keyGenerator;

  // save the parameters block (within create, no need to lock)
  bool doSync = vocbase->_settings.forceSyncProperties;
  int res = parameters.saveToFile(collection->_directory, doSync);

  if (res != TRI_ERROR_NO_ERROR) {
<<<<<<< HEAD
    // TODO: shouldn't we free document->_headersPtr etc.?
    // Yes, do this in the context of the TRI_document_collection_t cleanup.
    LOG(ERR) << "cannot save collection parameters in directory '"
             << collection->_directory << "': '" << TRI_last_error() << "'";
=======
    LOG(ERR) << "cannot save collection parameters in directory '" << collection->_directory << "': '" << TRI_last_error() << "'";
>>>>>>> e68a60f8

    TRI_CloseCollection(collection);
    TRI_DestroyCollection(collection);
    delete document;
    return nullptr;
  }

  // remove the temporary file
  std::string tmpfile = collection->_directory + ".tmp";
  TRI_UnlinkFile(tmpfile.c_str());

  return document;
}

////////////////////////////////////////////////////////////////////////////////
/// @brief frees the memory allocated, but does not free the pointer
///
/// Note that the collection must be closed first.
////////////////////////////////////////////////////////////////////////////////

void TRI_DestroyDocumentCollection(TRI_document_collection_t* document) {
  TRI_DestroyCondition(&document->_journalsCondition);

  // free memory allocated for indexes
  for (auto& idx : document->allIndexes()) {
    delete idx;
  }

  DestroyBaseDocumentCollection(document);
}

////////////////////////////////////////////////////////////////////////////////
/// @brief frees the memory allocated and frees the pointer
////////////////////////////////////////////////////////////////////////////////

void TRI_FreeDocumentCollection(TRI_document_collection_t* document) {
  TRI_DestroyDocumentCollection(document);
  delete document;
}

////////////////////////////////////////////////////////////////////////////////
/// @brief creates a journal
///
/// Note that the caller must hold a lock protecting the _journals entry.
////////////////////////////////////////////////////////////////////////////////

TRI_datafile_t* TRI_CreateDatafileDocumentCollection(
    TRI_document_collection_t* document, TRI_voc_fid_t fid,
    TRI_voc_size_t journalSize, bool isCompactor) {
  TRI_ASSERT(fid > 0);

  // create a datafile entry for the new journal
  try {
    document->_datafileStatistics.create(fid);
  } catch (...) {
    EnsureErrorCode(TRI_ERROR_OUT_OF_MEMORY);
    return nullptr;
  }

  TRI_datafile_t* journal;

  if (document->_info.isVolatile()) {
    // in-memory collection
    journal = TRI_CreateDatafile(nullptr, fid, journalSize, true);
  } else {
    // construct a suitable filename (which may be temporary at the beginning)
    std::string jname;
    if (isCompactor) {
      jname = "compaction-";
    } else {
      jname = "temp-";
    }

    jname.append(std::to_string(fid) + ".db");
    std::string filename = arangodb::basics::FileUtils::buildFilename(document->_directory, jname);

    TRI_IF_FAILURE("CreateJournalDocumentCollection") {
      // simulate disk full
      document->_lastError = TRI_set_errno(TRI_ERROR_ARANGO_FILESYSTEM_FULL);

      EnsureErrorCode(TRI_ERROR_ARANGO_FILESYSTEM_FULL);

      return nullptr;
    }

    // remove an existing temporary file first
    if (TRI_ExistsFile(filename.c_str())) {
      // remove an existing file first
      TRI_UnlinkFile(filename.c_str());
    }

    journal = TRI_CreateDatafile(filename.c_str(), fid, journalSize, true);
  }

  if (journal == nullptr) {
    if (TRI_errno() == TRI_ERROR_OUT_OF_MEMORY_MMAP) {
      document->_lastError = TRI_set_errno(TRI_ERROR_OUT_OF_MEMORY_MMAP);
    } else {
      document->_lastError = TRI_set_errno(TRI_ERROR_ARANGO_NO_JOURNAL);
    }

    EnsureErrorCode(document->_lastError);

    return nullptr;
  }

  // journal is there now
  TRI_ASSERT(journal != nullptr);

  if (isCompactor) {
    LOG(TRACE) << "created new compactor '" << journal->getName(journal) << "'";
  } else {
    LOG(TRACE) << "created new journal '" << journal->getName(journal) << "'";
  }

  // create a collection header, still in the temporary file
  TRI_df_marker_t* position;
  int res = TRI_ReserveElementDatafile(journal, sizeof(TRI_col_header_marker_t),
                                       &position, journalSize);

  TRI_IF_FAILURE("CreateJournalDocumentCollectionReserve1") {
    res = TRI_ERROR_DEBUG;
  }

  if (res != TRI_ERROR_NO_ERROR) {
    document->_lastError = journal->_lastError;
    LOG(ERR) << "cannot create collection header in file '"
             << journal->getName(journal) << "': " << TRI_errno_string(res);

    // close the journal and remove it
    TRI_CloseDatafile(journal);
    TRI_UnlinkFile(journal->getName(journal));
    TRI_FreeDatafile(journal);

    EnsureErrorCode(res);

    return nullptr;
  }

  TRI_col_header_marker_t cm;
  DatafileHelper::InitMarker(reinterpret_cast<TRI_df_marker_t*>(&cm), TRI_DF_MARKER_COL_HEADER,
                         sizeof(TRI_col_header_marker_t), static_cast<TRI_voc_tick_t>(fid));
  cm._type = static_cast<TRI_col_type_t>(document->_info.type());
  cm._cid = document->_info.id();

  res = TRI_WriteCrcElementDatafile(journal, position, &cm.base, false);

  TRI_IF_FAILURE("CreateJournalDocumentCollectionReserve2") {
    res = TRI_ERROR_DEBUG;
  }

  if (res != TRI_ERROR_NO_ERROR) {
    document->_lastError = journal->_lastError;
    LOG(ERR) << "cannot create collection header in file '"
             << journal->getName(journal) << "': " << TRI_last_error();

    // close the journal and remove it
    TRI_CloseDatafile(journal);
    TRI_UnlinkFile(journal->getName(journal));
    TRI_FreeDatafile(journal);

    EnsureErrorCode(document->_lastError);

    return nullptr;
  }

  TRI_ASSERT(fid == journal->_fid);

  // if a physical file, we can rename it from the temporary name to the correct
  // name
  if (!isCompactor) {
    if (journal->isPhysical(journal)) {
      // and use the correct name
      std::string jname("journal-" + std::to_string(journal->_fid) + ".db");
      std::string filename = arangodb::basics::FileUtils::buildFilename(document->_directory, jname);

      bool ok = TRI_RenameDatafile(journal, filename.c_str());

      if (!ok) {
        LOG(ERR) << "failed to rename journal '" << journal->getName(journal)
                 << "' to '" << filename << "': " << TRI_last_error();

        TRI_CloseDatafile(journal);
        TRI_UnlinkFile(journal->getName(journal));
        TRI_FreeDatafile(journal);

        EnsureErrorCode(document->_lastError);

        return nullptr;
      } else {
        LOG(TRACE) << "renamed journal from '" << journal->getName(journal)
                   << "' to '" << filename << "'";
      }
    }

    document->_journals.emplace_back(journal);
  }

  return journal;
}

////////////////////////////////////////////////////////////////////////////////
/// @brief create an index, based on a VelocyPack description
////////////////////////////////////////////////////////////////////////////////

int TRI_FromVelocyPackIndexDocumentCollection(
    arangodb::Transaction* trx, TRI_document_collection_t* document,
    VPackSlice const& slice, arangodb::Index** idx) {
  TRI_ASSERT(slice.isObject());

  if (idx != nullptr) {
    *idx = nullptr;
  }

  // extract the type
  VPackSlice type = slice.get("type");

  if (!type.isString()) {
    return TRI_ERROR_INTERNAL;
  }
  std::string typeStr = type.copyString();

  // extract the index identifier
  VPackSlice iis = slice.get("id");

  TRI_idx_iid_t iid;
  if (iis.isNumber()) {
    iid = iis.getNumericValue<TRI_idx_iid_t>();
  } else if (iis.isString()) {
    std::string tmp = iis.copyString();
    iid = static_cast<TRI_idx_iid_t>(StringUtils::uint64(tmp));
  } else {
    LOG(ERR) << "ignoring index, index identifier could not be located";

    return TRI_ERROR_INTERNAL;
  }

  TRI_UpdateTickServer(iid);

  // ...........................................................................
  // GEO INDEX (list or attribute)
  // ...........................................................................
  if (typeStr == "geo1" || typeStr == "geo2") {
    return GeoIndexFromVelocyPack(trx, document, slice, iid, idx);
  }

  // ...........................................................................
  // HASH INDEX
  // ...........................................................................
  if (typeStr == "hash") {
    return HashIndexFromVelocyPack(trx, document, slice, iid, idx);
  }

  // ...........................................................................
  // SKIPLIST INDEX
  // ...........................................................................
  if (typeStr == "skiplist") {
    return SkiplistIndexFromVelocyPack(trx, document, slice, iid, idx);
  }

  // ...........................................................................
  // FULLTEXT INDEX
  // ...........................................................................
  if (typeStr == "fulltext") {
    return FulltextIndexFromVelocyPack(trx, document, slice, iid, idx);
  }

  // ...........................................................................
  // EDGES INDEX
  // ...........................................................................
  if (typeStr == "edge") {
    // we should never get here, as users cannot create their own edge indexes
    LOG(ERR) << "logic error. there should never be a JSON file describing an "
                "edges index";
    return TRI_ERROR_INTERNAL;
  }

  // default:
  LOG(WARN) << "index type '" << typeStr
            << "' is not supported in this version of ArangoDB and is ignored";

  return TRI_ERROR_NO_ERROR;
}

////////////////////////////////////////////////////////////////////////////////
/// @brief closes an existing datafile
/// Note that the caller must hold a lock protecting the _datafiles and
/// _journals entry.
////////////////////////////////////////////////////////////////////////////////

bool TRI_CloseDatafileDocumentCollection(TRI_document_collection_t* document,
                                         size_t position, bool isCompactor) {
  std::vector<TRI_datafile_t*>* vector;

  // either use a journal or a compactor
  if (isCompactor) {
    vector = &document->_compactors;
  } else {
    vector = &document->_journals;
  }

  // no journal at this position
  if (vector->size() <= position) {
    TRI_set_errno(TRI_ERROR_ARANGO_NO_JOURNAL);
    return false;
  }

  // seal and rename datafile
  TRI_datafile_t* journal =
      static_cast<TRI_datafile_t*>(vector->at(position));
  int res = TRI_SealDatafile(journal);

  if (res != TRI_ERROR_NO_ERROR) {
    LOG(ERR) << "failed to seal datafile '" << journal->getName(journal)
             << "': " << TRI_last_error();

    if (!isCompactor) {
      vector->erase(vector->begin() + position);
      document->_datafiles.emplace_back(journal);
    }

    return false;
  }

  if (!isCompactor && journal->isPhysical(journal)) {
    // rename the file
    std::string dname("datafile-" + std::to_string(journal->_fid) + ".db");
    std::string filename = arangodb::basics::FileUtils::buildFilename(document->_directory, dname);

    bool ok = TRI_RenameDatafile(journal, filename.c_str());

    if (!ok) {
      LOG(ERR) << "failed to rename datafile '" << journal->getName(journal)
               << "' to '" << filename << "': " << TRI_last_error();

      vector->erase(vector->begin() + position);
      document->_datafiles.emplace_back(journal);

      return false;
    }

    LOG(TRACE) << "closed file '" << journal->getName(journal) << "'";
  }

  if (!isCompactor) {
    vector->erase(vector->begin() + position);
    document->_datafiles.emplace_back(journal);
  }

  return true;
}

////////////////////////////////////////////////////////////////////////////////
/// @brief helper struct for filling indexes
////////////////////////////////////////////////////////////////////////////////

class IndexFiller {
 public:
  IndexFiller(arangodb::Transaction* trx, TRI_document_collection_t* document,
              arangodb::Index* idx, std::function<void(int)> callback)
      : _trx(trx), _document(document), _idx(idx), _callback(callback) {}

  void operator()() {
    int res = TRI_ERROR_INTERNAL;

    try {
      res = FillIndex(_trx, _document, _idx);
    } catch (...) {
    }

    _callback(res);
  }

 private:
  arangodb::Transaction* _trx;
  TRI_document_collection_t* _document;
  arangodb::Index* _idx;
  std::function<void(int)> _callback;
};

////////////////////////////////////////////////////////////////////////////////
/// @brief fill the additional (non-primary) indexes
////////////////////////////////////////////////////////////////////////////////

int TRI_FillIndexesDocumentCollection(arangodb::Transaction* trx,
                                      TRI_vocbase_col_t* collection,
                                      TRI_document_collection_t* document) {
  auto old = document->useSecondaryIndexes();

  // turn filling of secondary indexes off. we're now only interested in getting
  // the indexes' definition. we'll fill them below ourselves.
  document->useSecondaryIndexes(false);

  try {
    OpenIndexIteratorContext ctx;
    ctx.trx = trx;
    ctx.collection = document;

    document->iterateIndexes(OpenIndexIterator, static_cast<void*>(&ctx));
    document->useSecondaryIndexes(old);
  } catch (...) {
    document->useSecondaryIndexes(old);
    return TRI_ERROR_INTERNAL;
  }

  // distribute the work to index threads plus this thread
  auto const& indexes = document->allIndexes();
  size_t const n = indexes.size();

  if (n == 1) {
    return TRI_ERROR_NO_ERROR;
  }

  double start = TRI_microtime();

  // only log performance infos for indexes with more than this number of
  // entries
  static size_t const NotificationSizeThreshold = 131072;
  auto primaryIndex = document->primaryIndex();

  if (primaryIndex->size() > NotificationSizeThreshold) {
    LOG_TOPIC(TRACE, Logger::PERFORMANCE)
        << "fill-indexes-document-collection { collection: "
        << document->_vocbase->_name << "/" << document->_info.name()
        << " }, indexes: " << (n - 1);
  }

  TRI_ASSERT(n > 1);

  std::atomic<int> result(TRI_ERROR_NO_ERROR);

  {
    arangodb::basics::Barrier barrier(n - 1);

    auto indexPool = document->_vocbase->_server->_indexPool;

    auto callback = [&barrier, &result](int res) -> void {
      // update the error code
      if (res != TRI_ERROR_NO_ERROR) {
        int expected = TRI_ERROR_NO_ERROR;
        result.compare_exchange_strong(expected, res,
                                       std::memory_order_acquire);
      }

      barrier.join();
    };

    // now actually fill the secondary indexes
    for (size_t i = 1; i < n; ++i) {
      auto idx = indexes[i];

      // index threads must come first, otherwise this thread will block the
      // loop and
      // prevent distribution to threads
      if (indexPool != nullptr && i != (n - 1)) {
        try {
          // move task into thread pool
          IndexFiller indexTask(trx, document, idx, callback);

          static_cast<arangodb::basics::ThreadPool*>(indexPool)
              ->enqueue(indexTask);
        } catch (...) {
          // set error code
          int expected = TRI_ERROR_NO_ERROR;
          result.compare_exchange_strong(expected, TRI_ERROR_INTERNAL,
                                         std::memory_order_acquire);

          barrier.join();
        }
      } else {
        // fill index in this thread
        int res;

        try {
          res = FillIndex(trx, document, idx);
        } catch (...) {
          res = TRI_ERROR_INTERNAL;
        }

        if (res != TRI_ERROR_NO_ERROR) {
          int expected = TRI_ERROR_NO_ERROR;
          result.compare_exchange_strong(expected, res,
                                         std::memory_order_acquire);
        }

        barrier.join();
      }
    }

    // barrier waits here until all threads have joined
  }

  LOG_TOPIC(TRACE, Logger::PERFORMANCE)
      << "[timer] " << Logger::DURATION(TRI_microtime() - start)
      << " s, fill-indexes-document-collection { collection: "
      << document->_vocbase->_name << "/" << document->_info.name()
      << " }, indexes: " << (n - 1);

  return result.load();
}

////////////////////////////////////////////////////////////////////////////////
/// @brief opens an existing collection
////////////////////////////////////////////////////////////////////////////////

TRI_document_collection_t* TRI_OpenDocumentCollection(TRI_vocbase_t* vocbase,
                                                      TRI_vocbase_col_t* col,
                                                      bool ignoreErrors) {
  char const* path = col->pathc_str();

  // first open the document collection
  TRI_document_collection_t* document = nullptr;
  try {
    document = new TRI_document_collection_t(vocbase);
  } catch (std::exception&) {
  }

  if (document == nullptr) {
    return nullptr;
  }

  TRI_ASSERT(document != nullptr);

  double start = TRI_microtime();
  LOG_TOPIC(TRACE, Logger::PERFORMANCE)
      << "open-document-collection { collection: " << vocbase->_name << "/"
      << col->name() << " }";

  TRI_collection_t* collection =
      TRI_OpenCollection(vocbase, document, path, ignoreErrors);

  if (collection == nullptr) {
    delete document;
    LOG(ERR) << "cannot open document collection from path '" << path << "'";

    return nullptr;
  }

  // create document collection
  if (false == InitDocumentCollection(document)) {
    TRI_CloseCollection(collection);
    TRI_FreeCollection(collection);
    LOG(ERR) << "cannot initialize document collection";

    return nullptr;
  }

  // check if we can generate the key generator
  std::shared_ptr<arangodb::velocypack::Buffer<uint8_t> const> buffer =
      collection->_info.keyOptions();

  VPackSlice slice;
  if (buffer.get() != nullptr) {
    slice = VPackSlice(buffer->data());
  }

  KeyGenerator* keyGenerator = KeyGenerator::factory(slice);

  if (keyGenerator == nullptr) {
    TRI_CloseCollection(collection);
    TRI_FreeCollection(collection);
    TRI_set_errno(TRI_ERROR_ARANGO_INVALID_KEY_GENERATOR);

    return nullptr;
  }

  document->_keyGenerator = keyGenerator;

  arangodb::SingleCollectionTransaction trx(
      arangodb::StandaloneTransactionContext::Create(vocbase),
      document->_info.id(), TRI_TRANSACTION_WRITE);

  // build the primary index
  int res = TRI_ERROR_INTERNAL;

  try {
    double start = TRI_microtime();

    LOG_TOPIC(TRACE, Logger::PERFORMANCE)
        << "iterate-markers { collection: " << vocbase->_name << "/"
        << document->_info.name() << " }";

    // iterate over all markers of the collection
    res = IterateMarkersCollection(&trx, collection);

<<<<<<< HEAD
    LOG_TOPIC(TRACE, Logger::PERFORMANCE)
        << "[timer] " << Logger::DURATION(TRI_microtime() - start)
        << " s, iterate-markers { collection: " << vocbase->_name << "/"
        << document->_info.name() << " }";
=======
    LOG_TOPIC(TRACE, Logger::PERFORMANCE) << "[timer] " << Logger::DURATION(TRI_microtime() - start) << " s, iterate-markers { collection: " << vocbase->_name << "/" << document->_info.name() << " }";
  } catch (arangodb::basics::Exception const& ex) {
    res = ex.code();
  } catch (std::bad_alloc const&) {
    res = TRI_ERROR_OUT_OF_MEMORY;
  } catch (...) {
    res = TRI_ERROR_INTERNAL;
  }
>>>>>>> e68a60f8

  if (res != TRI_ERROR_NO_ERROR) {
    TRI_CloseCollection(collection);
    TRI_FreeCollection(collection);

    LOG(ERR) << "cannot iterate data of document collection";
    TRI_set_errno(res);

    return nullptr;
  }

  if (!arangodb::wal::LogfileManager::instance()->isInRecovery()) {
    TRI_FillIndexesDocumentCollection(&trx, col, document);
  }

  LOG_TOPIC(TRACE, Logger::PERFORMANCE)
      << "[timer] " << Logger::DURATION(TRI_microtime() - start)
      << " s, open-document-collection { collection: " << vocbase->_name << "/"
      << document->_info.name() << " }";

  return document;
}

////////////////////////////////////////////////////////////////////////////////
/// @brief closes an open collection
////////////////////////////////////////////////////////////////////////////////

int TRI_CloseDocumentCollection(TRI_document_collection_t* document,
                                bool updateStats) {
  auto primaryIndex = document->primaryIndex();
  auto idxSize = primaryIndex->size();

  if (!document->_info.deleted() &&
      document->_info.initialCount() != static_cast<int64_t>(idxSize)) {
    document->_info.updateCount(idxSize);

    bool doSync = document->_vocbase->_settings.forceSyncProperties;
    // Ignore the error?
    document->_info.saveToFile(document->_directory, doSync);
  }

  // closes all open compactors, journals, datafiles
  int res = TRI_CloseCollection(document);

  return res;
}

////////////////////////////////////////////////////////////////////////////////
/// @brief converts extracts a field list from a VelocyPack object
///        Does not copy any data, caller has to make sure that data
///        in slice stays valid until this return value is destroyed.
////////////////////////////////////////////////////////////////////////////////

static VPackSlice ExtractFields(VPackSlice const& slice, TRI_idx_iid_t iid) {
  VPackSlice fld = slice.get("fields");
  if (!fld.isArray()) {
    LOG(ERR) << "ignoring index " << iid << ", 'fields' must be an array";
    THROW_ARANGO_EXCEPTION(TRI_ERROR_BAD_PARAMETER);
  }

  for (auto const& sub : VPackArrayIterator(fld)) {
    if (!sub.isString()) {
      LOG(ERR) << "ignoring index " << iid
               << ", 'fields' must be an array of attribute paths";
      THROW_ARANGO_EXCEPTION(TRI_ERROR_BAD_PARAMETER);
    }
  }
  return fld;
}

////////////////////////////////////////////////////////////////////////////////
/// @brief fill an index in batches
////////////////////////////////////////////////////////////////////////////////

static int FillIndexBatch(arangodb::Transaction* trx,
                          TRI_document_collection_t* document,
                          arangodb::Index* idx) {
  auto indexPool = document->_vocbase->_server->_indexPool;
  TRI_ASSERT(indexPool != nullptr);

  double start = TRI_microtime();

  LOG_TOPIC(TRACE, Logger::PERFORMANCE)
      << "fill-index-batch { collection: " << document->_vocbase->_name << "/"
      << document->_info.name() << " }, " << idx->context()
      << ", threads: " << indexPool->numThreads()
      << ", buckets: " << document->_info.indexBuckets();

  // give the index a size hint
  auto primaryIndex = document->primaryIndex();

  auto nrUsed = primaryIndex->size();

  idx->sizeHint(trx, nrUsed);

  // process documents a million at a time
  size_t blockSize = 1024 * 1024;

  if (nrUsed < blockSize) {
    blockSize = nrUsed;
  }
  if (blockSize == 0) {
    blockSize = 1;
  }

  int res = TRI_ERROR_NO_ERROR;

  std::vector<TRI_doc_mptr_t const*> documents;
  documents.reserve(blockSize);

  if (nrUsed > 0) {
    arangodb::basics::BucketPosition position;
    uint64_t total = 0;
    while (true) {
      TRI_doc_mptr_t const* mptr =
          primaryIndex->lookupSequential(trx, position, total);

      if (mptr == nullptr) {
        break;
      }

      documents.emplace_back(mptr);

      if (documents.size() == blockSize) {
        res = idx->batchInsert(trx, &documents, indexPool->numThreads());
        documents.clear();

        // some error occurred
        if (res != TRI_ERROR_NO_ERROR) {
          break;
        }
      }
    }
  }

  // process the remainder of the documents
  if (res == TRI_ERROR_NO_ERROR && !documents.empty()) {
    res = idx->batchInsert(trx, &documents, indexPool->numThreads());
  }

  LOG_TOPIC(TRACE, Logger::PERFORMANCE)
      << "[timer] " << Logger::DURATION(TRI_microtime() - start)
      << " s, fill-index-batch { collection: " << document->_vocbase->_name
      << "/" << document->_info.name() << " }, " << idx->context()
      << ", threads: " << indexPool->numThreads()
      << ", buckets: " << document->_info.indexBuckets();

  return res;
}

////////////////////////////////////////////////////////////////////////////////
/// @brief fill an index sequentially
////////////////////////////////////////////////////////////////////////////////

static int FillIndexSequential(arangodb::Transaction* trx,
                               TRI_document_collection_t* document,
                               arangodb::Index* idx) {
  double start = TRI_microtime();

  LOG_TOPIC(TRACE, Logger::PERFORMANCE)
      << "fill-index-sequential { collection: " << document->_vocbase->_name
      << "/" << document->_info.name() << " }, " << idx->context()
      << ", buckets: " << document->_info.indexBuckets();

  // give the index a size hint
  auto primaryIndex = document->primaryIndex();
  size_t nrUsed = primaryIndex->size();

  idx->sizeHint(trx, nrUsed);

  if (nrUsed > 0) {
#ifdef ARANGODB_ENABLE_MAINTAINER_MODE
    static int const LoopSize = 10000;
    int counter = 0;
    int loops = 0;
#endif

    arangodb::basics::BucketPosition position;
    uint64_t total = 0;

    while (true) {
      TRI_doc_mptr_t const* mptr =
          primaryIndex->lookupSequential(trx, position, total);

      if (mptr == nullptr) {
        break;
      }

      int res = idx->insert(trx, mptr, false);

      if (res != TRI_ERROR_NO_ERROR) {
        return res;
      }
#ifdef ARANGODB_ENABLE_MAINTAINER_MODE
      if (++counter == LoopSize) {
        counter = 0;
        ++loops;
        LOG(TRACE) << "indexed " << (LoopSize * loops)
                   << " documents of collection " << document->_info.id();
      }
#endif
    }
  }

  LOG_TOPIC(TRACE, Logger::PERFORMANCE)
      << "[timer] " << Logger::DURATION(TRI_microtime() - start)
      << " s, fill-index-sequential { collection: " << document->_vocbase->_name
      << "/" << document->_info.name() << " }, " << idx->context()
      << ", buckets: " << document->_info.indexBuckets();

  return TRI_ERROR_NO_ERROR;
}

////////////////////////////////////////////////////////////////////////////////
/// @brief initializes an index with all existing documents
////////////////////////////////////////////////////////////////////////////////

static int FillIndex(arangodb::Transaction* trx,
                     TRI_document_collection_t* document,
                     arangodb::Index* idx) {
  if (!document->useSecondaryIndexes()) {
    return TRI_ERROR_NO_ERROR;
  }

  try {
    size_t nrUsed = document->primaryIndex()->size();
    auto indexPool = document->_vocbase->_server->_indexPool;

    int res;

    if (indexPool != nullptr && idx->hasBatchInsert() && nrUsed > 256 * 1024 &&
        document->_info.indexBuckets() > 1) {
      // use batch insert if there is an index pool,
      // the collection has more than one index bucket
      // and it contains a significant amount of documents
      res = FillIndexBatch(trx, document, idx);
    } else {
      res = FillIndexSequential(trx, document, idx);
    }

    return res;
  } catch (arangodb::basics::Exception const& ex) {
    return ex.code();
  } catch (std::bad_alloc&) {
    return TRI_ERROR_OUT_OF_MEMORY;
  } catch (...) {
    return TRI_ERROR_INTERNAL;
  }
}

////////////////////////////////////////////////////////////////////////////////
/// @brief finds a path based, unique or non-unique index
////////////////////////////////////////////////////////////////////////////////

static arangodb::Index* LookupPathIndexDocumentCollection(
    TRI_document_collection_t* collection,
    std::vector<std::vector<arangodb::basics::AttributeName>> const& paths,
    arangodb::Index::IndexType type, int sparsity, bool unique,
    bool allowAnyAttributeOrder) {
  for (auto const& idx : collection->allIndexes()) {
    if (idx->type() != type) {
      continue;
    }

    // .........................................................................
    // Now perform checks which are specific to the type of index
    // .........................................................................

    switch (idx->type()) {
      case arangodb::Index::TRI_IDX_TYPE_HASH_INDEX: {
        auto hashIndex = static_cast<arangodb::HashIndex*>(idx);

        if (unique != hashIndex->unique() ||
            (sparsity != -1 && sparsity != (hashIndex->sparse() ? 1 : 0))) {
          continue;
        }
        break;
      }

      case arangodb::Index::TRI_IDX_TYPE_SKIPLIST_INDEX: {
        auto skiplistIndex = static_cast<arangodb::SkiplistIndex*>(idx);

        if (unique != skiplistIndex->unique() ||
            (sparsity != -1 && sparsity != (skiplistIndex->sparse() ? 1 : 0))) {
          continue;
        }
        break;
      }

      default: { continue; }
    }

    // .........................................................................
    // check that the number of paths (fields) in the index matches that
    // of the number of attributes
    // .........................................................................

    auto const& idxFields = idx->fields();
    size_t const n = idxFields.size();

    if (n != paths.size()) {
      continue;
    }

    // .........................................................................
    // go through all the attributes and see if they match
    // .........................................................................

    bool found = true;

    if (allowAnyAttributeOrder) {
      // any permutation of attributes is allowed
      for (size_t i = 0; i < n; ++i) {
        found = false;
        size_t fieldSize = idxFields[i].size();

        for (size_t j = 0; j < n; ++j) {
          if (fieldSize == paths[j].size()) {
            bool allEqual = true;
            for (size_t k = 0; k < fieldSize; ++k) {
              if (idxFields[j][k] != paths[j][k]) {
                allEqual = false;
                break;
              }
            }
            if (allEqual) {
              found = true;
              break;
            }
          }
        }

        if (!found) {
          break;
        }
      }
    } else {
      // attributes need to be present in a given order
      for (size_t i = 0; i < n; ++i) {
        size_t fieldSize = idxFields[i].size();
        if (fieldSize == paths[i].size()) {
          for (size_t k = 0; k < fieldSize; ++k) {
            if (idxFields[i][k] != paths[i][k]) {
              found = false;
              break;
            }
          }
          if (!found) {
            break;
          }
        } else {
          found = false;
          break;
        }
      }
    }

    // stop if we found a match
    if (found) {
      return idx;
    }
  }

  return nullptr;
}

////////////////////////////////////////////////////////////////////////////////
/// @brief restores a path based index (template)
////////////////////////////////////////////////////////////////////////////////

static int PathBasedIndexFromVelocyPack(
    arangodb::Transaction* trx, TRI_document_collection_t* document,
    VPackSlice const& definition, TRI_idx_iid_t iid,
    arangodb::Index* (*creator)(arangodb::Transaction*,
                                TRI_document_collection_t*,
                                std::vector<std::string> const&, TRI_idx_iid_t,
                                bool, bool, bool&),
    arangodb::Index** dst) {
  if (dst != nullptr) {
    *dst = nullptr;
  }

  // extract fields
  VPackSlice fld;
  try {
    fld = ExtractFields(definition, iid);
  } catch (arangodb::basics::Exception const& e) {
    return TRI_set_errno(e.code());
  }
  VPackValueLength fieldCount = fld.length();

  // extract the list of fields
  if (fieldCount < 1) {
    LOG(ERR) << "ignoring index " << iid
             << ", need at least one attribute path";

    return TRI_set_errno(TRI_ERROR_BAD_PARAMETER);
  }

  // determine if the index is unique or non-unique
  VPackSlice bv = definition.get("unique");

  if (!bv.isBoolean()) {
    LOG(ERR) << "ignoring index " << iid
             << ", could not determine if unique or non-unique";
    return TRI_set_errno(TRI_ERROR_BAD_PARAMETER);
  }

  bool unique = bv.getBoolean();

  // determine sparsity
  bool sparse = false;

  bv = definition.get("sparse");

  if (bv.isBoolean()) {
    sparse = bv.getBoolean();
  } else {
    // no sparsity information given for index
    // now use pre-2.5 defaults: unique hash indexes were sparse, all other
    // indexes were non-sparse
    bool isHashIndex = false;
    VPackSlice typeSlice = definition.get("type");
    if (typeSlice.isString()) {
      isHashIndex = typeSlice.copyString() == "hash";
    }

    if (isHashIndex && unique) {
      sparse = true;
    }
  }

  // Initialize the vector in which we store the fields on which the hashing
  // will be based.
  std::vector<std::string> attributes;
  attributes.reserve(fieldCount);

  // find fields
  for (auto const& fieldStr : VPackArrayIterator(fld)) {
    attributes.emplace_back(fieldStr.copyString());
  }

  // create the index
  bool created;
  auto idx = creator(trx, document, attributes, iid, sparse, unique, created);

  if (dst != nullptr) {
    *dst = idx;
  }

  if (idx == nullptr) {
<<<<<<< HEAD
    LOG(ERR) << "cannot create index " << iid << " in collection '"
             << document->_info.namec_str() << "'";
=======
    LOG(ERR) << "cannot create index " << iid << " in collection '" << document->_info.name() << "'";
>>>>>>> e68a60f8
    return TRI_errno();
  }

  return TRI_ERROR_NO_ERROR;
}

////////////////////////////////////////////////////////////////////////////////
/// @brief saves an index
////////////////////////////////////////////////////////////////////////////////

int TRI_SaveIndex(TRI_document_collection_t* document, arangodb::Index* idx,
                  bool writeMarker) {
  // convert into JSON
  std::shared_ptr<VPackBuilder> builder;
  try {
    builder = idx->toVelocyPack(false);
  } catch (...) {
    LOG(ERR) << "cannot save index definition.";
    return TRI_set_errno(TRI_ERROR_INTERNAL);
  }
  if (builder == nullptr) {
    LOG(ERR) << "cannot save index definition.";
    return TRI_set_errno(TRI_ERROR_OUT_OF_MEMORY);
  }

  // construct filename
  std::string name("index-" + std::to_string(idx->id()) + ".json");
  std::string filename = arangodb::basics::FileUtils::buildFilename(document->_directory, name);

  TRI_vocbase_t* vocbase = document->_vocbase;

  VPackSlice const idxSlice = builder->slice();
  // and save
  bool ok = arangodb::basics::VelocyPackHelper::velocyPackToFile(
      filename.c_str(), idxSlice, document->_vocbase->_settings.forceSyncProperties);

  if (!ok) {
    LOG(ERR) << "cannot save index definition: " << TRI_last_error();

    return TRI_errno();
  }

  if (!writeMarker) {
    return TRI_ERROR_NO_ERROR;
  }

  int res = TRI_ERROR_NO_ERROR;

  try {
    arangodb::wal::CollectionMarker marker(TRI_DF_MARKER_VPACK_CREATE_INDEX, vocbase->_id, document->_info.id(), idxSlice);

    arangodb::wal::SlotInfoCopy slotInfo =
        arangodb::wal::LogfileManager::instance()->allocateAndWrite(marker,
                                                                    false);

    if (slotInfo.errorCode != TRI_ERROR_NO_ERROR) {
      THROW_ARANGO_EXCEPTION(slotInfo.errorCode);
    }

    return TRI_ERROR_NO_ERROR;
  } catch (arangodb::basics::Exception const& ex) {
    res = ex.code();
  } catch (...) {
    res = TRI_ERROR_INTERNAL;
  }

  // TODO: what to do here?
  return res;
}

////////////////////////////////////////////////////////////////////////////////
/// @brief returns a description of all indexes
///
/// the caller must have read-locked the underlying collection!
////////////////////////////////////////////////////////////////////////////////

std::vector<std::shared_ptr<VPackBuilder>> TRI_IndexesDocumentCollection(
    TRI_document_collection_t* document, bool withFigures) {
  auto const& indexes = document->allIndexes();

  std::vector<std::shared_ptr<VPackBuilder>> result;
  result.reserve(indexes.size());

  for (auto const& idx : indexes) {
    auto builder = idx->toVelocyPack(withFigures);

    // shouldn't fail because of reserve
    result.emplace_back(builder);
  }

  return result;
}

////////////////////////////////////////////////////////////////////////////////
/// @brief drops an index, including index file removal and replication
////////////////////////////////////////////////////////////////////////////////

bool TRI_DropIndexDocumentCollection(TRI_document_collection_t* document,
                                     TRI_idx_iid_t iid, bool writeMarker) {
  if (iid == 0) {
    // invalid index id or primary index
    return true;
  }

  TRI_vocbase_t* vocbase = document->_vocbase;
  arangodb::Index* found = nullptr;
  {
<<<<<<< HEAD
    READ_LOCKER(readLocker, document->_vocbase->_inventoryLock);

    WRITE_LOCKER(writeLocker, document->_lock);

    arangodb::aql::QueryCache::instance()->invalidate(
        vocbase, document->_info.namec_str());
    found = document->removeIndex(iid);
  }

  if (found != nullptr) {
    bool result = RemoveIndexFile(document, found->id());

    delete found;
    found = nullptr;

    if (writeMarker) {
      int res = TRI_ERROR_NO_ERROR;

      try {
        arangodb::wal::DropIndexMarker marker(vocbase->_id,
                                              document->_info.id(), iid);
        arangodb::wal::SlotInfoCopy slotInfo =
            arangodb::wal::LogfileManager::instance()->allocateAndWrite(marker,
                                                                        false);

        if (slotInfo.errorCode != TRI_ERROR_NO_ERROR) {
          THROW_ARANGO_EXCEPTION(slotInfo.errorCode);
        }

        return true;
      } catch (arangodb::basics::Exception const& ex) {
        res = ex.code();
      } catch (...) {
        res = TRI_ERROR_INTERNAL;
      }

      LOG(WARN) << "could not save index drop marker in log: " << TRI_errno_string(res);
    }

    // TODO: what to do here?
    return result;
  }

  return false;
}

////////////////////////////////////////////////////////////////////////////////
/// @brief converts attribute names to lists of pids and names
///
/// In case of an error, all allocated memory in pids and names will be
/// freed.
////////////////////////////////////////////////////////////////////////////////

static int PidNamesByAttributeNames(
    std::vector<std::string> const& attributes, VocShaper* shaper,
    std::vector<TRI_shape_pid_t>& pids,
    std::vector<std::vector<arangodb::basics::AttributeName>>& names,
    bool sorted, bool create) {
  pids.reserve(attributes.size());
  names.reserve(attributes.size());

  // .............................................................................
  // sorted case (hash index)
  // .............................................................................

  if (sorted) {
    // combine name and pid
    typedef std::pair<std::vector<arangodb::basics::AttributeName>,
                      TRI_shape_pid_t> PidNameType;
    std::vector<PidNameType> pidNames;
    pidNames.reserve(attributes.size());

    for (auto const& name : attributes) {
      std::vector<arangodb::basics::AttributeName> attrNameList;
      TRI_ParseAttributeString(name, attrNameList);
      TRI_ASSERT(!attrNameList.empty());
      std::vector<std::string> joinedNames;
      TRI_AttributeNamesJoinNested(attrNameList, joinedNames, true);
      // We only need the first pid here
      std::string pidPath = joinedNames[0];

      TRI_shape_pid_t pid;

      if (create) {
        pid = shaper->findOrCreateAttributePathByName(pidPath.c_str());
      } else {
        pid = shaper->lookupAttributePathByName(pidPath.c_str());
      }

      if (pid == 0) {
        return TRI_set_errno(TRI_ERROR_ARANGO_ILLEGAL_NAME);
      }

      pidNames.emplace_back(std::make_pair(attrNameList, pid));
    }

    // sort according to pid
    std::sort(pidNames.begin(), pidNames.end(),
              [](PidNameType const& l, PidNameType const& r) -> bool {
                return l.second < r.second;
              });

    for (auto const& it : pidNames) {
      pids.emplace_back(it.second);
      names.emplace_back(it.first);
    }
  }

  // .............................................................................
  // unsorted case (skiplist index)
  // .............................................................................

  else {
    for (auto const& name : attributes) {
      std::vector<arangodb::basics::AttributeName> attrNameList;
      TRI_ParseAttributeString(name, attrNameList);
      TRI_ASSERT(!attrNameList.empty());
      std::vector<std::string> joinedNames;
      TRI_AttributeNamesJoinNested(attrNameList, joinedNames, true);
      // We only need the first pid here
      std::string pidPath = joinedNames[0];

      TRI_shape_pid_t pid;

      if (create) {
        pid = shaper->findOrCreateAttributePathByName(pidPath.c_str());
      } else {
        pid = shaper->lookupAttributePathByName(pidPath.c_str());
      }

      if (pid == 0) {
        return TRI_set_errno(TRI_ERROR_ARANGO_ILLEGAL_NAME);
      }

      pids.emplace_back(pid);
      names.emplace_back(attrNameList);
    }
  }

  return TRI_ERROR_NO_ERROR;
}

////////////////////////////////////////////////////////////////////////////////
/// @brief adds a cap constraint to a collection
////////////////////////////////////////////////////////////////////////////////

static arangodb::Index* CreateCapConstraintDocumentCollection(
    arangodb::Transaction* trx, TRI_document_collection_t* document,
    size_t count, int64_t size, TRI_idx_iid_t iid, bool& created) {
  created = false;

  // check if we already know a cap constraint
  auto existing = document->capConstraint();

  if (existing != nullptr) {
    if (static_cast<size_t>(existing->count()) == count &&
        existing->size() == size) {
      return static_cast<arangodb::Index*>(existing);
    }

    TRI_set_errno(TRI_ERROR_ARANGO_CAP_CONSTRAINT_ALREADY_DEFINED);
    return nullptr;
  }

  if (iid == 0) {
    iid = arangodb::Index::generateId();
  }

  // create a new index
  auto cc = new arangodb::CapConstraint(iid, document, count, size);
  std::unique_ptr<arangodb::Index> capConstraint(cc);

  cc->initialize(trx);
  arangodb::Index* idx = static_cast<arangodb::Index*>(capConstraint.get());

  // initializes the index with all existing documents
  int res = FillIndex(trx, document, idx);

  if (res != TRI_ERROR_NO_ERROR) {
    TRI_set_errno(res);

    return nullptr;
  }

  // and store index
  try {
    document->addIndex(idx);
    capConstraint.release();
  } catch (...) {
    TRI_set_errno(res);

    return nullptr;
  }

  created = true;

  return idx;
}

////////////////////////////////////////////////////////////////////////////////
/// @brief restores an index
////////////////////////////////////////////////////////////////////////////////

static int CapConstraintFromVelocyPack(arangodb::Transaction* trx,
                                       TRI_document_collection_t* document,
                                       VPackSlice const& definition,
                                       TRI_idx_iid_t iid,
                                       arangodb::Index** dst) {
  if (dst != nullptr) {
    *dst = nullptr;
  }

  VPackSlice val1 = definition.get("size");
  VPackSlice val2 = definition.get("byteSize");

  if (!val1.isNumber() && !val2.isNumber()) {
    LOG(ERR) << "ignoring cap constraint " << iid
             << ", 'size' and 'byteSize' missing";

    return TRI_set_errno(TRI_ERROR_BAD_PARAMETER);
=======
    arangodb::aql::QueryCache::instance()->invalidate(
        vocbase, document->_info.namec_str());
    found = document->removeIndex(iid);
>>>>>>> e68a60f8
  }

  if (found != nullptr) {
    bool result = RemoveIndexFile(document, found->id());

    delete found;
    found = nullptr;

<<<<<<< HEAD
  if (count == 0 && size == 0) {
    LOG(ERR) << "ignoring cap constraint " << iid
             << ", 'size' must be at least 1, or 'byteSize' must be at least "
             << arangodb::CapConstraint::MinSize;
=======
    if (writeMarker) {
      int res = TRI_ERROR_NO_ERROR;
>>>>>>> e68a60f8

      try {
        VPackBuilder markerBuilder;
        markerBuilder.openObject();
        markerBuilder.add("id", VPackValue(iid));
        markerBuilder.close();

        arangodb::wal::CollectionMarker marker(TRI_DF_MARKER_VPACK_DROP_INDEX, document->_vocbase->_id, document->_info.id(), markerBuilder.slice());
        
        arangodb::wal::SlotInfoCopy slotInfo =
            arangodb::wal::LogfileManager::instance()->allocateAndWrite(marker,
                                                                        false);

        if (slotInfo.errorCode != TRI_ERROR_NO_ERROR) {
          THROW_ARANGO_EXCEPTION(slotInfo.errorCode);
        }

        return true;
      } catch (arangodb::basics::Exception const& ex) {
        res = ex.code();
      } catch (...) {
        res = TRI_ERROR_INTERNAL;
      }

      LOG(WARN) << "could not save index drop marker in log: " << TRI_errno_string(res);
    }

    // TODO: what to do here?
    return result;
  }

  return false;
}

////////////////////////////////////////////////////////////////////////////////
/// @brief converts attribute names to lists of names
////////////////////////////////////////////////////////////////////////////////

static int NamesByAttributeNames(
    std::vector<std::string> const& attributes,
    std::vector<std::vector<arangodb::basics::AttributeName>>& names,
    bool isHashIndex) {
  names.reserve(attributes.size());

  // copy attributes, because we may need to sort them
  std::vector<std::string> copy = attributes;

  if (isHashIndex) {
    // for a hash index, an index on ["a", "b"] is the same as an index on ["b", "a"].
    // by sorting index attributes we can make sure the above the index variants are
    // normalized and will be treated the same
    std::sort(copy.begin(), copy.end());
  }

  for (auto const& name : copy) {
    std::vector<arangodb::basics::AttributeName> attrNameList;
    TRI_ParseAttributeString(name, attrNameList);
    TRI_ASSERT(!attrNameList.empty());
    std::vector<std::string> joinedNames;
    TRI_AttributeNamesJoinNested(attrNameList, joinedNames, true);
    names.emplace_back(attrNameList);
  }

  return TRI_ERROR_NO_ERROR;
}

////////////////////////////////////////////////////////////////////////////////
/// @brief adds a geo index to a collection
////////////////////////////////////////////////////////////////////////////////

static arangodb::Index* CreateGeoIndexDocumentCollection(
    arangodb::Transaction* trx, TRI_document_collection_t* document,
    std::string const& location, std::string const& latitude,
    std::string const& longitude, bool geoJson, TRI_idx_iid_t iid,
    bool& created) {

  arangodb::Index* idx = nullptr;
  created = false;
  std::unique_ptr<arangodb::GeoIndex2> geoIndex;
  if (!location.empty()) {
    // Use the version with one value
    std::vector<std::string> loc =
        arangodb::basics::StringUtils::split(location, ".");

    // check, if we know the index
    idx = TRI_LookupGeoIndex1DocumentCollection(document, loc, geoJson);

    if (idx != nullptr) {
      LOG(TRACE) << "geo-index already created for location '" << location << "'";
      return idx;
    }

    if (iid == 0) {
      iid = arangodb::Index::generateId();
    }

    geoIndex.reset(new arangodb::GeoIndex2(
        iid, document,
        std::vector<std::vector<arangodb::basics::AttributeName>>{
            {{location, false}}},
        loc, geoJson));

    LOG(TRACE) << "created geo-index for location '" << location << "'";
  } else if (!longitude.empty() && !latitude.empty()) {
    // Use the version with two values
    std::vector<std::string> lat =
        arangodb::basics::StringUtils::split(latitude, ".");

    std::vector<std::string> lon =
        arangodb::basics::StringUtils::split(longitude, ".");

    // check, if we know the index
    idx = TRI_LookupGeoIndex2DocumentCollection(document, lat, lon);

    if (idx != nullptr) {
      LOG(TRACE) << "geo-index already created for latitude '" << latitude
                 << "' and longitude '" << longitude << "'";
      return idx;
    }

    if (iid == 0) {
      iid = arangodb::Index::generateId();
    }

<<<<<<< HEAD
    LOG(TRACE) << "created geo-index for location '" << location
               << "': " << loc;
  } else if (!longitude.empty() && !latitude.empty()) {
=======
>>>>>>> e68a60f8
    geoIndex.reset(new arangodb::GeoIndex2(
        iid, document,
        std::vector<std::vector<arangodb::basics::AttributeName>>{
            {{latitude, false}}, {{longitude, false}}},
        std::vector<std::vector<std::string>>{lat, lon}));

<<<<<<< HEAD
    LOG(TRACE) << "created geo-index for location '" << location << "': " << lat
               << ", " << lon;
=======
    LOG(TRACE) << "created geo-index for latitude '" << latitude
               << "' and longitude '" << longitude << "'";
  } else {
    TRI_set_errno(TRI_ERROR_INTERNAL);
    LOG(TRACE) << "expecting either 'location' or 'latitude' and 'longitude'";
    return nullptr;
>>>>>>> e68a60f8
  }

  idx = static_cast<arangodb::GeoIndex2*>(geoIndex.get());

  if (idx == nullptr) {
    TRI_set_errno(TRI_ERROR_OUT_OF_MEMORY);
    return nullptr;
  }

  // initializes the index with all existing documents
  int res = FillIndex(trx, document, idx);

  if (res != TRI_ERROR_NO_ERROR) {
    TRI_set_errno(res);

    return nullptr;
  }

  // and store index
  try {
    document->addIndex(idx);
    geoIndex.release();
  } catch (...) {
    TRI_set_errno(res);

    return nullptr;
  }

  created = true;

  return idx;
}

////////////////////////////////////////////////////////////////////////////////
/// @brief restores an index
////////////////////////////////////////////////////////////////////////////////

static int GeoIndexFromVelocyPack(arangodb::Transaction* trx,
                                  TRI_document_collection_t* document,
                                  VPackSlice const& definition,
                                  TRI_idx_iid_t iid, arangodb::Index** dst) {
  if (dst != nullptr) {
    *dst = nullptr;
  }

  VPackSlice const type = definition.get("type");

  if (!type.isString()) {
    return TRI_ERROR_INTERNAL;
  }

  std::string typeStr = type.copyString();

  // extract fields
  VPackSlice fld;
  try {
    fld = ExtractFields(definition, iid);
  } catch (arangodb::basics::Exception const& e) {
    return TRI_set_errno(e.code());
  }
  VPackValueLength fieldCount = fld.length();

  arangodb::Index* idx = nullptr;

  // list style
  if (typeStr == "geo1") {
    // extract geo json
    bool geoJson = arangodb::basics::VelocyPackHelper::getBooleanValue(
        definition, "geoJson", false);

    // need just one field
    if (fieldCount == 1) {
      VPackSlice loc = fld.at(0);
      bool created;

      idx = CreateGeoIndexDocumentCollection(trx, document, loc.copyString(),
                                             std::string(), std::string(),
                                             geoJson, iid, created);

      if (dst != nullptr) {
        *dst = idx;
      }

      return idx == nullptr ? TRI_errno() : TRI_ERROR_NO_ERROR;
    } else {
      LOG(ERR) << "ignoring " << typeStr << "-index " << iid
               << ", 'fields' must be a list with 1 entries";

      return TRI_set_errno(TRI_ERROR_BAD_PARAMETER);
    }
  }

  // attribute style
  else if (typeStr == "geo2") {
    if (fieldCount == 2) {
      VPackSlice lat = fld.at(0);
      VPackSlice lon = fld.at(1);

      bool created;

      idx = CreateGeoIndexDocumentCollection(trx, document, std::string(),
                                             lat.copyString(), lon.copyString(),
                                             false, iid, created);

      if (dst != nullptr) {
        *dst = idx;
      }

      return idx == nullptr ? TRI_errno() : TRI_ERROR_NO_ERROR;
    } else {
      LOG(ERR) << "ignoring " << typeStr << "-index " << iid
               << ", 'fields' must be a list with 2 entries";

      return TRI_set_errno(TRI_ERROR_BAD_PARAMETER);
    }
  } else {
    TRI_ASSERT(false);
  }

  return TRI_ERROR_NO_ERROR;  // shut the vc++ up
}

////////////////////////////////////////////////////////////////////////////////
/// @brief finds a geo index, list style
////////////////////////////////////////////////////////////////////////////////

arangodb::Index* TRI_LookupGeoIndex1DocumentCollection(
    TRI_document_collection_t* document, std::vector<std::string> const& location,
    bool geoJson) {

  for (auto const& idx : document->allIndexes()) {
    if (idx->type() == arangodb::Index::TRI_IDX_TYPE_GEO1_INDEX) {
      auto geoIndex = static_cast<arangodb::GeoIndex2*>(idx);

      if (geoIndex->isSame(location, geoJson)) {
        return idx;
      }
    }
  }

  return nullptr;
}

////////////////////////////////////////////////////////////////////////////////
/// @brief finds a geo index, attribute style
////////////////////////////////////////////////////////////////////////////////

arangodb::Index* TRI_LookupGeoIndex2DocumentCollection(
    TRI_document_collection_t* document, std::vector<std::string> const& latitude,
    std::vector<std::string> const& longitude) {
  for (auto const& idx : document->allIndexes()) {
    if (idx->type() == arangodb::Index::TRI_IDX_TYPE_GEO2_INDEX) {
      auto geoIndex = static_cast<arangodb::GeoIndex2*>(idx);

      if (geoIndex->isSame(latitude, longitude)) {
        return idx;
      }
    }
  }

  return nullptr;
}

////////////////////////////////////////////////////////////////////////////////
/// @brief ensures that a geo index exists, list style
////////////////////////////////////////////////////////////////////////////////

arangodb::Index* TRI_EnsureGeoIndex1DocumentCollection(
    arangodb::Transaction* trx, TRI_document_collection_t* document,
    TRI_idx_iid_t iid, std::string const& location, bool geoJson,
    bool& created) {

  auto idx =
      CreateGeoIndexDocumentCollection(trx, document, location, std::string(),
                                       std::string(), geoJson, iid, created);

  if (idx != nullptr) {
    if (created) {
      arangodb::aql::QueryCache::instance()->invalidate(
          document->_vocbase, document->_info.namec_str());
      int res = TRI_SaveIndex(document, idx, true);

      if (res != TRI_ERROR_NO_ERROR) {
        idx = nullptr;
      }
    }
  }

  return idx;
}

////////////////////////////////////////////////////////////////////////////////
/// @brief ensures that a geo index exists, attribute style
////////////////////////////////////////////////////////////////////////////////

arangodb::Index* TRI_EnsureGeoIndex2DocumentCollection(
    arangodb::Transaction* trx, TRI_document_collection_t* document,
    TRI_idx_iid_t iid, std::string const& latitude,
    std::string const& longitude, bool& created) {

  auto idx = CreateGeoIndexDocumentCollection(
      trx, document, std::string(), latitude, longitude, false, iid, created);

  if (idx != nullptr) {
    if (created) {
      arangodb::aql::QueryCache::instance()->invalidate(
          document->_vocbase, document->_info.namec_str());
      int res = TRI_SaveIndex(document, idx, true);

      if (res != TRI_ERROR_NO_ERROR) {
        idx = nullptr;
      }
    }
  }

  return idx;
}

////////////////////////////////////////////////////////////////////////////////
/// @brief adds a hash index to the collection
////////////////////////////////////////////////////////////////////////////////

static arangodb::Index* CreateHashIndexDocumentCollection(
    arangodb::Transaction* trx, TRI_document_collection_t* document,
    std::vector<std::string> const& attributes, TRI_idx_iid_t iid, bool sparse,
    bool unique, bool& created) {
  created = false;
  std::vector<std::vector<arangodb::basics::AttributeName>> fields;

  int res = NamesByAttributeNames(attributes, fields, true);

  if (res != TRI_ERROR_NO_ERROR) {
    return nullptr;
  }

  // ...........................................................................
  // Attempt to find an existing index which matches the attributes above.
  // If a suitable index is found, return that one otherwise we need to create
  // a new one.
  // ...........................................................................

  int sparsity = sparse ? 1 : 0;
  auto idx = LookupPathIndexDocumentCollection(
      document, fields, arangodb::Index::TRI_IDX_TYPE_HASH_INDEX, sparsity,
      unique, false);

  if (idx != nullptr) {
    LOG(TRACE) << "hash-index already created";

    return idx;
  }

  if (iid == 0) {
    iid = arangodb::Index::generateId();
  }

  // create the hash index. we'll provide it with the current number of
  // documents
  // in the collection so the index can do a sensible memory preallocation
  auto hashIndex = std::make_unique<arangodb::HashIndex>(iid, document, fields,
                                                         unique, sparse);
  idx = static_cast<arangodb::Index*>(hashIndex.get());

  // initializes the index with all existing documents
  res = FillIndex(trx, document, idx);

  if (res != TRI_ERROR_NO_ERROR) {
    TRI_set_errno(res);

    return nullptr;
  }

  // store index and return
  try {
    document->addIndex(idx);
    hashIndex.release();
  } catch (...) {
    TRI_set_errno(res);

    return nullptr;
  }

  created = true;

  return idx;
}

////////////////////////////////////////////////////////////////////////////////
/// @brief restores an index
////////////////////////////////////////////////////////////////////////////////

static int HashIndexFromVelocyPack(arangodb::Transaction* trx,
                                   TRI_document_collection_t* document,
                                   VPackSlice const& definition,
                                   TRI_idx_iid_t iid, arangodb::Index** dst) {
  return PathBasedIndexFromVelocyPack(trx, document, definition, iid,
                                      CreateHashIndexDocumentCollection, dst);
}

////////////////////////////////////////////////////////////////////////////////
/// @brief finds a hash index (unique or non-unique)
/// the index lock must be held when calling this function
////////////////////////////////////////////////////////////////////////////////

arangodb::Index* TRI_LookupHashIndexDocumentCollection(
    TRI_document_collection_t* document,
    std::vector<std::string> const& attributes, int sparsity, bool unique) {
  std::vector<std::vector<arangodb::basics::AttributeName>> fields;

  int res = NamesByAttributeNames(attributes, fields, true);

  if (res != TRI_ERROR_NO_ERROR) {
    return nullptr;
  }

  return LookupPathIndexDocumentCollection(
      document, fields, arangodb::Index::TRI_IDX_TYPE_HASH_INDEX, sparsity,
      unique, true);
}

////////////////////////////////////////////////////////////////////////////////
/// @brief ensures that a hash index exists
////////////////////////////////////////////////////////////////////////////////

arangodb::Index* TRI_EnsureHashIndexDocumentCollection(
    arangodb::Transaction* trx, TRI_document_collection_t* document,
    TRI_idx_iid_t iid, std::vector<std::string> const& attributes, bool sparse,
    bool unique, bool& created) {

  auto idx = CreateHashIndexDocumentCollection(trx, document, attributes, iid,
                                               sparse, unique, created);

  if (idx != nullptr) {
    if (created) {
      arangodb::aql::QueryCache::instance()->invalidate(
          document->_vocbase, document->_info.namec_str());
      int res = TRI_SaveIndex(document, idx, true);

      if (res != TRI_ERROR_NO_ERROR) {
        idx = nullptr;
      }
    }
  }

  return idx;
}

////////////////////////////////////////////////////////////////////////////////
/// @brief adds a skiplist index to the collection
////////////////////////////////////////////////////////////////////////////////

static arangodb::Index* CreateSkiplistIndexDocumentCollection(
    arangodb::Transaction* trx, TRI_document_collection_t* document,
    std::vector<std::string> const& attributes, TRI_idx_iid_t iid, bool sparse,
    bool unique, bool& created) {
  created = false;
  std::vector<std::vector<arangodb::basics::AttributeName>> fields;

  int res = NamesByAttributeNames(attributes, fields, false);

  if (res != TRI_ERROR_NO_ERROR) {
    return nullptr;
  }

  // ...........................................................................
  // Attempt to find an existing index which matches the attributes above.
  // If a suitable index is found, return that one otherwise we need to create
  // a new one.
  // ...........................................................................

  int sparsity = sparse ? 1 : 0;
  auto idx = LookupPathIndexDocumentCollection(
      document, fields, arangodb::Index::TRI_IDX_TYPE_SKIPLIST_INDEX, sparsity,
      unique, false);

  if (idx != nullptr) {
    LOG(TRACE) << "skiplist-index already created";

    return idx;
  }

  if (iid == 0) {
    iid = arangodb::Index::generateId();
  }

  // Create the skiplist index
  auto skiplistIndex = std::make_unique<arangodb::SkiplistIndex>(
      iid, document, fields, unique, sparse);
  idx = static_cast<arangodb::Index*>(skiplistIndex.get());

  // initializes the index with all existing documents
  res = FillIndex(trx, document, idx);

  if (res != TRI_ERROR_NO_ERROR) {
    TRI_set_errno(res);

    return nullptr;
  }

  // store index and return
  try {
    document->addIndex(idx);
    skiplistIndex.release();
  } catch (...) {
    TRI_set_errno(res);

    return nullptr;
  }

  created = true;

  return idx;
}

////////////////////////////////////////////////////////////////////////////////
/// @brief restores an index
////////////////////////////////////////////////////////////////////////////////

static int SkiplistIndexFromVelocyPack(arangodb::Transaction* trx,
                                       TRI_document_collection_t* document,
                                       VPackSlice const& definition,
                                       TRI_idx_iid_t iid,
                                       arangodb::Index** dst) {
  return PathBasedIndexFromVelocyPack(trx, document, definition, iid,
                                      CreateSkiplistIndexDocumentCollection,
                                      dst);
}

////////////////////////////////////////////////////////////////////////////////
/// @brief finds a skiplist index (unique or non-unique)
/// the index lock must be held when calling this function
////////////////////////////////////////////////////////////////////////////////

arangodb::Index* TRI_LookupSkiplistIndexDocumentCollection(
    TRI_document_collection_t* document,
    std::vector<std::string> const& attributes, int sparsity, bool unique) {
  std::vector<std::vector<arangodb::basics::AttributeName>> fields;

  int res = NamesByAttributeNames(attributes, fields, false);

  if (res != TRI_ERROR_NO_ERROR) {
    return nullptr;
  }

  return LookupPathIndexDocumentCollection(
      document, fields, arangodb::Index::TRI_IDX_TYPE_SKIPLIST_INDEX, sparsity,
      unique, true);
}

////////////////////////////////////////////////////////////////////////////////
/// @brief ensures that a skiplist index exists
////////////////////////////////////////////////////////////////////////////////

arangodb::Index* TRI_EnsureSkiplistIndexDocumentCollection(
    arangodb::Transaction* trx, TRI_document_collection_t* document,
    TRI_idx_iid_t iid, std::vector<std::string> const& attributes, bool sparse,
    bool unique, bool& created) {

  auto idx = CreateSkiplistIndexDocumentCollection(
      trx, document, attributes, iid, sparse, unique, created);

  if (idx != nullptr) {
    if (created) {
      arangodb::aql::QueryCache::instance()->invalidate(
          document->_vocbase, document->_info.namec_str());
      int res = TRI_SaveIndex(document, idx, true);

      if (res != TRI_ERROR_NO_ERROR) {
        idx = nullptr;
      }
    }
  }

  return idx;
}

static arangodb::Index* LookupFulltextIndexDocumentCollection(
    TRI_document_collection_t* document, std::string const& attribute,
    int minWordLength) {
  for (auto const& idx : document->allIndexes()) {
    if (idx->type() == arangodb::Index::TRI_IDX_TYPE_FULLTEXT_INDEX) {
      auto fulltextIndex = static_cast<arangodb::FulltextIndex*>(idx);

      if (fulltextIndex->isSame(attribute, minWordLength)) {
        return idx;
      }
    }
  }

  return nullptr;
}

////////////////////////////////////////////////////////////////////////////////
/// @brief adds a fulltext index to the collection
////////////////////////////////////////////////////////////////////////////////

static arangodb::Index* CreateFulltextIndexDocumentCollection(
    arangodb::Transaction* trx, TRI_document_collection_t* document,
    std::string const& attribute, int minWordLength, TRI_idx_iid_t iid,
    bool& created) {
  created = false;

  // ...........................................................................
  // Attempt to find an existing index with the same attribute
  // If a suitable index is found, return that one otherwise we need to create
  // a new one.
  // ...........................................................................

  auto idx =
      LookupFulltextIndexDocumentCollection(document, attribute, minWordLength);

  if (idx != nullptr) {
    LOG(TRACE) << "fulltext-index already created";

    return idx;
  }

  if (iid == 0) {
    iid = arangodb::Index::generateId();
  }

  // Create the fulltext index
  auto fulltextIndex = std::make_unique<arangodb::FulltextIndex>(
      iid, document, attribute, minWordLength);
  idx = static_cast<arangodb::Index*>(fulltextIndex.get());

  // initializes the index with all existing documents
  int res = FillIndex(trx, document, idx);

  if (res != TRI_ERROR_NO_ERROR) {
    TRI_set_errno(res);

    return nullptr;
  }

  // store index and return
  try {
    document->addIndex(idx);
    fulltextIndex.release();
  } catch (...) {
    TRI_set_errno(res);

    return nullptr;
  }

  created = true;

  return idx;
}

////////////////////////////////////////////////////////////////////////////////
/// @brief restores an index
////////////////////////////////////////////////////////////////////////////////

static int FulltextIndexFromVelocyPack(arangodb::Transaction* trx,
                                       TRI_document_collection_t* document,
                                       VPackSlice const& definition,
                                       TRI_idx_iid_t iid,
                                       arangodb::Index** dst) {
  if (dst != nullptr) {
    *dst = nullptr;
  }

  // extract fields
  VPackSlice fld;
  try {
    fld = ExtractFields(definition, iid);
  } catch (arangodb::basics::Exception const& e) {
    return TRI_set_errno(e.code());
  }
  VPackValueLength fieldCount = fld.length();

  // extract the list of fields
  if (fieldCount != 1) {
    LOG(ERR) << "ignoring index " << iid
             << ", has an invalid number of attributes";

    return TRI_set_errno(TRI_ERROR_BAD_PARAMETER);
  }

  VPackSlice value = fld.at(0);

  if (!value.isString()) {
    return TRI_set_errno(TRI_ERROR_BAD_PARAMETER);
  }

  std::string const attribute = value.copyString();

  // 2013-01-17: deactivated substring indexing
  // indexSubstrings = TRI_LookupObjectJson(definition, "indexSubstrings");

  int minWordLengthValue =
      arangodb::basics::VelocyPackHelper::getNumericValue<int>(
          definition, "minLength", TRI_FULLTEXT_MIN_WORD_LENGTH_DEFAULT);

  // create the index
  auto idx = LookupFulltextIndexDocumentCollection(document, attribute,
                                                   minWordLengthValue);

  if (idx == nullptr) {
    bool created;
    idx = CreateFulltextIndexDocumentCollection(
        trx, document, attribute, minWordLengthValue, iid, created);
  }

  if (dst != nullptr) {
    *dst = idx;
  }

  if (idx == nullptr) {
    LOG(ERR) << "cannot create fulltext index " << iid;
    return TRI_errno();
  }

  return TRI_ERROR_NO_ERROR;
}

////////////////////////////////////////////////////////////////////////////////
/// @brief finds a fulltext index (unique or non-unique)
/// the index lock must be held when calling this function
////////////////////////////////////////////////////////////////////////////////

arangodb::Index* TRI_LookupFulltextIndexDocumentCollection(
    TRI_document_collection_t* document, std::string const& attribute,
    int minWordLength) {
  return LookupFulltextIndexDocumentCollection(document, attribute,
                                               minWordLength);
}

////////////////////////////////////////////////////////////////////////////////
/// @brief ensures that a fulltext index exists
////////////////////////////////////////////////////////////////////////////////

arangodb::Index* TRI_EnsureFulltextIndexDocumentCollection(
    arangodb::Transaction* trx, TRI_document_collection_t* document,
    TRI_idx_iid_t iid, std::string const& attribute, int minWordLength,
    bool& created) {

  auto idx = CreateFulltextIndexDocumentCollection(trx, document, attribute,
                                                   minWordLength, iid, created);

  if (idx != nullptr) {
    if (created) {
      arangodb::aql::QueryCache::instance()->invalidate(
          document->_vocbase, document->_info.namec_str());
      int res = TRI_SaveIndex(document, idx, true);

      if (res != TRI_ERROR_NO_ERROR) {
        idx = nullptr;
      }
    }
  }

  return idx;
}

////////////////////////////////////////////////////////////////////////////////
/// @brief rotate the current journal of the collection
/// use this for testing only
////////////////////////////////////////////////////////////////////////////////

int TRI_RotateJournalDocumentCollection(TRI_document_collection_t* document) {
  int res = TRI_ERROR_ARANGO_NO_JOURNAL;

  TRI_LOCK_JOURNAL_ENTRIES_DOC_COLLECTION(document);

  if (document->_state == TRI_COL_STATE_WRITE) {
    size_t const n = document->_journals.size();

    if (n > 0) {
      TRI_ASSERT(document->_journals[0] != nullptr);
      TRI_CloseDatafileDocumentCollection(document, 0, false);

      res = TRI_ERROR_NO_ERROR;
    }
  }

  TRI_UNLOCK_JOURNAL_ENTRIES_DOC_COLLECTION(document);

  return res;
}

////////////////////////////////////////////////////////////////////////////////
/// @brief reads an element from the document collection
////////////////////////////////////////////////////////////////////////////////

int TRI_document_collection_t::read(Transaction* trx, std::string const& key,
                                    TRI_doc_mptr_t* mptr, bool lock) {
  TRI_ASSERT(mptr != nullptr);
  mptr->setDataPtr(nullptr);  // PROTECTED by trx in trxCollection

  TransactionBuilderLeaser builder(trx);
  builder->add(VPackValue(key));
  VPackSlice slice = builder->slice();

  {
    TRI_IF_FAILURE("ReadDocumentNoLock") {
      // test what happens if no lock can be acquired
      return TRI_ERROR_DEBUG;
    }

    TRI_IF_FAILURE("ReadDocumentNoLockExcept") {
      THROW_ARANGO_EXCEPTION(TRI_ERROR_DEBUG);
    }

    CollectionReadLocker collectionLocker(this, lock);

    TRI_doc_mptr_t* header;
    int res = lookupDocument(trx, slice, header);

    if (res != TRI_ERROR_NO_ERROR) {
      return res;
    }

    // we found a document, now copy it over
    *mptr = *header;
  }

  TRI_ASSERT(mptr->getDataPtr() != nullptr);

  return TRI_ERROR_NO_ERROR;
}

////////////////////////////////////////////////////////////////////////////////
/// @brief inserts a document or edge into the collection
////////////////////////////////////////////////////////////////////////////////

<<<<<<< HEAD
int TRI_RemoveShapedJsonDocumentCollection(
    arangodb::Transaction* trx, TRI_transaction_collection_t* trxCollection,
    TRI_voc_key_t key, TRI_voc_rid_t rid, arangodb::wal::Marker* marker,
    TRI_doc_update_policy_t const* policy, bool lock, bool forceSync) {
  bool const freeMarker = (marker == nullptr);
  rid = GetRevisionId(rid);

  TRI_ASSERT(key != nullptr);

  TRI_document_collection_t* document = trxCollection->_collection->_collection;

  TRI_IF_FAILURE("RemoveDocumentNoMarker") {
    // test what happens when no marker can be created
    return TRI_ERROR_DEBUG;
  }

  TRI_IF_FAILURE("RemoveDocumentNoMarkerExcept") {
    // test what happens if no marker can be created
    THROW_ARANGO_EXCEPTION(TRI_ERROR_DEBUG);
  }

  if (marker == nullptr) {
    marker = new arangodb::wal::RemoveMarker(
        document->_vocbase->_id, document->_info.id(), rid,
        TRI_MarkerIdTransaction(trxCollection->_transaction), std::string(key));
  }

  TRI_ASSERT(marker != nullptr);

  TRI_doc_mptr_t* header;
  int res;
  TRI_voc_tick_t markerTick = 0;
  {
    TRI_IF_FAILURE("RemoveDocumentNoLock") {
      // test what happens if no lock can be acquired
      if (freeMarker) {
        delete marker;
      }
      return TRI_ERROR_DEBUG;
    }

    // create a temporary deleter object for the marker
    // this will destroy the marker in case the write-locker throws an exception
    // on creation
    std::unique_ptr<arangodb::wal::Marker> deleter;
    if (marker != nullptr && freeMarker) {
      deleter.reset(marker);
    }

    arangodb::CollectionWriteLocker collectionLocker(document, lock);
    // if we got here, the marker must not be deleted by the deleter, but will
    // be handed to
    // the document operation, which will take over
    deleter.release();

    arangodb::wal::DocumentOperation operation(
        trx, marker, freeMarker, document, TRI_VOC_DOCUMENT_OPERATION_REMOVE,
        rid);
=======
int TRI_document_collection_t::insert(Transaction* trx, VPackSlice const slice,
                                      TRI_doc_mptr_t* mptr,
                                      OperationOptions& options,
                                      bool lock) {
>>>>>>> e68a60f8

  if (_info.type() == TRI_COL_TYPE_EDGE) {
    // _from:
    VPackSlice s = slice.get(TRI_VOC_ATTRIBUTE_FROM);
    if (!s.isString()) {
      return TRI_ERROR_ARANGO_INVALID_EDGE_ATTRIBUTE;
    }
    VPackValueLength len;
    char const* docId = s.getString(len);
    size_t split;
    if (!TRI_ValidateDocumentIdKeyGenerator(docId, len, &split)) {
      return TRI_ERROR_ARANGO_INVALID_EDGE_ATTRIBUTE;
    }
    // _to:
    s = slice.get(TRI_VOC_ATTRIBUTE_TO);
    if (!s.isString()) {
      return TRI_ERROR_ARANGO_INVALID_EDGE_ATTRIBUTE;
    }
    docId = s.getString(len);
    if (!TRI_ValidateDocumentIdKeyGenerator(docId, len, &split)) {
      return TRI_ERROR_ARANGO_INVALID_EDGE_ATTRIBUTE;
    }
  }

  uint64_t hash = 0;
  
  TransactionBuilderLeaser builder(trx);
  VPackSlice newSlice;
  int res = TRI_ERROR_NO_ERROR;
  if (options.recoveryMarker == nullptr) {
    res = newObjectForInsert(trx, slice, hash, *builder.get(), options.isRestore);
    if (res != TRI_ERROR_NO_ERROR) {
      return res;
    }
    newSlice = builder->slice();
  } else {
    newSlice = slice;
    // we can get away with the fast hash function here, as key values are 
    // restricted to strings
    hash = slice.get(TRI_VOC_ATTRIBUTE_KEY).hash();
  }

  TRI_ASSERT(mptr != nullptr);
  mptr->setDataPtr(nullptr);

  std::unique_ptr<arangodb::wal::Marker> marker;
  if (options.recoveryMarker == nullptr) {
    marker.reset(createVPackInsertMarker(trx, newSlice));
  }

  TRI_voc_tick_t markerTick = 0;
  // now insert into indexes
  {
    TRI_IF_FAILURE("InsertDocumentNoLock") {
      // test what happens if no lock can be acquired
      return TRI_ERROR_DEBUG;
    }

<<<<<<< HEAD
    // create a temporary deleter object for the marker
    // this will destroy the marker in case the write-locker throws an exception
    // on creation
    std::unique_ptr<arangodb::wal::Marker> deleter;
    if (marker != nullptr && freeMarker) {
      deleter.reset(marker);
    }

    arangodb::CollectionWriteLocker collectionLocker(document, lock);

    // if we got here, the marker must not be deleted by the deleter, but will
    // be handed to
    // the document operation, which will take over
    deleter.release();
=======
    arangodb::CollectionWriteLocker collectionLocker(this, lock);

    auto actualMarker = (options.recoveryMarker == nullptr ? marker.get() : options.recoveryMarker);
    bool const freeMarker = (options.recoveryMarker == nullptr);
>>>>>>> e68a60f8

    arangodb::wal::DocumentOperation operation(
        trx, actualMarker, freeMarker, this, TRI_VOC_DOCUMENT_OPERATION_INSERT);

    marker.release();

    // DocumentOperation has taken over the ownership for the marker
    TRI_ASSERT(operation.marker != nullptr);
    TRI_ASSERT(marker == nullptr);

    TRI_IF_FAILURE("InsertDocumentNoHeader") {
      // test what happens if no header can be acquired
      return TRI_ERROR_DEBUG;
    }

    TRI_IF_FAILURE("InsertDocumentNoHeaderExcept") {
      // test what happens if no header can be acquired
      THROW_ARANGO_EXCEPTION(TRI_ERROR_DEBUG);
    }

    // create a new header
    TRI_doc_mptr_t* header = operation.header = _masterPointers.request();

    if (header == nullptr) {
      // out of memory. no harm done here. just return the error
      return TRI_ERROR_OUT_OF_MEMORY;
    }

    // update the header we got
    void* mem = operation.marker->mem();
    header->setHash(hash);
    header->setDataPtr(mem);  // PROTECTED by trx in trxCollection

    // insert into indexes
    res = insertDocument(trx, header, operation, mptr, options.waitForSync);

    if (res != TRI_ERROR_NO_ERROR) {
      operation.revert();
    } else {
      TRI_ASSERT(mptr->getDataPtr() != nullptr);  

      if (options.waitForSync) {
        markerTick = operation.tick;
      }
    }
  }

  if (markerTick > 0 && trx->isSingleOperationTransaction()) {
    // need to wait for tick, outside the lock
    arangodb::wal::LogfileManager::instance()->slots()->waitForTick(markerTick);
  }

  return res;
}

////////////////////////////////////////////////////////////////////////////////
/// @brief updates a document or edge in a collection
////////////////////////////////////////////////////////////////////////////////

int TRI_document_collection_t::update(Transaction* trx,
                                      VPackSlice const newSlice, 
                                      TRI_doc_mptr_t* mptr,
                                      OperationOptions& options,
                                      bool lock,
                                      VPackSlice& prevRev,
                                      TRI_doc_mptr_t& previous) {
  // initialize the result
  TRI_ASSERT(mptr != nullptr);
  mptr->setDataPtr(nullptr);
  prevRev = VPackSlice();

  TRI_voc_rid_t revisionId = 0;
  if (options.isRestore) {
    VPackSlice oldRev = TRI_ExtractRevisionIdAsSlice(newSlice);
    if (!oldRev.isString()) {
      return TRI_ERROR_ARANGO_DOCUMENT_REV_BAD;
    }
    VPackValueLength length;
    char const* p = oldRev.getString(length);
    revisionId = arangodb::basics::StringUtils::uint64(p, length);
  } else {
    revisionId = TRI_NewTickServer();
  }
  
  TRI_voc_tick_t markerTick = 0;
  int res;
  {
    TRI_IF_FAILURE("UpdateDocumentNoLock") { return TRI_ERROR_DEBUG; }

    arangodb::CollectionWriteLocker collectionLocker(this, lock);
    
    // get the header pointer of the previous revision
    TRI_doc_mptr_t* oldHeader;
    VPackSlice key = newSlice.get(TRI_VOC_ATTRIBUTE_KEY);
    TRI_ASSERT(!key.isNone());
    res = lookupDocument(trx, key, oldHeader);
    if (res != TRI_ERROR_NO_ERROR) {
      return res;
    }

    TRI_IF_FAILURE("UpdateDocumentNoMarker") {
      // test what happens when no marker can be created
      return TRI_ERROR_DEBUG;
    }

    TRI_IF_FAILURE("UpdateDocumentNoMarkerExcept") {
      // test what happens when no marker can be created
      THROW_ARANGO_EXCEPTION(TRI_ERROR_DEBUG);
    }

    prevRev = oldHeader->revisionIdAsSlice();
    previous = *oldHeader;

    // Check old revision:
    if (!options.ignoreRevs) {
      VPackSlice expectedRevSlice = newSlice.get(TRI_VOC_ATTRIBUTE_REV);
      int res = checkRevision(trx, expectedRevSlice, prevRev);
      if (res != TRI_ERROR_NO_ERROR) {
        return res;
      }
    }

    if (newSlice.length() <= 1) {
      // no need to do anything
      *mptr = *oldHeader;
      return TRI_ERROR_NO_ERROR;
    }

    // merge old and new values 
    TransactionBuilderLeaser builder(trx);
    if (options.recoveryMarker == nullptr) {
      mergeObjectsForUpdate(
        trx, VPackSlice(oldHeader->vpack()), newSlice, 
        std::to_string(revisionId), options.mergeObjects, options.keepNull,
        *builder.get());
 
      if (ServerState::instance()->isDBServer()) {
        // Need to check that no sharding keys have changed:
        if (arangodb::shardKeysChanged(
                _vocbase->_name,
                trx->resolver()->getCollectionNameCluster(_info.planId()),
                VPackSlice(oldHeader->vpack()), builder->slice(), false)) {
          return TRI_ERROR_CLUSTER_MUST_NOT_CHANGE_SHARDING_ATTRIBUTES;
        }
      }
    }

    // create marker
    std::unique_ptr<arangodb::wal::Marker> marker;
    if (options.recoveryMarker == nullptr) {
      marker.reset(createVPackInsertMarker(trx, builder->slice()));
    }
    
    auto actualMarker = (options.recoveryMarker == nullptr 
                        ? marker.get() 
                        : options.recoveryMarker);
    bool const freeMarker = (options.recoveryMarker == nullptr);

    arangodb::wal::DocumentOperation operation(
        trx, actualMarker, freeMarker, this, TRI_VOC_DOCUMENT_OPERATION_UPDATE);

    marker.release();

    // DocumentOperation has taken over the ownership for the marker
    TRI_ASSERT(operation.marker != nullptr);
    TRI_ASSERT(marker == nullptr);

    operation.header = oldHeader;
    operation.init();

    res = updateDocument(trx, revisionId, oldHeader, operation, mptr, options.waitForSync);

    if (res != TRI_ERROR_NO_ERROR) {
      operation.revert();
    } else if (options.waitForSync) {
      markerTick = operation.tick;
    }
  }
  
  if (res == TRI_ERROR_NO_ERROR) {
    TRI_ASSERT(mptr->getDataPtr() != nullptr); 
  }

  if (markerTick > 0 && trx->isSingleOperationTransaction()) {
    // need to wait for tick, outside the lock
    arangodb::wal::LogfileManager::instance()->slots()->waitForTick(markerTick);
  }

  return res;
}

////////////////////////////////////////////////////////////////////////////////
/// @brief replaces a document or edge in a collection
////////////////////////////////////////////////////////////////////////////////

int TRI_document_collection_t::replace(Transaction* trx,
                                       VPackSlice const newSlice, 
                                       TRI_doc_mptr_t* mptr,
                                       OperationOptions& options,
                                       bool lock,
                                       VPackSlice& prevRev,
                                       TRI_doc_mptr_t& previous) {
  prevRev = VPackSlice();

  if (_info.type() == TRI_COL_TYPE_EDGE) {
    VPackSlice s = newSlice.get(TRI_VOC_ATTRIBUTE_FROM);
    if (!s.isString()) {
      return TRI_ERROR_ARANGO_INVALID_EDGE_ATTRIBUTE;
    }
    s = newSlice.get(TRI_VOC_ATTRIBUTE_TO);
    if (!s.isString()) {
      return TRI_ERROR_ARANGO_INVALID_EDGE_ATTRIBUTE;
    }
  }

  // initialize the result
  TRI_ASSERT(mptr != nullptr);
  mptr->setDataPtr(nullptr);

  TRI_voc_rid_t revisionId = 0;
  if (options.isRestore) {
    VPackSlice oldRev = TRI_ExtractRevisionIdAsSlice(newSlice);
    if (!oldRev.isString()) {
      return TRI_ERROR_ARANGO_DOCUMENT_REV_BAD;
    }
    VPackValueLength length;
    char const* p = oldRev.getString(length);
    revisionId = arangodb::basics::StringUtils::uint64(p, length);
  } else {
    revisionId = TRI_NewTickServer();
  }
  
  TRI_voc_tick_t markerTick = 0;
  int res;
  {
    TRI_IF_FAILURE("ReplaceDocumentNoLock") { return TRI_ERROR_DEBUG; }

    arangodb::CollectionWriteLocker collectionLocker(this, lock);
    
    // get the header pointer of the previous revision
    TRI_doc_mptr_t* oldHeader;
    VPackSlice key = newSlice.get(TRI_VOC_ATTRIBUTE_KEY);
    TRI_ASSERT(!key.isNone());
    res = lookupDocument(trx, key, oldHeader);
    if (res != TRI_ERROR_NO_ERROR) {
      return res;
    }

    TRI_IF_FAILURE("ReplaceDocumentNoMarker") {
      // test what happens when no marker can be created
      return TRI_ERROR_DEBUG;
    }

    TRI_IF_FAILURE("ReplaceDocumentNoMarkerExcept") {
      // test what happens when no marker can be created
      THROW_ARANGO_EXCEPTION(TRI_ERROR_DEBUG);
    }

    prevRev = oldHeader->revisionIdAsSlice();
    previous = *oldHeader;

    // Check old revision:
    if (!options.ignoreRevs) {
      VPackSlice expectedRevSlice = newSlice.get(TRI_VOC_ATTRIBUTE_REV);
      int res = checkRevision(trx, expectedRevSlice, prevRev);
      if (res != TRI_ERROR_NO_ERROR) {
        return res;
      }
    }

    // merge old and new values 
    TransactionBuilderLeaser builder(trx);
    newObjectForReplace(
        trx, VPackSlice(oldHeader->vpack()),
        newSlice, std::to_string(revisionId), *builder.get());

    if (ServerState::instance()->isDBServer()) {
      // Need to check that no sharding keys have changed:
      if (arangodb::shardKeysChanged(
              _vocbase->_name,
              trx->resolver()->getCollectionNameCluster(_info.planId()),
              VPackSlice(oldHeader->vpack()), builder->slice(), false)) {
        return TRI_ERROR_CLUSTER_MUST_NOT_CHANGE_SHARDING_ATTRIBUTES;
      }
    }

    // create marker
    std::unique_ptr<arangodb::wal::Marker> marker;
    if (options.recoveryMarker == nullptr) {
      marker.reset(createVPackInsertMarker(trx, builder->slice()));
    }
    
    auto actualMarker = (options.recoveryMarker == nullptr ? marker.get() : options.recoveryMarker);
    bool const freeMarker = (options.recoveryMarker == nullptr);

    arangodb::wal::DocumentOperation operation(
        trx, actualMarker, freeMarker, this, TRI_VOC_DOCUMENT_OPERATION_REPLACE);
    
    marker.release();
    
    // DocumentOperation has taken over the ownership for the marker
    TRI_ASSERT(operation.marker != nullptr);
    TRI_ASSERT(marker == nullptr);
    
    operation.header = oldHeader;
    operation.init();

    res = updateDocument(trx, revisionId, oldHeader, operation, mptr, options.waitForSync);

    if (res != TRI_ERROR_NO_ERROR) {
      operation.revert();
    } else if (options.waitForSync) {
      markerTick = operation.tick;
    }
  }
  
  if (res == TRI_ERROR_NO_ERROR) {
    TRI_ASSERT(mptr->getDataPtr() != nullptr); 
  }

  if (markerTick > 0 && trx->isSingleOperationTransaction()) {
    // need to wait for tick, outside the lock
    arangodb::wal::LogfileManager::instance()->slots()->waitForTick(markerTick);
  }

  return res;
}

////////////////////////////////////////////////////////////////////////////////
/// @brief removes a document or edge
////////////////////////////////////////////////////////////////////////////////

int TRI_document_collection_t::remove(arangodb::Transaction* trx,
                                      VPackSlice const slice,
                                      OperationOptions& options,
                                      bool lock,
                                      VPackSlice& prevRev,
                                      TRI_doc_mptr_t& previous) {
  // create remove marker
  TRI_voc_rid_t revisionId = 0;
  if (options.isRestore) {
    VPackSlice oldRev = TRI_ExtractRevisionIdAsSlice(slice);
    if (!oldRev.isString()) {
      revisionId = TRI_NewTickServer();
    } else {
      VPackValueLength length;
      char const* p = oldRev.getString(length);
      revisionId = arangodb::basics::StringUtils::uint64(p, length);
    }
  } else {
    revisionId = TRI_NewTickServer();
  }
  
  TransactionBuilderLeaser builder(trx);
  newObjectForRemove(
      trx, slice, std::to_string(revisionId), *builder.get());

  prevRev = VPackSlice();

  TRI_IF_FAILURE("RemoveDocumentNoMarker") {
    // test what happens when no marker can be created
    return TRI_ERROR_DEBUG;
  }

  TRI_IF_FAILURE("RemoveDocumentNoMarkerExcept") {
    // test what happens if no marker can be created
    THROW_ARANGO_EXCEPTION(TRI_ERROR_DEBUG);
  }
  
  std::unique_ptr<arangodb::wal::Marker> marker;
  if (options.recoveryMarker == nullptr) {
    marker.reset(createVPackRemoveMarker(trx, builder->slice()));
  }

  int res;
  TRI_voc_tick_t markerTick = 0;
  {
    TRI_IF_FAILURE("RemoveDocumentNoLock") {
      // test what happens if no lock can be acquired
      return TRI_ERROR_DEBUG;
    }

    arangodb::CollectionWriteLocker collectionLocker(this, lock);

    auto actualMarker = (options.recoveryMarker == nullptr ? marker.get() : options.recoveryMarker);
    bool const freeMarker = (options.recoveryMarker == nullptr);

    arangodb::wal::DocumentOperation operation(
        trx, actualMarker, freeMarker, this, TRI_VOC_DOCUMENT_OPERATION_REMOVE);

    marker.release();
    
    // DocumentOperation has taken over the ownership for the marker
    TRI_ASSERT(operation.marker != nullptr);
    TRI_ASSERT(marker == nullptr);

    // get the header pointer of the previous revision
    TRI_doc_mptr_t* oldHeader = nullptr;
    VPackSlice key;
    if (slice.isString()) {
      key = slice;
    } else {
      key = slice.get(TRI_VOC_ATTRIBUTE_KEY);
    }
    TRI_ASSERT(!key.isNone());
    res = lookupDocument(trx, key, oldHeader);
    if (res != TRI_ERROR_NO_ERROR) {
      return res;
    }

    TRI_ASSERT(oldHeader != nullptr);
    prevRev = oldHeader->revisionIdAsSlice();
    previous = *oldHeader;

    // Check old revision:
    if (!options.ignoreRevs && slice.isObject()) {
      VPackSlice expectedRevSlice = slice.get(TRI_VOC_ATTRIBUTE_REV);
      int res = checkRevision(trx, expectedRevSlice, prevRev);
      if (res != TRI_ERROR_NO_ERROR) {
        return res;
      }
    }

    // we found a document to remove
    TRI_ASSERT(oldHeader != nullptr);
    operation.header = oldHeader;
    operation.init();

    // delete from indexes
    res = deleteSecondaryIndexes(trx, oldHeader, false);

    if (res != TRI_ERROR_NO_ERROR) {
      insertSecondaryIndexes(trx, oldHeader, true);
      return res;
    }

    res = deletePrimaryIndex(trx, oldHeader);

    if (res != TRI_ERROR_NO_ERROR) {
      insertSecondaryIndexes(trx, oldHeader, true);
      return res;
    }

    operation.indexed();
    _numberDocuments--;

    TRI_IF_FAILURE("RemoveDocumentNoOperation") { return TRI_ERROR_DEBUG; }

    TRI_IF_FAILURE("RemoveDocumentNoOperationExcept") {
      THROW_ARANGO_EXCEPTION(TRI_ERROR_DEBUG);
    }
  
    res = TRI_AddOperationTransaction(trx->getInternals(), operation, options.waitForSync);

    if (res != TRI_ERROR_NO_ERROR) {
      operation.revert();
    } else if (options.waitForSync) {
      markerTick = operation.tick;
    }
  }
  
  if (markerTick > 0 && trx->isSingleOperationTransaction()) {
    // need to wait for tick, outside the lock
    arangodb::wal::LogfileManager::instance()->slots()->waitForTick(markerTick);
  }

  return res;
}

////////////////////////////////////////////////////////////////////////////////
/// @brief rolls back a document operation
////////////////////////////////////////////////////////////////////////////////

int TRI_document_collection_t::rollbackOperation(arangodb::Transaction* trx, 
                                                 TRI_voc_document_operation_e type, 
                                                 TRI_doc_mptr_t* header,
                                                 TRI_doc_mptr_t const* oldData) {
  if (type == TRI_VOC_DOCUMENT_OPERATION_INSERT) {
    // ignore any errors we're getting from this
    deletePrimaryIndex(trx, header);
    deleteSecondaryIndexes(trx, header, true);

    TRI_ASSERT(_numberDocuments > 0);
    _numberDocuments--;

    return TRI_ERROR_NO_ERROR;
  } else if (type == TRI_VOC_DOCUMENT_OPERATION_UPDATE ||
             type == TRI_VOC_DOCUMENT_OPERATION_REPLACE) {
    // copy the existing header's state
    TRI_doc_mptr_t copy = *header;

    // remove the current values from the indexes
    deleteSecondaryIndexes(trx, header, true);
    // revert to the old state
    header->copy(*oldData);
    // re-insert old state
    int res = insertSecondaryIndexes(trx, header, true);
    // revert again to the new state, because other parts of the new state
    // will be reverted at some other place
    header->copy(copy);

    return res;
  } else if (type == TRI_VOC_DOCUMENT_OPERATION_REMOVE) {
    int res = insertPrimaryIndex(trx, header);

    if (res == TRI_ERROR_NO_ERROR) {
      res = insertSecondaryIndexes(trx, header, true);
      _numberDocuments++;
    } else {
      LOG(ERR) << "error rolling back remove operation";
    }
    return res;
  }

  return TRI_ERROR_INTERNAL;
}

////////////////////////////////////////////////////////////////////////////////
/// @brief creates a vpack-based insert marker for documents / edges
////////////////////////////////////////////////////////////////////////////////

arangodb::wal::Marker* TRI_document_collection_t::createVPackInsertMarker(
    Transaction* trx, VPackSlice const slice) {
  return new arangodb::wal::CrudMarker(TRI_DF_MARKER_VPACK_DOCUMENT, TRI_MarkerIdTransaction(trx->getInternals()), slice);
}

////////////////////////////////////////////////////////////////////////////////
/// @brief creates a vpack-based remove marker for documents / edges
////////////////////////////////////////////////////////////////////////////////

arangodb::wal::Marker* TRI_document_collection_t::createVPackRemoveMarker(
    Transaction* trx, VPackSlice const slice) {
  return new arangodb::wal::CrudMarker(TRI_DF_MARKER_VPACK_REMOVE, TRI_MarkerIdTransaction(trx->getInternals()), slice);
}

////////////////////////////////////////////////////////////////////////////////
/// @brief looks up a document by key, low level worker
/// the caller must make sure the read lock on the collection is held
/// the key must be a string slice, no revision check is performed
////////////////////////////////////////////////////////////////////////////////

int TRI_document_collection_t::lookupDocument(
    arangodb::Transaction* trx, VPackSlice const key,
    TRI_doc_mptr_t*& header) {
  
  if (!key.isString()) {
    return TRI_ERROR_INTERNAL;
  }

  VPackBuilder searchValue;
  searchValue.openArray();
  searchValue.openObject();
  searchValue.add(TRI_SLICE_KEY_EQUAL, key);
  searchValue.close();
  searchValue.close();
    
  header = primaryIndex()->lookup(trx, searchValue.slice());

  if (header == nullptr) {
    return TRI_ERROR_ARANGO_DOCUMENT_NOT_FOUND;
  }

  return TRI_ERROR_NO_ERROR;
}

////////////////////////////////////////////////////////////////////////////////
/// @brief checks the revision of a document
////////////////////////////////////////////////////////////////////////////////

int TRI_document_collection_t::checkRevision(Transaction* trx,
                                             VPackSlice const expected,
                                             VPackSlice const found) {
  if (!expected.isNone() && found != expected) {
    return TRI_ERROR_ARANGO_CONFLICT;
  }
  return TRI_ERROR_NO_ERROR;
}

////////////////////////////////////////////////////////////////////////////////
/// @brief updates an existing document, low level worker
/// the caller must make sure the write lock on the collection is held
////////////////////////////////////////////////////////////////////////////////

int TRI_document_collection_t::updateDocument(arangodb::Transaction* trx,
                          TRI_voc_rid_t revisionId,
                          TRI_doc_mptr_t* oldHeader,
                          arangodb::wal::DocumentOperation& operation,
                          TRI_doc_mptr_t* mptr, bool& waitForSync) {

  // save the old data, remember
  TRI_doc_mptr_t oldData = *oldHeader;

  // remove old document from secondary indexes
  // (it will stay in the primary index as the key won't change)
  int res = deleteSecondaryIndexes(trx, oldHeader, false);

  if (res != TRI_ERROR_NO_ERROR) {
    // re-enter the document in case of failure, ignore errors during rollback
    insertSecondaryIndexes(trx, oldHeader, true);
    return res;
  }

  // update header
  TRI_doc_mptr_t* newHeader = oldHeader;

  // update the header. this will modify oldHeader, too !!!
  newHeader->setDataPtr(operation.marker->mem()); 

  // insert new document into secondary indexes
  res = insertSecondaryIndexes(trx, newHeader, false);

  if (res != TRI_ERROR_NO_ERROR) {
    // rollback
    deleteSecondaryIndexes(trx, newHeader, true);

    // copy back old header data
    oldHeader->copy(oldData);

    insertSecondaryIndexes(trx, oldHeader, true);

    return res;
  }

  operation.indexed();

  TRI_IF_FAILURE("UpdateDocumentNoOperation") { return TRI_ERROR_DEBUG; }

  TRI_IF_FAILURE("UpdateDocumentNoOperationExcept") {
    THROW_ARANGO_EXCEPTION(TRI_ERROR_DEBUG);
  }

  res = TRI_AddOperationTransaction(trx->getInternals(), operation, waitForSync);

  if (res == TRI_ERROR_NO_ERROR) {
    // write new header into result
    *mptr = *newHeader;
  }

  return res;
}

////////////////////////////////////////////////////////////////////////////////
/// @brief insert a document, low level worker
/// the caller must make sure the write lock on the collection is held
////////////////////////////////////////////////////////////////////////////////

int TRI_document_collection_t::insertDocument(
    arangodb::Transaction* trx, TRI_doc_mptr_t* header,
    arangodb::wal::DocumentOperation& operation, TRI_doc_mptr_t* mptr,
    bool& waitForSync) {
  TRI_ASSERT(header != nullptr);
  TRI_ASSERT(mptr != nullptr);

  // .............................................................................
  // insert into indexes
  // .............................................................................

  // insert into primary index first
  int res = insertPrimaryIndex(trx, header);

  if (res != TRI_ERROR_NO_ERROR) {
    // insert has failed
    return res;
  }

  // insert into secondary indexes
  res = insertSecondaryIndexes(trx, header, false);

  if (res != TRI_ERROR_NO_ERROR) {
    deleteSecondaryIndexes(trx, header, true);
    deletePrimaryIndex(trx, header);
    return res;
  }

  _numberDocuments++;

  operation.indexed();

  TRI_IF_FAILURE("InsertDocumentNoOperation") { return TRI_ERROR_DEBUG; }

  TRI_IF_FAILURE("InsertDocumentNoOperationExcept") {
    THROW_ARANGO_EXCEPTION(TRI_ERROR_DEBUG);
  }

  res = TRI_AddOperationTransaction(trx->getInternals(), operation, waitForSync);

  if (res == TRI_ERROR_NO_ERROR) {
    *mptr = *header;
  }

  return res;
}

////////////////////////////////////////////////////////////////////////////////
/// @brief creates a new entry in the primary index
////////////////////////////////////////////////////////////////////////////////

int TRI_document_collection_t::insertPrimaryIndex(arangodb::Transaction* trx,
                                                  TRI_doc_mptr_t* header) {
  TRI_IF_FAILURE("InsertPrimaryIndex") { return TRI_ERROR_DEBUG; }

  TRI_doc_mptr_t* found;

  TRI_ASSERT(header != nullptr);
  TRI_ASSERT(header->getDataPtr() != nullptr); 

  // insert into primary index
  int res = primaryIndex()->insertKey(trx, header, (void const**)&found);

  if (res != TRI_ERROR_NO_ERROR) {
    return res;
  }

  if (found == nullptr) {
    // success
    return TRI_ERROR_NO_ERROR;
  }

<<<<<<< HEAD
  // we found a previous revision in the index
  // the found revision is still alive
  LOG(TRACE) << "document '" << TRI_EXTRACT_MARKER_KEY(header)
             << "' already existed with revision "
             <<  // ONLY IN INDEX << " while creating revision " << PROTECTED by
                 // RUNTIME
      (unsigned long long)found->_rid;

=======
>>>>>>> e68a60f8
  return TRI_ERROR_ARANGO_UNIQUE_CONSTRAINT_VIOLATED;
}

////////////////////////////////////////////////////////////////////////////////
/// @brief creates a new entry in the secondary indexes
////////////////////////////////////////////////////////////////////////////////

int TRI_document_collection_t::insertSecondaryIndexes(
    arangodb::Transaction* trx, TRI_doc_mptr_t const* header, bool isRollback) {
  TRI_IF_FAILURE("InsertSecondaryIndexes") { return TRI_ERROR_DEBUG; }

  if (!useSecondaryIndexes()) {
    return TRI_ERROR_NO_ERROR;
  }

  int result = TRI_ERROR_NO_ERROR;

  auto const& indexes = allIndexes();
  size_t const n = indexes.size();

  for (size_t i = 1; i < n; ++i) {
    auto idx = indexes[i];
    int res = idx->insert(trx, header, isRollback);

    // in case of no-memory, return immediately
    if (res == TRI_ERROR_OUT_OF_MEMORY) {
      return res;
    } 
    if (res != TRI_ERROR_NO_ERROR) {
      if (res == TRI_ERROR_ARANGO_UNIQUE_CONSTRAINT_VIOLATED ||
          result == TRI_ERROR_NO_ERROR) {
        // "prefer" unique constraint violated
        result = res;
      }
    }
  }

  return result;
}

////////////////////////////////////////////////////////////////////////////////
/// @brief deletes an entry from the primary index
////////////////////////////////////////////////////////////////////////////////

int TRI_document_collection_t::deletePrimaryIndex(
    arangodb::Transaction* trx, TRI_doc_mptr_t const* header) {
  TRI_IF_FAILURE("DeletePrimaryIndex") { return TRI_ERROR_DEBUG; }

  auto found = primaryIndex()->removeKey(
      trx,
      VPackSlice(header->vpack()).get(TRI_VOC_ATTRIBUTE_KEY));  // ONLY IN INDEX, PROTECTED by RUNTIME

  if (found == nullptr) {
    return TRI_ERROR_ARANGO_DOCUMENT_NOT_FOUND;
  }

  return TRI_ERROR_NO_ERROR;
}

////////////////////////////////////////////////////////////////////////////////
/// @brief deletes an entry from the secondary indexes
////////////////////////////////////////////////////////////////////////////////

int TRI_document_collection_t::deleteSecondaryIndexes(
    arangodb::Transaction* trx, TRI_doc_mptr_t const* header, bool isRollback) {
  if (!useSecondaryIndexes()) {
    return TRI_ERROR_NO_ERROR;
  }

  TRI_IF_FAILURE("DeleteSecondaryIndexes") { return TRI_ERROR_DEBUG; }

  int result = TRI_ERROR_NO_ERROR;

  auto const& indexes = allIndexes();
  size_t const n = indexes.size();

  for (size_t i = 1; i < n; ++i) {
    auto idx = indexes[i];
    int res = idx->remove(trx, header, isRollback);

    if (res != TRI_ERROR_NO_ERROR) {
      // an error occurred
      result = res;
    }
  }

  return result;
}

////////////////////////////////////////////////////////////////////////////////
/// @brief new object for insert, computes the hash of the key
////////////////////////////////////////////////////////////////////////////////
    
int TRI_document_collection_t::newObjectForInsert(
    Transaction* trx,
    VPackSlice const& value,
    uint64_t& hash,
    VPackBuilder& builder,
    bool isRestore) {
  // insert
  { 
    VPackObjectBuilder guard(&builder);

    TRI_SanitizeObject(value, builder);
    uint8_t* p = builder.add(TRI_VOC_ATTRIBUTE_ID, 
        VPackValuePair(9ULL, VPackValueType::Custom));
    *p++ = 0xf3;  // custom type for _id
    if (ServerState::instance()->isDBServer()) {
      // db server in cluster
      DatafileHelper::StoreNumber<uint64_t>(p, _info.planId(), sizeof(uint64_t));
    } else {
      // local server
      DatafileHelper::StoreNumber<uint64_t>(p, _info.id(), sizeof(uint64_t));
    }
    VPackSlice s = value.get(TRI_VOC_ATTRIBUTE_KEY);
    TRI_voc_rid_t newRev = 0;
    std::string newRevSt;
    if (isRestore) {
      VPackSlice oldRev = TRI_ExtractRevisionIdAsSlice(value);
      if (!oldRev.isString()) {
        return TRI_ERROR_ARANGO_DOCUMENT_REV_BAD;
      }
      newRevSt = oldRev.copyString();
    } else {
      newRev = TRI_NewTickServer();
      newRevSt = std::to_string(newRev);
    }
    if (s.isNone()) {
      TRI_ASSERT(!isRestore);   // need key in case of restore
      std::string keyString = _keyGenerator->generate(newRev);
      if (keyString.empty()) {
        return TRI_ERROR_ARANGO_OUT_OF_KEYS;
      }
      uint8_t* where = builder.add(TRI_VOC_ATTRIBUTE_KEY,
                                   VPackValue(keyString));
      s = VPackSlice(where);  // point to newly built value, the string
    } else if (!s.isString()) {
      return TRI_ERROR_ARANGO_DOCUMENT_KEY_BAD;
    } else {
      std::string keyString = s.copyString();
      int res = _keyGenerator->validate(keyString, isRestore);
      if (res != TRI_ERROR_NO_ERROR) {
        return res;
      }
      builder.add(TRI_VOC_ATTRIBUTE_KEY, s);
    }
    // we can get away with the fast hash function here, as key values are 
    // restricted to strings
    hash = s.hash();
    builder.add(TRI_VOC_ATTRIBUTE_REV, VPackValue(newRevSt));
  }
  return TRI_ERROR_NO_ERROR;
} 

////////////////////////////////////////////////////////////////////////////////
/// @brief new object for replace, oldValue must have _key and _id correctly
/// set.
////////////////////////////////////////////////////////////////////////////////
    
void TRI_document_collection_t::newObjectForReplace(
    Transaction* trx,
    VPackSlice const& oldValue,
    VPackSlice const& newValue,
    std::string const& rev,
    VPackBuilder& builder) {

  builder.openObject();

  TRI_SanitizeObject(newValue, builder);
  VPackSlice s = oldValue.get(TRI_VOC_ATTRIBUTE_ID);
  TRI_ASSERT(!s.isNone());
  builder.add(TRI_VOC_ATTRIBUTE_ID, s);
  s = oldValue.get(TRI_VOC_ATTRIBUTE_KEY);
  TRI_ASSERT(!s.isNone());
  builder.add(TRI_VOC_ATTRIBUTE_KEY, s);
  builder.add(TRI_VOC_ATTRIBUTE_REV, VPackValue(rev));

  builder.close();
} 

////////////////////////////////////////////////////////////////////////////////
/// @brief merge two objects for update, oldValue must have correctly set
/// _key and _id attributes
////////////////////////////////////////////////////////////////////////////////
    
void TRI_document_collection_t::mergeObjectsForUpdate(
      arangodb::Transaction* trx,
      VPackSlice const& oldValue,
      VPackSlice const& newValue,
      std::string const& rev,
      bool mergeObjects, bool keepNull,
      VPackBuilder& b) {

  b.openObject();

  // Find the attributes in the newValue object:
  std::unordered_map<std::string, VPackSlice> newValues;
  { 
    VPackObjectIterator it(newValue);
    while (it.valid()) {
      std::string key = it.key().copyString();
      if (key != TRI_VOC_ATTRIBUTE_KEY &&
          key != TRI_VOC_ATTRIBUTE_ID &&
          key != TRI_VOC_ATTRIBUTE_REV) {
        newValues.emplace(it.key().copyString(), it.value());
      }
      it.next();
    }
  }

  { 
    VPackObjectIterator it(oldValue);
    while (it.valid()) {
      auto key = it.key().copyString();
      if (key == TRI_VOC_ATTRIBUTE_REV) {
        it.next();
        continue;
      }
      auto found = newValues.find(key);

      if (found == newValues.end()) {
        // use old value
        b.add(key, it.value());
      } else if (mergeObjects && it.value().isObject() &&
                  (*found).second.isObject()) {
        // merge both values
        auto& value = (*found).second;
        if (keepNull || (!value.isNone() && !value.isNull())) {
          VPackBuilder sub = VPackCollection::merge(it.value(), value, 
                                                    true, !keepNull);
          b.add(key, sub.slice());
        }
        // clear the value in the map so its not added again
        (*found).second = VPackSlice();
      } else {
        // use new value
        auto& value = (*found).second;
        if (keepNull || (!value.isNone() && !value.isNull())) {
          b.add(key, value);
        }
        // clear the value in the map so its not added again
        (*found).second = VPackSlice();
      }
      it.next();
    }
  }

  // add remaining values that were only in new object
  for (auto& it : newValues) {
    auto& s = it.second;
    if (s.isNone()) {
      continue;
    }
    if (!keepNull && s.isNull()) {
      continue;
    }
    b.add(std::move(it.first), s);
  }

  // Finally, add the new revision:
  b.add(TRI_VOC_ATTRIBUTE_REV, VPackValue(rev));

  b.close();
}

////////////////////////////////////////////////////////////////////////////////
/// @brief new object for remove, must have _key set
////////////////////////////////////////////////////////////////////////////////
    
void TRI_document_collection_t::newObjectForRemove(
    Transaction* trx,
    VPackSlice const& oldValue,
    std::string const& rev,
    VPackBuilder& builder) {

  builder.openObject();
  if (oldValue.isString()) {
    builder.add(TRI_VOC_ATTRIBUTE_KEY, oldValue);
  } else {
    VPackSlice s = oldValue.get(TRI_VOC_ATTRIBUTE_KEY);
    TRI_ASSERT(s.isString());
    builder.add(TRI_VOC_ATTRIBUTE_KEY, s);
  }
  builder.add(TRI_VOC_ATTRIBUTE_REV, VPackValue(rev));
  builder.close();
} <|MERGE_RESOLUTION|>--- conflicted
+++ resolved
@@ -22,6 +22,7 @@
 ////////////////////////////////////////////////////////////////////////////////
 
 #include "document-collection.h"
+
 #include "Aql/QueryCache.h"
 #include "Basics/Barrier.h"
 #include "Basics/conversions.h"
@@ -312,20 +313,10 @@
         if (_vocbase->_deadlockDetector.setReaderBlocked(this) ==
             TRI_ERROR_DEADLOCK) {
           // deadlock
-<<<<<<< HEAD
-          LOG(TRACE) << "deadlock detected while trying to acquire read-lock "
-                        "on collection '"
-                     << _info.namec_str() << "'";
-          return TRI_ERROR_DEADLOCK;
-        }
-        LOG(TRACE) << "waiting for read-lock on collection '"
-                   << _info.namec_str() << "'";
-=======
           LOG(TRACE) << "deadlock detected while trying to acquire read-lock on collection '" << _info.name() << "'";
           return TRI_ERROR_DEADLOCK;
         }
         LOG(TRACE) << "waiting for read-lock on collection '" << _info.name() << "'";
->>>>>>> e68a60f8
       } else if (++iterations >= 5) {
         // periodically check for deadlocks
         TRI_ASSERT(wasBlocked);
@@ -334,13 +325,7 @@
             TRI_ERROR_DEADLOCK) {
           // deadlock
           _vocbase->_deadlockDetector.unsetReaderBlocked(this);
-<<<<<<< HEAD
-          LOG(TRACE) << "deadlock detected while trying to acquire read-lock "
-                        "on collection '"
-                     << _info.namec_str() << "'";
-=======
           LOG(TRACE) << "deadlock detected while trying to acquire read-lock on collection '" << _info.name() << "'";
->>>>>>> e68a60f8
           return TRI_ERROR_DEADLOCK;
         }
       }
@@ -363,12 +348,7 @@
 
     if (waited > timeout) {
       _vocbase->_deadlockDetector.unsetReaderBlocked(this);
-<<<<<<< HEAD
-      LOG(TRACE) << "timed out waiting for read-lock on collection '"
-                 << _info.namec_str() << "'";
-=======
       LOG(TRACE) << "timed out waiting for read-lock on collection '" << _info.name() << "'";
->>>>>>> e68a60f8
       return TRI_ERROR_LOCK_TIMEOUT;
     }
   }
@@ -420,20 +400,10 @@
         if (_vocbase->_deadlockDetector.setWriterBlocked(this) ==
             TRI_ERROR_DEADLOCK) {
           // deadlock
-<<<<<<< HEAD
-          LOG(TRACE) << "deadlock detected while trying to acquire write-lock "
-                        "on collection '"
-                     << _info.namec_str() << "'";
-          return TRI_ERROR_DEADLOCK;
-        }
-        LOG(TRACE) << "waiting for write-lock on collection '"
-                   << _info.namec_str() << "'";
-=======
           LOG(TRACE) << "deadlock detected while trying to acquire write-lock on collection '" << _info.name() << "'";
           return TRI_ERROR_DEADLOCK;
         }
         LOG(TRACE) << "waiting for write-lock on collection '" << _info.name() << "'";
->>>>>>> e68a60f8
       } else if (++iterations >= 5) {
         // periodically check for deadlocks
         TRI_ASSERT(wasBlocked);
@@ -442,13 +412,7 @@
             TRI_ERROR_DEADLOCK) {
           // deadlock
           _vocbase->_deadlockDetector.unsetWriterBlocked(this);
-<<<<<<< HEAD
-          LOG(TRACE) << "deadlock detected while trying to acquire write-lock "
-                        "on collection '"
-                     << _info.namec_str() << "'";
-=======
           LOG(TRACE) << "deadlock detected while trying to acquire write-lock on collection '" << _info.name() << "'";
->>>>>>> e68a60f8
           return TRI_ERROR_DEADLOCK;
         }
       }
@@ -471,12 +435,7 @@
 
     if (waited > timeout) {
       _vocbase->_deadlockDetector.unsetWriterBlocked(this);
-<<<<<<< HEAD
-      LOG(TRACE) << "timed out waiting for write-lock on collection '"
-                 << _info.namec_str() << "'";
-=======
       LOG(TRACE) << "timed out waiting for write-lock on collection '" << _info.name() << "'";
->>>>>>> e68a60f8
       return TRI_ERROR_LOCK_TIMEOUT;
     }
   }
@@ -727,19 +686,7 @@
     return false;
   }
 
-<<<<<<< HEAD
-  // we found a previous revision in the index
-  // the found revision is still alive
-  LOG(TRACE) << "document '" << TRI_EXTRACT_MARKER_KEY(header)
-             << "' already existed with revision "
-             <<  // ONLY IN INDEX << " while creating revision " << PROTECTED by
-                 // RUNTIME
-      (unsigned long long)found->_rid;
-
-  return TRI_ERROR_ARANGO_UNIQUE_CONSTRAINT_VIOLATED;
-=======
   return true;
->>>>>>> e68a60f8
 }
 
 ////////////////////////////////////////////////////////////////////////////////
@@ -939,574 +886,6 @@
   TRI_document_collection_t* document = state->_document;
   arangodb::Transaction* trx = state->_trx;
 
-<<<<<<< HEAD
-  // cleaning indexes is expensive, so only do it if the flag is set for the
-  // collection
-  if (document->_cleanupIndexes > 0) {
-    WRITE_LOCKER(writeLocker, document->_lock);
-
-    for (auto& idx : document->allIndexes()) {
-      if (idx->type() == arangodb::Index::TRI_IDX_TYPE_FULLTEXT_INDEX) {
-        res = idx->cleanup();
-
-        if (res != TRI_ERROR_NO_ERROR) {
-          break;
-        }
-      }
-    }
-  }
-
-  return res;
-}
-
-////////////////////////////////////////////////////////////////////////////////
-/// @brief post-insert operation
-////////////////////////////////////////////////////////////////////////////////
-
-static int PostInsertIndexes(arangodb::Transaction* trx,
-                             TRI_transaction_collection_t* trxCollection,
-                             TRI_doc_mptr_t* header) {
-  TRI_document_collection_t* document = trxCollection->_collection->_collection;
-  if (!document->useSecondaryIndexes()) {
-    return TRI_ERROR_NO_ERROR;
-  }
-
-  auto const& indexes = document->allIndexes();
-  size_t const n = indexes.size();
-
-  for (size_t i = 1; i < n; ++i) {
-    auto idx = indexes[i];
-    idx->postInsert(trx, trxCollection, header);
-  }
-
-  // post-insert will never return an error
-  return TRI_ERROR_NO_ERROR;
-}
-
-////////////////////////////////////////////////////////////////////////////////
-/// @brief generates a new revision id if not yet set
-////////////////////////////////////////////////////////////////////////////////
-
-static inline TRI_voc_rid_t GetRevisionId(TRI_voc_rid_t previous) {
-  if (previous != 0) {
-    return previous;
-  }
-
-  // generate new revision id
-  return static_cast<TRI_voc_rid_t>(TRI_NewTickServer());
-}
-
-////////////////////////////////////////////////////////////////////////////////
-/// @brief insert a document
-////////////////////////////////////////////////////////////////////////////////
-
-static int InsertDocument(arangodb::Transaction* trx,
-                          TRI_transaction_collection_t* trxCollection,
-                          TRI_doc_mptr_t* header,
-                          arangodb::wal::DocumentOperation& operation,
-                          TRI_doc_mptr_copy_t* mptr, bool& waitForSync) {
-  TRI_ASSERT(header != nullptr);
-  TRI_ASSERT(mptr != nullptr);
-  TRI_document_collection_t* document = trxCollection->_collection->_collection;
-
-  // .............................................................................
-  // insert into indexes
-  // .............................................................................
-
-  // insert into primary index first
-  int res = InsertPrimaryIndex(trx, document, header, false);
-
-  if (res != TRI_ERROR_NO_ERROR) {
-    // insert has failed
-    return res;
-  }
-
-  // insert into secondary indexes
-  res = InsertSecondaryIndexes(trx, document, header, false);
-
-  if (res != TRI_ERROR_NO_ERROR) {
-    DeleteSecondaryIndexes(trx, document, header, true);
-    DeletePrimaryIndex(trx, document, header, true);
-    return res;
-  }
-
-  document->_numberDocuments++;
-
-  operation.indexed();
-
-  TRI_IF_FAILURE("InsertDocumentNoOperation") { return TRI_ERROR_DEBUG; }
-
-  TRI_IF_FAILURE("InsertDocumentNoOperationExcept") {
-    THROW_ARANGO_EXCEPTION(TRI_ERROR_DEBUG);
-  }
-
-  res = TRI_AddOperationTransaction(trxCollection->_transaction, operation,
-                                    waitForSync);
-
-  if (res != TRI_ERROR_NO_ERROR) {
-    return res;
-  }
-
-  *mptr = *header;
-
-  res = PostInsertIndexes(trx, trxCollection, header);
-
-  return res;
-}
-
-////////////////////////////////////////////////////////////////////////////////
-/// @brief looks up a document by key
-/// the caller must make sure the read lock on the collection is held
-////////////////////////////////////////////////////////////////////////////////
-
-static int LookupDocument(arangodb::Transaction* trx,
-                          TRI_document_collection_t* document,
-                          TRI_voc_key_t key,
-                          TRI_doc_update_policy_t const* policy,
-                          TRI_doc_mptr_t*& header) {
-  auto primaryIndex = document->primaryIndex();
-  header = primaryIndex->lookupKey(trx, key);
-
-  if (header == nullptr) {
-    return TRI_ERROR_ARANGO_DOCUMENT_NOT_FOUND;
-  }
-
-  if (policy != nullptr) {
-    return policy->check(header->_rid);
-  }
-
-  return TRI_ERROR_NO_ERROR;
-}
-
-////////////////////////////////////////////////////////////////////////////////
-/// @brief updates an existing document
-////////////////////////////////////////////////////////////////////////////////
-
-static int UpdateDocument(arangodb::Transaction* trx,
-                          TRI_transaction_collection_t* trxCollection,
-                          TRI_doc_mptr_t* oldHeader,
-                          arangodb::wal::DocumentOperation& operation,
-                          TRI_doc_mptr_copy_t* mptr, bool syncRequested) {
-  TRI_document_collection_t* document = trxCollection->_collection->_collection;
-
-  // save the old data, remember
-  TRI_doc_mptr_copy_t oldData = *oldHeader;
-
-  // .............................................................................
-  // update indexes
-  // .............................................................................
-
-  // remove old document from secondary indexes
-  // (it will stay in the primary index as the key won't change)
-
-  int res = DeleteSecondaryIndexes(trx, document, oldHeader, false);
-
-  if (res != TRI_ERROR_NO_ERROR) {
-    // re-enter the document in case of failure, ignore errors during rollback
-    InsertSecondaryIndexes(trx, document, oldHeader, true);
-
-    return res;
-  }
-
-  // .............................................................................
-  // update header
-  // .............................................................................
-
-  TRI_doc_mptr_t* newHeader = oldHeader;
-
-  // update the header. this will modify oldHeader, too !!!
-  newHeader->_rid = operation.rid;
-  newHeader->setDataPtr(
-      operation.marker->mem());  // PROTECTED by trx in trxCollection
-
-  // insert new document into secondary indexes
-  res = InsertSecondaryIndexes(trx, document, newHeader, false);
-
-  if (res != TRI_ERROR_NO_ERROR) {
-    // rollback
-    DeleteSecondaryIndexes(trx, document, newHeader, true);
-
-    // copy back old header data
-    oldHeader->copy(oldData);
-
-    InsertSecondaryIndexes(trx, document, oldHeader, true);
-
-    return res;
-  }
-
-  operation.indexed();
-
-  TRI_IF_FAILURE("UpdateDocumentNoOperation") { return TRI_ERROR_DEBUG; }
-
-  TRI_IF_FAILURE("UpdateDocumentNoOperationExcept") {
-    THROW_ARANGO_EXCEPTION(TRI_ERROR_DEBUG);
-  }
-
-  res = TRI_AddOperationTransaction(trxCollection->_transaction, operation,
-                                    syncRequested);
-
-  if (res == TRI_ERROR_NO_ERROR) {
-    // write new header into result
-    *mptr = *((TRI_doc_mptr_t*)newHeader);
-  }
-
-  return res;
-}
-
-////////////////////////////////////////////////////////////////////////////////
-/// @brief create a document or edge marker, without using a legend
-////////////////////////////////////////////////////////////////////////////////
-
-static int CreateMarkerNoLegend(arangodb::wal::Marker*& marker,
-                                TRI_document_collection_t* document,
-                                TRI_voc_rid_t rid,
-                                TRI_transaction_collection_t* trxCollection,
-                                std::string const& keyString,
-                                TRI_shaped_json_t const* shaped,
-                                TRI_document_edge_t const* edge) {
-  TRI_ASSERT(marker == nullptr);
-
-  TRI_IF_FAILURE("InsertDocumentNoLegend") {
-    // test what happens when no legend can be created
-    return TRI_ERROR_DEBUG;
-  }
-
-  TRI_IF_FAILURE("InsertDocumentNoLegendExcept") {
-    // test what happens if no legend can be created
-    THROW_ARANGO_EXCEPTION(TRI_ERROR_DEBUG);
-  }
-
-  TRI_IF_FAILURE("InsertDocumentNoMarker") {
-    // test what happens when no marker can be created
-    return TRI_ERROR_DEBUG;
-  }
-
-  TRI_IF_FAILURE("InsertDocumentNoMarkerExcept") {
-    // test what happens if no marker can be created
-    THROW_ARANGO_EXCEPTION(TRI_ERROR_DEBUG);
-  }
-
-  if (edge == nullptr) {
-    // document
-    marker = new arangodb::wal::DocumentMarker(
-        document->_vocbase->_id, document->_info.id(), rid,
-        TRI_MarkerIdTransaction(trxCollection->_transaction), keyString, 8,
-        shaped);
-  } else {
-    // edge
-    marker = new arangodb::wal::EdgeMarker(
-        document->_vocbase->_id, document->_info.id(), rid,
-        TRI_MarkerIdTransaction(trxCollection->_transaction), keyString, edge,
-        8, shaped);
-  }
-
-  TRI_ASSERT(marker != nullptr);
-
-  return TRI_ERROR_NO_ERROR;
-}
-
-////////////////////////////////////////////////////////////////////////////////
-/// @brief clone a document or edge marker, without using a legend
-////////////////////////////////////////////////////////////////////////////////
-
-static int CloneMarkerNoLegend(arangodb::wal::Marker*& marker,
-                               TRI_df_marker_t const* original,
-                               TRI_document_collection_t* document,
-                               TRI_voc_rid_t rid,
-                               TRI_transaction_collection_t* trxCollection,
-                               TRI_shaped_json_t const* shaped) {
-  TRI_ASSERT(marker == nullptr);
-
-  TRI_IF_FAILURE("UpdateDocumentNoLegend") {
-    // test what happens when no legend can be created
-    return TRI_ERROR_DEBUG;
-  }
-
-  TRI_IF_FAILURE("UpdateDocumentNoLegendExcept") {
-    // test what happens when no legend can be created
-    THROW_ARANGO_EXCEPTION(TRI_ERROR_DEBUG);
-  }
-
-  if (original->_type == TRI_WAL_MARKER_DOCUMENT ||
-      original->_type == TRI_DOC_MARKER_KEY_DOCUMENT) {
-    marker = arangodb::wal::DocumentMarker::clone(
-        original, document->_vocbase->_id, document->_info.id(), rid,
-        TRI_MarkerIdTransaction(trxCollection->_transaction), 8, shaped);
-
-    return TRI_ERROR_NO_ERROR;
-  } else if (original->_type == TRI_WAL_MARKER_EDGE ||
-             original->_type == TRI_DOC_MARKER_KEY_EDGE) {
-    marker = arangodb::wal::EdgeMarker::clone(
-        original, document->_vocbase->_id, document->_info.id(), rid,
-        TRI_MarkerIdTransaction(trxCollection->_transaction), 8, shaped);
-    return TRI_ERROR_NO_ERROR;
-  }
-
-  // invalid marker type
-  return TRI_ERROR_INTERNAL;
-}
-
-////////////////////////////////////////////////////////////////////////////////
-/// @brief size of operations buffer for the open iterator
-////////////////////////////////////////////////////////////////////////////////
-
-static size_t OpenIteratorBufferSize = 128;
-
-////////////////////////////////////////////////////////////////////////////////
-/// @brief state during opening of a collection
-////////////////////////////////////////////////////////////////////////////////
-
-struct open_iterator_state_t {
-  TRI_document_collection_t* _document;
-  TRI_voc_tid_t _tid;
-  TRI_voc_fid_t _fid;
-  std::unordered_map<TRI_voc_fid_t, DatafileStatisticsContainer*> _stats;
-  DatafileStatisticsContainer* _dfi;
-  TRI_vector_t _operations;
-  TRI_vocbase_t* _vocbase;
-  arangodb::Transaction* _trx;
-  uint64_t _deletions;
-  uint64_t _documents;
-  int64_t _initialCount;
-  uint32_t _trxCollections;
-  bool _trxPrepared;
-
-  open_iterator_state_t(TRI_document_collection_t* document,
-                        TRI_vocbase_t* vocbase)
-      : _document(document),
-        _tid(0),
-        _fid(0),
-        _stats(),
-        _dfi(nullptr),
-        _vocbase(vocbase),
-        _trx(nullptr),
-        _deletions(0),
-        _documents(0),
-        _initialCount(-1),
-        _trxCollections(0),
-        _trxPrepared(false) {}
-
-  ~open_iterator_state_t() {
-    for (auto& it : _stats) {
-      delete it.second;
-    }
-  }
-};
-
-////////////////////////////////////////////////////////////////////////////////
-/// @brief container for a single collection operation (used during opening)
-////////////////////////////////////////////////////////////////////////////////
-
-struct open_iterator_operation_t {
-  TRI_voc_document_operation_e _type;
-  TRI_df_marker_t const* _marker;
-  TRI_voc_fid_t _fid;
-};
-
-////////////////////////////////////////////////////////////////////////////////
-/// @brief find a statistics container for a given file id
-////////////////////////////////////////////////////////////////////////////////
-
-static DatafileStatisticsContainer* FindDatafileStats(
-    open_iterator_state_t* state, TRI_voc_fid_t fid) {
-  auto it = state->_stats.find(fid);
-
-  if (it != state->_stats.end()) {
-    return (*it).second;
-  }
-
-  auto stats = std::make_unique<DatafileStatisticsContainer>();
-
-  state->_stats.emplace(fid, stats.get());
-  auto p = stats.release();
-
-  return p;
-}
-
-////////////////////////////////////////////////////////////////////////////////
-/// @brief mark a transaction as failed during opening of a collection
-////////////////////////////////////////////////////////////////////////////////
-
-static int OpenIteratorNoteFailedTransaction(
-    open_iterator_state_t const* state) {
-  TRI_ASSERT(state->_tid > 0);
-
-  if (state->_document->_failedTransactions == nullptr) {
-    state->_document->_failedTransactions = new std::set<TRI_voc_tid_t>;
-  }
-
-  state->_document->_failedTransactions->insert(state->_tid);
-
-  return TRI_ERROR_NO_ERROR;
-}
-
-////////////////////////////////////////////////////////////////////////////////
-/// @brief apply an insert/update operation when opening a collection
-////////////////////////////////////////////////////////////////////////////////
-
-static int OpenIteratorApplyInsert(open_iterator_state_t* state,
-                                   open_iterator_operation_t const* operation) {
-  TRI_document_collection_t* document = state->_document;
-  arangodb::Transaction* trx = state->_trx;
-
-  TRI_df_marker_t const* marker = operation->_marker;
-  TRI_doc_document_key_marker_t const* d =
-      reinterpret_cast<TRI_doc_document_key_marker_t const*>(marker);
-
-  if (state->_fid != operation->_fid) {
-    // update the state
-    state->_fid = operation->_fid;
-    state->_dfi = FindDatafileStats(state, operation->_fid);
-  }
-
-  SetRevision(document, d->_rid, false);
-
-#ifdef ARANGODB_ENABLE_MAINTAINER_MODE
-
-#if 0
-  // currently disabled because it is too chatty in trace mode
-  if (marker->_type == TRI_DOC_MARKER_KEY_DOCUMENT) {
-    LOG(TRACE) << "document: fid " << operation->_fid << ", key " << ((char*) d + d->_offsetKey) << ", rid " << d->_rid << ", _offsetJson " << d->_offsetJson << ", _offsetKey " << d->_offsetKey;
-  }
-  else {
-    TRI_doc_edge_key_marker_t const* e = reinterpret_cast<TRI_doc_edge_key_marker_t const*>(marker);
-    LOG(TRACE) << "edge: fid " << operation->_fid << ", key " << ((char*) d + d->_offsetKey) << ", fromKey " << ((char*) e + e->_offsetFromKey) << ", toKey " << ((char*) e + e->_offsetToKey) << ", rid " << d->_rid << ", _offsetJson " << d->_offsetJson << ", _offsetKey " << d->_offsetKey;
-
-  }
-#endif
-
-#endif
-
-  TRI_voc_key_t key = ((char*)d) + d->_offsetKey;
-  document->_keyGenerator->track(key);
-
-  ++state->_documents;
-
-  auto primaryIndex = document->primaryIndex();
-
-  // no primary index lock required here because we are the only ones reading
-  // from the index ATM
-  arangodb::basics::BucketPosition slot;
-  uint64_t hash;
-  auto found = static_cast<TRI_doc_mptr_t const*>(
-      primaryIndex->lookupKey(trx, key, slot, hash));
-
-  // it is a new entry
-  if (found == nullptr) {
-    TRI_doc_mptr_t* header;
-
-    // get a header
-    int res = CreateHeader(document, (TRI_doc_document_key_marker_t*)marker,
-                           operation->_fid, key, hash, &header);
-
-    if (res != TRI_ERROR_NO_ERROR) {
-      LOG(ERR) << "out of memory";
-
-      return TRI_set_errno(res);
-    }
-
-    TRI_ASSERT(header != nullptr);
-    // insert into primary index
-    if (state->_initialCount != -1) {
-      // we can now use an optimized insert method
-      res = primaryIndex->insertKey(trx, header, slot);
-
-      if (res == TRI_ERROR_ARANGO_UNIQUE_CONSTRAINT_VIOLATED) {
-        document->_headersPtr->release(header, true);  // ONLY IN OPENITERATOR
-      }
-    } else {
-      // use regular insert method
-      res = InsertPrimaryIndex(trx, document, header, false);
-
-      if (res != TRI_ERROR_NO_ERROR) {
-        // insertion failed
-        document->_headersPtr->release(header, true);  // ONLY IN OPENITERATOR
-      }
-    }
-
-    if (res != TRI_ERROR_NO_ERROR) {
-      LOG(ERR) << "inserting document into indexes failed with error: "
-               << TRI_errno_string(res);
-
-      return res;
-    }
-
-    ++document->_numberDocuments;
-
-    // update the datafile info
-    state->_dfi->numberAlive++;
-    state->_dfi->sizeAlive += (int64_t)TRI_DF_ALIGN_BLOCK(marker->_size);
-  }
-
-  // it is an update, but only if found has a smaller revision identifier
-  else if (found->_rid < d->_rid ||
-           (found->_rid == d->_rid && found->_fid <= operation->_fid)) {
-    // save the old data
-    TRI_doc_mptr_copy_t oldData = *found;
-
-    TRI_doc_mptr_t* newHeader = const_cast<TRI_doc_mptr_t*>(found);
-
-    // update the header info
-    UpdateHeader(operation->_fid, marker, newHeader, found);
-    document->_headersPtr->moveBack(newHeader,
-                                    &oldData);  // ONLY IN OPENITERATOR
-
-    // update the datafile info
-    DatafileStatisticsContainer* dfi;
-    if (oldData._fid == state->_fid) {
-      dfi = state->_dfi;
-    } else {
-      dfi = FindDatafileStats(state, oldData._fid);
-    }
-
-    if (oldData.getDataPtr() !=
-        nullptr) {  // ONLY IN OPENITERATOR, PROTECTED by RUNTIME
-      TRI_ASSERT(oldData.getDataPtr() !=
-                 nullptr);  // ONLY IN OPENITERATOR, PROTECTED by RUNTIME
-      int64_t size = (int64_t)((TRI_df_marker_t const*)oldData.getDataPtr())
-                         ->_size;  // ONLY IN OPENITERATOR, PROTECTED by RUNTIME
-
-      dfi->numberAlive--;
-      dfi->sizeAlive -= TRI_DF_ALIGN_BLOCK(size);
-      dfi->numberDead++;
-      dfi->sizeDead += TRI_DF_ALIGN_BLOCK(size);
-    }
-
-    state->_dfi->numberAlive++;
-    state->_dfi->sizeAlive += (int64_t)TRI_DF_ALIGN_BLOCK(marker->_size);
-  }
-
-  // it is a stale update
-  else {
-    TRI_ASSERT(found->getDataPtr() !=
-               nullptr);  // ONLY IN OPENITERATOR, PROTECTED by RUNTIME
-
-    state->_dfi->numberDead++;
-    state->_dfi->sizeDead += (int64_t)TRI_DF_ALIGN_BLOCK(
-        ((TRI_df_marker_t*)found->getDataPtr())
-            ->_size);  // ONLY IN OPENITERATOR, PROTECTED by RUNTIME
-  }
-
-  return TRI_ERROR_NO_ERROR;
-}
-
-////////////////////////////////////////////////////////////////////////////////
-/// @brief apply a delete operation when opening a collection
-////////////////////////////////////////////////////////////////////////////////
-
-static int OpenIteratorApplyRemove(open_iterator_state_t* state,
-                                   open_iterator_operation_t const* operation) {
-  TRI_doc_mptr_t* found;
-
-  TRI_document_collection_t* document = state->_document;
-  arangodb::Transaction* trx = state->_trx;
-
-  TRI_df_marker_t const* marker = operation->_marker;
-  TRI_doc_deletion_key_marker_t const* d =
-      (TRI_doc_deletion_key_marker_t const*)marker;
-
-  SetRevision(document, d->_rid, false);
-=======
   VPackSlice const slice(reinterpret_cast<char const*>(marker) + DatafileHelper::VPackOffset(TRI_DF_MARKER_VPACK_REMOVE));
   VPackSlice const keySlice = slice.get(TRI_VOC_ATTRIBUTE_KEY);
   std::string const key(keySlice.copyString());
@@ -1514,7 +893,6 @@
  
   document->setLastRevision(rid, false);
   document->_keyGenerator->track(key);
->>>>>>> e68a60f8
 
   ++state->_deletions;
 
@@ -1524,18 +902,6 @@
     state->_dfi = FindDatafileStats(state, datafile->_fid);
   }
 
-<<<<<<< HEAD
-  TRI_voc_key_t key = ((char*)d) + d->_offsetKey;
-
-#ifdef ARANGODB_ENABLE_MAINTAINER_MODE
-  LOG(TRACE) << "deletion: fid " << operation->_fid << ", key " << (char*)key
-             << ", rid " << d->_rid << ", deletion " << marker->_tick;
-#endif
-
-  document->_keyGenerator->track(key);
-
-=======
->>>>>>> e68a60f8
   // no primary index lock required here because we are the only ones reading
   // from the index ATM
   auto primaryIndex = document->primaryIndex();
@@ -1572,350 +938,7 @@
     --document->_numberDocuments;
 
     // free the header
-<<<<<<< HEAD
-    document->_headersPtr->release(found, true);  // ONLY IN OPENITERATOR
-  }
-
-  return TRI_ERROR_NO_ERROR;
-}
-
-////////////////////////////////////////////////////////////////////////////////
-/// @brief apply an operation when opening a collection
-////////////////////////////////////////////////////////////////////////////////
-
-static int OpenIteratorApplyOperation(
-    open_iterator_state_t* state, open_iterator_operation_t const* operation) {
-  if (operation->_type == TRI_VOC_DOCUMENT_OPERATION_REMOVE) {
-    return OpenIteratorApplyRemove(state, operation);
-  } else if (operation->_type == TRI_VOC_DOCUMENT_OPERATION_INSERT) {
-    return OpenIteratorApplyInsert(state, operation);
-  }
-
-  LOG(ERR) << "logic error in " << __FUNCTION__;
-  return TRI_ERROR_INTERNAL;
-}
-
-////////////////////////////////////////////////////////////////////////////////
-/// @brief add an operation to the list of operations when opening a collection
-/// if the operation does not belong to a designated transaction, it is
-/// executed directly
-////////////////////////////////////////////////////////////////////////////////
-
-static int OpenIteratorAddOperation(open_iterator_state_t* state,
-                                    TRI_voc_document_operation_e type,
-                                    TRI_df_marker_t const* marker,
-                                    TRI_voc_fid_t fid) {
-  open_iterator_operation_t operation;
-  operation._type = type;
-  operation._marker = marker;
-  operation._fid = fid;
-
-  if (state->_tid == 0) {
-    return OpenIteratorApplyOperation(state, &operation);
-  }
-
-  return TRI_PushBackVector(&state->_operations, &operation);
-}
-
-////////////////////////////////////////////////////////////////////////////////
-/// @brief reset the list of operations during opening
-////////////////////////////////////////////////////////////////////////////////
-
-static void OpenIteratorResetOperations(open_iterator_state_t* state) {
-  size_t n = TRI_LengthVector(&state->_operations);
-
-  if (n > OpenIteratorBufferSize * 2) {
-    // free some memory
-    TRI_DestroyVector(&state->_operations);
-    TRI_InitVector2(&state->_operations, TRI_UNKNOWN_MEM_ZONE,
-                    sizeof(open_iterator_operation_t), OpenIteratorBufferSize);
-  } else {
-    TRI_ClearVector(&state->_operations);
-  }
-
-  state->_tid = 0;
-  state->_trxPrepared = false;
-  state->_trxCollections = 0;
-}
-
-////////////////////////////////////////////////////////////////////////////////
-/// @brief start a transaction when opening a collection
-////////////////////////////////////////////////////////////////////////////////
-
-static int OpenIteratorStartTransaction(open_iterator_state_t* state,
-                                        TRI_voc_tid_t tid,
-                                        uint32_t numCollections) {
-  state->_tid = tid;
-  state->_trxCollections = numCollections;
-
-  TRI_ASSERT(TRI_LengthVector(&state->_operations) == 0);
-
-  return TRI_ERROR_NO_ERROR;
-}
-
-////////////////////////////////////////////////////////////////////////////////
-/// @brief prepare an ongoing transaction when opening a collection
-////////////////////////////////////////////////////////////////////////////////
-
-static int OpenIteratorPrepareTransaction(open_iterator_state_t* state) {
-  if (state->_tid != 0) {
-    state->_trxPrepared = true;
-  }
-
-  return TRI_ERROR_NO_ERROR;
-}
-
-////////////////////////////////////////////////////////////////////////////////
-/// @brief abort an ongoing transaction when opening a collection
-////////////////////////////////////////////////////////////////////////////////
-
-static int OpenIteratorAbortTransaction(open_iterator_state_t* state) {
-  if (state->_tid != 0) {
-    OpenIteratorNoteFailedTransaction(state);
-
-    LOG(INFO) << "rolling back uncommitted transaction " << state->_tid;
-    OpenIteratorResetOperations(state);
-  }
-
-  return TRI_ERROR_NO_ERROR;
-}
-
-////////////////////////////////////////////////////////////////////////////////
-/// @brief commit a transaction when opening a collection
-////////////////////////////////////////////////////////////////////////////////
-
-static int OpenIteratorCommitTransaction(open_iterator_state_t* state) {
-  int res = TRI_ERROR_NO_ERROR;
-
-  if (state->_trxCollections <= 1 || state->_trxPrepared) {
-    size_t const n = TRI_LengthVector(&state->_operations);
-
-    for (size_t i = 0; i < n; ++i) {
-      open_iterator_operation_t* operation =
-          static_cast<open_iterator_operation_t*>(
-              TRI_AtVector(&state->_operations, i));
-
-      int r = OpenIteratorApplyOperation(state, operation);
-      if (r != TRI_ERROR_NO_ERROR) {
-        res = r;
-      }
-    }
-  } else if (state->_trxCollections > 1 && !state->_trxPrepared) {
-    OpenIteratorAbortTransaction(state);
-  }
-
-  // clean up
-  OpenIteratorResetOperations(state);
-
-  return res;
-}
-
-////////////////////////////////////////////////////////////////////////////////
-/// @brief process a document (or edge) marker when opening a collection
-////////////////////////////////////////////////////////////////////////////////
-
-static int OpenIteratorHandleDocumentMarker(TRI_df_marker_t const* marker,
-                                            TRI_datafile_t* datafile,
-                                            open_iterator_state_t* state) {
-  TRI_doc_document_key_marker_t const* d =
-      (TRI_doc_document_key_marker_t const*)marker;
-
-  if (d->_tid > 0) {
-    // marker has a transaction id
-    if (d->_tid != state->_tid) {
-      // we have a different transaction ongoing
-      LOG(WARN) << "logic error in " << __FUNCTION__ << ", fid "
-                << datafile->_fid << ". found tid: " << d->_tid
-                << ", expected tid: " << state->_tid
-                << ". this may also be the result of an aborted transaction";
-
-      OpenIteratorAbortTransaction(state);
-
-      return TRI_ERROR_INTERNAL;
-    }
-  }
-
-  return OpenIteratorAddOperation(state, TRI_VOC_DOCUMENT_OPERATION_INSERT,
-                                  marker, datafile->_fid);
-}
-
-////////////////////////////////////////////////////////////////////////////////
-/// @brief process a deletion marker when opening a collection
-////////////////////////////////////////////////////////////////////////////////
-
-static int OpenIteratorHandleDeletionMarker(TRI_df_marker_t const* marker,
-                                            TRI_datafile_t* datafile,
-                                            open_iterator_state_t* state) {
-  TRI_doc_deletion_key_marker_t const* d =
-      (TRI_doc_deletion_key_marker_t const*)marker;
-
-  if (d->_tid > 0) {
-    // marker has a transaction id
-    if (d->_tid != state->_tid) {
-      // we have a different transaction ongoing
-      LOG(WARN) << "logic error in " << __FUNCTION__ << ", fid "
-                << datafile->_fid << ". found tid: " << d->_tid
-                << ", expected tid: " << state->_tid
-                << ". this may also be the result of an aborted transaction";
-
-      OpenIteratorAbortTransaction(state);
-
-      return TRI_ERROR_INTERNAL;
-    }
-  }
-
-  OpenIteratorAddOperation(state, TRI_VOC_DOCUMENT_OPERATION_REMOVE, marker,
-                           datafile->_fid);
-
-  return TRI_ERROR_NO_ERROR;
-}
-
-////////////////////////////////////////////////////////////////////////////////
-/// @brief process a shape marker when opening a collection
-////////////////////////////////////////////////////////////////////////////////
-
-static int OpenIteratorHandleShapeMarker(TRI_df_marker_t const* marker,
-                                         TRI_datafile_t* datafile,
-                                         open_iterator_state_t* state) {
-  TRI_document_collection_t* document = state->_document;
-
-  int res = document->getShaper()->insertShape(
-      marker, true);  // ONLY IN OPENITERATOR, PROTECTED by fake trx from above
-
-  if (res == TRI_ERROR_NO_ERROR) {
-    if (state->_fid != datafile->_fid) {
-      state->_fid = datafile->_fid;
-      state->_dfi = FindDatafileStats(state, state->_fid);
-    }
-
-    state->_dfi->numberShapes++;
-    state->_dfi->sizeShapes += (int64_t)TRI_DF_ALIGN_BLOCK(marker->_size);
-  }
-
-  return res;
-}
-
-////////////////////////////////////////////////////////////////////////////////
-/// @brief process an attribute marker when opening a collection
-////////////////////////////////////////////////////////////////////////////////
-
-static int OpenIteratorHandleAttributeMarker(TRI_df_marker_t const* marker,
-                                             TRI_datafile_t* datafile,
-                                             open_iterator_state_t* state) {
-  TRI_document_collection_t* document = state->_document;
-
-  int res = document->getShaper()->insertAttribute(
-      marker, true);  // ONLY IN OPENITERATOR, PROTECTED by fake trx from above
-
-  if (res == TRI_ERROR_NO_ERROR) {
-    if (state->_fid != datafile->_fid) {
-      state->_fid = datafile->_fid;
-      state->_dfi = FindDatafileStats(state, state->_fid);
-    }
-
-    state->_dfi->numberAttributes++;
-    state->_dfi->sizeAttributes += (int64_t)TRI_DF_ALIGN_BLOCK(marker->_size);
-  }
-
-  return res;
-}
-
-////////////////////////////////////////////////////////////////////////////////
-/// @brief process a "begin transaction" marker when opening a collection
-////////////////////////////////////////////////////////////////////////////////
-
-static int OpenIteratorHandleBeginMarker(TRI_df_marker_t const* marker,
-                                         TRI_datafile_t* datafile,
-                                         open_iterator_state_t* state) {
-  TRI_doc_begin_transaction_marker_t const* m =
-      (TRI_doc_begin_transaction_marker_t const*)marker;
-
-  if (m->_tid != state->_tid && state->_tid != 0) {
-    // some incomplete transaction was going on before us...
-    LOG(WARN) << "logic error in " << __FUNCTION__ << ", fid " << datafile->_fid
-              << ". found tid: " << m->_tid << ", expected tid: " << state->_tid
-              << ". this may also be the result of an aborted transaction";
-
-    OpenIteratorAbortTransaction(state);
-  }
-
-  OpenIteratorStartTransaction(state, m->_tid, (uint32_t)m->_numCollections);
-
-  return TRI_ERROR_NO_ERROR;
-}
-
-////////////////////////////////////////////////////////////////////////////////
-/// @brief process a "commit transaction" marker when opening a collection
-////////////////////////////////////////////////////////////////////////////////
-
-static int OpenIteratorHandleCommitMarker(TRI_df_marker_t const* marker,
-                                          TRI_datafile_t* datafile,
-                                          open_iterator_state_t* state) {
-  TRI_doc_commit_transaction_marker_t const* m =
-      (TRI_doc_commit_transaction_marker_t const*)marker;
-
-  if (m->_tid != state->_tid) {
-    // we found a commit marker, but we did not find any begin marker
-    // beforehand. strange
-    LOG(WARN) << "logic error in " << __FUNCTION__ << ", fid " << datafile->_fid
-              << ". found tid: " << m->_tid
-              << ", expected tid: " << state->_tid;
-
-    OpenIteratorAbortTransaction(state);
-  } else {
-    OpenIteratorCommitTransaction(state);
-  }
-
-  // reset transaction id
-  state->_tid = 0;
-
-  return TRI_ERROR_NO_ERROR;
-}
-
-////////////////////////////////////////////////////////////////////////////////
-/// @brief process a "prepare transaction" marker when opening a collection
-////////////////////////////////////////////////////////////////////////////////
-
-static int OpenIteratorHandlePrepareMarker(TRI_df_marker_t const* marker,
-                                           TRI_datafile_t* datafile,
-                                           open_iterator_state_t* state) {
-  TRI_doc_prepare_transaction_marker_t const* m =
-      (TRI_doc_prepare_transaction_marker_t const*)marker;
-
-  if (m->_tid != state->_tid) {
-    // we found a commit marker, but we did not find any begin marker
-    // beforehand. strange
-    LOG(WARN) << "logic error in " << __FUNCTION__ << ", fid " << datafile->_fid
-              << ". found tid: " << m->_tid
-              << ", expected tid: " << state->_tid;
-
-    OpenIteratorAbortTransaction(state);
-  } else {
-    OpenIteratorPrepareTransaction(state);
-  }
-
-  return TRI_ERROR_NO_ERROR;
-}
-
-////////////////////////////////////////////////////////////////////////////////
-/// @brief process an "abort transaction" marker when opening a collection
-////////////////////////////////////////////////////////////////////////////////
-
-static int OpenIteratorHandleAbortMarker(TRI_df_marker_t const* marker,
-                                         TRI_datafile_t* datafile,
-                                         open_iterator_state_t* state) {
-  TRI_doc_abort_transaction_marker_t const* m =
-      (TRI_doc_abort_transaction_marker_t const*)marker;
-
-  if (m->_tid != state->_tid) {
-    // we found an abort marker, but we did not find any begin marker
-    // beforehand. strange
-    LOG(WARN) << "logic error in " << __FUNCTION__ << ", fid " << datafile->_fid
-              << ". found tid: " << m->_tid
-              << ", expected tid: " << state->_tid;
-=======
     document->_masterPointers.release(found);
->>>>>>> e68a60f8
   }
 
   return TRI_ERROR_NO_ERROR;
@@ -2137,18 +1160,7 @@
   // read all documents and fill primary index
   TRI_IterateCollection(collection, OpenIterator, &openState);
 
-<<<<<<< HEAD
-  LOG(TRACE) << "found " << openState._documents << " document markers, "
-             << openState._deletions << " deletion markers for collection '"
-             << collection->_info.namec_str() << "'";
-
-  // abort any transaction that's unfinished after iterating over all markers
-  OpenIteratorAbortTransaction(&openState);
-
-  TRI_DestroyVector(&openState._operations);
-=======
   LOG(TRACE) << "found " << openState._documents << " document markers, " << openState._deletions << " deletion markers for collection '" << collection->_info.name() << "'";
->>>>>>> e68a60f8
 
   // update the real statistics for the collection
   try {
@@ -2241,14 +1253,7 @@
   int res = parameters.saveToFile(collection->_directory, doSync);
 
   if (res != TRI_ERROR_NO_ERROR) {
-<<<<<<< HEAD
-    // TODO: shouldn't we free document->_headersPtr etc.?
-    // Yes, do this in the context of the TRI_document_collection_t cleanup.
-    LOG(ERR) << "cannot save collection parameters in directory '"
-             << collection->_directory << "': '" << TRI_last_error() << "'";
-=======
     LOG(ERR) << "cannot save collection parameters in directory '" << collection->_directory << "': '" << TRI_last_error() << "'";
->>>>>>> e68a60f8
 
     TRI_CloseCollection(collection);
     TRI_DestroyCollection(collection);
@@ -2834,12 +1839,6 @@
     // iterate over all markers of the collection
     res = IterateMarkersCollection(&trx, collection);
 
-<<<<<<< HEAD
-    LOG_TOPIC(TRACE, Logger::PERFORMANCE)
-        << "[timer] " << Logger::DURATION(TRI_microtime() - start)
-        << " s, iterate-markers { collection: " << vocbase->_name << "/"
-        << document->_info.name() << " }";
-=======
     LOG_TOPIC(TRACE, Logger::PERFORMANCE) << "[timer] " << Logger::DURATION(TRI_microtime() - start) << " s, iterate-markers { collection: " << vocbase->_name << "/" << document->_info.name() << " }";
   } catch (arangodb::basics::Exception const& ex) {
     res = ex.code();
@@ -2848,7 +1847,6 @@
   } catch (...) {
     res = TRI_ERROR_INTERNAL;
   }
->>>>>>> e68a60f8
 
   if (res != TRI_ERROR_NO_ERROR) {
     TRI_CloseCollection(collection);
@@ -3300,12 +2298,7 @@
   }
 
   if (idx == nullptr) {
-<<<<<<< HEAD
-    LOG(ERR) << "cannot create index " << iid << " in collection '"
-             << document->_info.namec_str() << "'";
-=======
     LOG(ERR) << "cannot create index " << iid << " in collection '" << document->_info.name() << "'";
->>>>>>> e68a60f8
     return TRI_errno();
   }
 
@@ -3413,11 +2406,6 @@
   TRI_vocbase_t* vocbase = document->_vocbase;
   arangodb::Index* found = nullptr;
   {
-<<<<<<< HEAD
-    READ_LOCKER(readLocker, document->_vocbase->_inventoryLock);
-
-    WRITE_LOCKER(writeLocker, document->_lock);
-
     arangodb::aql::QueryCache::instance()->invalidate(
         vocbase, document->_info.namec_str());
     found = document->removeIndex(iid);
@@ -3431,231 +2419,6 @@
 
     if (writeMarker) {
       int res = TRI_ERROR_NO_ERROR;
-
-      try {
-        arangodb::wal::DropIndexMarker marker(vocbase->_id,
-                                              document->_info.id(), iid);
-        arangodb::wal::SlotInfoCopy slotInfo =
-            arangodb::wal::LogfileManager::instance()->allocateAndWrite(marker,
-                                                                        false);
-
-        if (slotInfo.errorCode != TRI_ERROR_NO_ERROR) {
-          THROW_ARANGO_EXCEPTION(slotInfo.errorCode);
-        }
-
-        return true;
-      } catch (arangodb::basics::Exception const& ex) {
-        res = ex.code();
-      } catch (...) {
-        res = TRI_ERROR_INTERNAL;
-      }
-
-      LOG(WARN) << "could not save index drop marker in log: " << TRI_errno_string(res);
-    }
-
-    // TODO: what to do here?
-    return result;
-  }
-
-  return false;
-}
-
-////////////////////////////////////////////////////////////////////////////////
-/// @brief converts attribute names to lists of pids and names
-///
-/// In case of an error, all allocated memory in pids and names will be
-/// freed.
-////////////////////////////////////////////////////////////////////////////////
-
-static int PidNamesByAttributeNames(
-    std::vector<std::string> const& attributes, VocShaper* shaper,
-    std::vector<TRI_shape_pid_t>& pids,
-    std::vector<std::vector<arangodb::basics::AttributeName>>& names,
-    bool sorted, bool create) {
-  pids.reserve(attributes.size());
-  names.reserve(attributes.size());
-
-  // .............................................................................
-  // sorted case (hash index)
-  // .............................................................................
-
-  if (sorted) {
-    // combine name and pid
-    typedef std::pair<std::vector<arangodb::basics::AttributeName>,
-                      TRI_shape_pid_t> PidNameType;
-    std::vector<PidNameType> pidNames;
-    pidNames.reserve(attributes.size());
-
-    for (auto const& name : attributes) {
-      std::vector<arangodb::basics::AttributeName> attrNameList;
-      TRI_ParseAttributeString(name, attrNameList);
-      TRI_ASSERT(!attrNameList.empty());
-      std::vector<std::string> joinedNames;
-      TRI_AttributeNamesJoinNested(attrNameList, joinedNames, true);
-      // We only need the first pid here
-      std::string pidPath = joinedNames[0];
-
-      TRI_shape_pid_t pid;
-
-      if (create) {
-        pid = shaper->findOrCreateAttributePathByName(pidPath.c_str());
-      } else {
-        pid = shaper->lookupAttributePathByName(pidPath.c_str());
-      }
-
-      if (pid == 0) {
-        return TRI_set_errno(TRI_ERROR_ARANGO_ILLEGAL_NAME);
-      }
-
-      pidNames.emplace_back(std::make_pair(attrNameList, pid));
-    }
-
-    // sort according to pid
-    std::sort(pidNames.begin(), pidNames.end(),
-              [](PidNameType const& l, PidNameType const& r) -> bool {
-                return l.second < r.second;
-              });
-
-    for (auto const& it : pidNames) {
-      pids.emplace_back(it.second);
-      names.emplace_back(it.first);
-    }
-  }
-
-  // .............................................................................
-  // unsorted case (skiplist index)
-  // .............................................................................
-
-  else {
-    for (auto const& name : attributes) {
-      std::vector<arangodb::basics::AttributeName> attrNameList;
-      TRI_ParseAttributeString(name, attrNameList);
-      TRI_ASSERT(!attrNameList.empty());
-      std::vector<std::string> joinedNames;
-      TRI_AttributeNamesJoinNested(attrNameList, joinedNames, true);
-      // We only need the first pid here
-      std::string pidPath = joinedNames[0];
-
-      TRI_shape_pid_t pid;
-
-      if (create) {
-        pid = shaper->findOrCreateAttributePathByName(pidPath.c_str());
-      } else {
-        pid = shaper->lookupAttributePathByName(pidPath.c_str());
-      }
-
-      if (pid == 0) {
-        return TRI_set_errno(TRI_ERROR_ARANGO_ILLEGAL_NAME);
-      }
-
-      pids.emplace_back(pid);
-      names.emplace_back(attrNameList);
-    }
-  }
-
-  return TRI_ERROR_NO_ERROR;
-}
-
-////////////////////////////////////////////////////////////////////////////////
-/// @brief adds a cap constraint to a collection
-////////////////////////////////////////////////////////////////////////////////
-
-static arangodb::Index* CreateCapConstraintDocumentCollection(
-    arangodb::Transaction* trx, TRI_document_collection_t* document,
-    size_t count, int64_t size, TRI_idx_iid_t iid, bool& created) {
-  created = false;
-
-  // check if we already know a cap constraint
-  auto existing = document->capConstraint();
-
-  if (existing != nullptr) {
-    if (static_cast<size_t>(existing->count()) == count &&
-        existing->size() == size) {
-      return static_cast<arangodb::Index*>(existing);
-    }
-
-    TRI_set_errno(TRI_ERROR_ARANGO_CAP_CONSTRAINT_ALREADY_DEFINED);
-    return nullptr;
-  }
-
-  if (iid == 0) {
-    iid = arangodb::Index::generateId();
-  }
-
-  // create a new index
-  auto cc = new arangodb::CapConstraint(iid, document, count, size);
-  std::unique_ptr<arangodb::Index> capConstraint(cc);
-
-  cc->initialize(trx);
-  arangodb::Index* idx = static_cast<arangodb::Index*>(capConstraint.get());
-
-  // initializes the index with all existing documents
-  int res = FillIndex(trx, document, idx);
-
-  if (res != TRI_ERROR_NO_ERROR) {
-    TRI_set_errno(res);
-
-    return nullptr;
-  }
-
-  // and store index
-  try {
-    document->addIndex(idx);
-    capConstraint.release();
-  } catch (...) {
-    TRI_set_errno(res);
-
-    return nullptr;
-  }
-
-  created = true;
-
-  return idx;
-}
-
-////////////////////////////////////////////////////////////////////////////////
-/// @brief restores an index
-////////////////////////////////////////////////////////////////////////////////
-
-static int CapConstraintFromVelocyPack(arangodb::Transaction* trx,
-                                       TRI_document_collection_t* document,
-                                       VPackSlice const& definition,
-                                       TRI_idx_iid_t iid,
-                                       arangodb::Index** dst) {
-  if (dst != nullptr) {
-    *dst = nullptr;
-  }
-
-  VPackSlice val1 = definition.get("size");
-  VPackSlice val2 = definition.get("byteSize");
-
-  if (!val1.isNumber() && !val2.isNumber()) {
-    LOG(ERR) << "ignoring cap constraint " << iid
-             << ", 'size' and 'byteSize' missing";
-
-    return TRI_set_errno(TRI_ERROR_BAD_PARAMETER);
-=======
-    arangodb::aql::QueryCache::instance()->invalidate(
-        vocbase, document->_info.namec_str());
-    found = document->removeIndex(iid);
->>>>>>> e68a60f8
-  }
-
-  if (found != nullptr) {
-    bool result = RemoveIndexFile(document, found->id());
-
-    delete found;
-    found = nullptr;
-
-<<<<<<< HEAD
-  if (count == 0 && size == 0) {
-    LOG(ERR) << "ignoring cap constraint " << iid
-             << ", 'size' must be at least 1, or 'byteSize' must be at least "
-             << arangodb::CapConstraint::MinSize;
-=======
-    if (writeMarker) {
-      int res = TRI_ERROR_NO_ERROR;
->>>>>>> e68a60f8
 
       try {
         VPackBuilder markerBuilder;
@@ -3780,29 +2543,18 @@
       iid = arangodb::Index::generateId();
     }
 
-<<<<<<< HEAD
-    LOG(TRACE) << "created geo-index for location '" << location
-               << "': " << loc;
-  } else if (!longitude.empty() && !latitude.empty()) {
-=======
->>>>>>> e68a60f8
     geoIndex.reset(new arangodb::GeoIndex2(
         iid, document,
         std::vector<std::vector<arangodb::basics::AttributeName>>{
             {{latitude, false}}, {{longitude, false}}},
         std::vector<std::vector<std::string>>{lat, lon}));
 
-<<<<<<< HEAD
-    LOG(TRACE) << "created geo-index for location '" << location << "': " << lat
-               << ", " << lon;
-=======
     LOG(TRACE) << "created geo-index for latitude '" << latitude
                << "' and longitude '" << longitude << "'";
   } else {
     TRI_set_errno(TRI_ERROR_INTERNAL);
     LOG(TRACE) << "expecting either 'location' or 'latitude' and 'longitude'";
     return nullptr;
->>>>>>> e68a60f8
   }
 
   idx = static_cast<arangodb::GeoIndex2*>(geoIndex.get());
@@ -4530,71 +3282,10 @@
 /// @brief inserts a document or edge into the collection
 ////////////////////////////////////////////////////////////////////////////////
 
-<<<<<<< HEAD
-int TRI_RemoveShapedJsonDocumentCollection(
-    arangodb::Transaction* trx, TRI_transaction_collection_t* trxCollection,
-    TRI_voc_key_t key, TRI_voc_rid_t rid, arangodb::wal::Marker* marker,
-    TRI_doc_update_policy_t const* policy, bool lock, bool forceSync) {
-  bool const freeMarker = (marker == nullptr);
-  rid = GetRevisionId(rid);
-
-  TRI_ASSERT(key != nullptr);
-
-  TRI_document_collection_t* document = trxCollection->_collection->_collection;
-
-  TRI_IF_FAILURE("RemoveDocumentNoMarker") {
-    // test what happens when no marker can be created
-    return TRI_ERROR_DEBUG;
-  }
-
-  TRI_IF_FAILURE("RemoveDocumentNoMarkerExcept") {
-    // test what happens if no marker can be created
-    THROW_ARANGO_EXCEPTION(TRI_ERROR_DEBUG);
-  }
-
-  if (marker == nullptr) {
-    marker = new arangodb::wal::RemoveMarker(
-        document->_vocbase->_id, document->_info.id(), rid,
-        TRI_MarkerIdTransaction(trxCollection->_transaction), std::string(key));
-  }
-
-  TRI_ASSERT(marker != nullptr);
-
-  TRI_doc_mptr_t* header;
-  int res;
-  TRI_voc_tick_t markerTick = 0;
-  {
-    TRI_IF_FAILURE("RemoveDocumentNoLock") {
-      // test what happens if no lock can be acquired
-      if (freeMarker) {
-        delete marker;
-      }
-      return TRI_ERROR_DEBUG;
-    }
-
-    // create a temporary deleter object for the marker
-    // this will destroy the marker in case the write-locker throws an exception
-    // on creation
-    std::unique_ptr<arangodb::wal::Marker> deleter;
-    if (marker != nullptr && freeMarker) {
-      deleter.reset(marker);
-    }
-
-    arangodb::CollectionWriteLocker collectionLocker(document, lock);
-    // if we got here, the marker must not be deleted by the deleter, but will
-    // be handed to
-    // the document operation, which will take over
-    deleter.release();
-
-    arangodb::wal::DocumentOperation operation(
-        trx, marker, freeMarker, document, TRI_VOC_DOCUMENT_OPERATION_REMOVE,
-        rid);
-=======
 int TRI_document_collection_t::insert(Transaction* trx, VPackSlice const slice,
                                       TRI_doc_mptr_t* mptr,
                                       OperationOptions& options,
                                       bool lock) {
->>>>>>> e68a60f8
 
   if (_info.type() == TRI_COL_TYPE_EDGE) {
     // _from:
@@ -4653,27 +3344,10 @@
       return TRI_ERROR_DEBUG;
     }
 
-<<<<<<< HEAD
-    // create a temporary deleter object for the marker
-    // this will destroy the marker in case the write-locker throws an exception
-    // on creation
-    std::unique_ptr<arangodb::wal::Marker> deleter;
-    if (marker != nullptr && freeMarker) {
-      deleter.reset(marker);
-    }
-
-    arangodb::CollectionWriteLocker collectionLocker(document, lock);
-
-    // if we got here, the marker must not be deleted by the deleter, but will
-    // be handed to
-    // the document operation, which will take over
-    deleter.release();
-=======
     arangodb::CollectionWriteLocker collectionLocker(this, lock);
 
     auto actualMarker = (options.recoveryMarker == nullptr ? marker.get() : options.recoveryMarker);
     bool const freeMarker = (options.recoveryMarker == nullptr);
->>>>>>> e68a60f8
 
     arangodb::wal::DocumentOperation operation(
         trx, actualMarker, freeMarker, this, TRI_VOC_DOCUMENT_OPERATION_INSERT);
@@ -5392,17 +4066,6 @@
     return TRI_ERROR_NO_ERROR;
   }
 
-<<<<<<< HEAD
-  // we found a previous revision in the index
-  // the found revision is still alive
-  LOG(TRACE) << "document '" << TRI_EXTRACT_MARKER_KEY(header)
-             << "' already existed with revision "
-             <<  // ONLY IN INDEX << " while creating revision " << PROTECTED by
-                 // RUNTIME
-      (unsigned long long)found->_rid;
-
-=======
->>>>>>> e68a60f8
   return TRI_ERROR_ARANGO_UNIQUE_CONSTRAINT_VIOLATED;
 }
 
