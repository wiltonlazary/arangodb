////////////////////////////////////////////////////////////////////////////////
/// DISCLAIMER
///
/// Copyright 2014-2016 ArangoDB GmbH, Cologne, Germany
/// Copyright 2004-2014 triAGENS GmbH, Cologne, Germany
///
/// Licensed under the Apache License, Version 2.0 (the "License");
/// you may not use this file except in compliance with the License.
/// You may obtain a copy of the License at
///
///     vpp://www.apache.org/licenses/LICENSE-2.0
///
/// Unless required by applicable law or agreed to in writing, software
/// distributed under the License is distributed on an "AS IS" BASIS,
/// WITHOUT WARRANTIES OR CONDITIONS OF ANY KIND, either express or implied.
/// See the License for the specific language governing permissions and
/// limitations under the License.
///
/// Copyright holder is ArangoDB GmbH, Cologne, Germany
///
/// @author Jan Christoph Uhde
////////////////////////////////////////////////////////////////////////////////

#include "VppCommTask.h"

#include "Basics/HybridLogicalClock.h"
#include "Basics/StringBuffer.h"
#include "Basics/VelocyPackHelper.h"
#include "GeneralServer/GeneralServer.h"
#include "GeneralServer/GeneralServerFeature.h"
#include "GeneralServer/RestHandler.h"
#include "GeneralServer/RestHandlerFactory.h"
#include "Logger/LoggerFeature.h"
#include "Meta/conversion.h"
#include "Scheduler/Scheduler.h"
#include "Scheduler/SchedulerFeature.h"
#include "VocBase/ticks.h"

#include <velocypack/Validator.h>
#include <velocypack/velocypack-aliases.h>

#include <iostream>
#include <stdexcept>

using namespace arangodb;
using namespace arangodb::basics;
using namespace arangodb::rest;

namespace {
std::size_t validateAndCount(char const* vpHeaderStart, char const* vpEnd) {
  try {
    VPackValidator validator;
    // check for slice start to the end of Chunk
    // isSubPart allows the slice to be shorter than the checked buffer.
    validator.validate(vpHeaderStart, std::distance(vpHeaderStart, vpEnd),
                       /*isSubPart =*/true);

    VPackSlice vpHeader(vpHeaderStart);
    auto vpPayloadStart = vpHeaderStart + vpHeader.byteSize();

    std::size_t numPayloads = 0;
    while (vpPayloadStart != vpEnd) {
      // validate
      validator.validate(vpPayloadStart, std::distance(vpPayloadStart, vpEnd),
                         true);
      // get offset to next
      VPackSlice tmp(vpPayloadStart);
      vpPayloadStart += tmp.byteSize();
      numPayloads++;
    }
    return numPayloads;
  } catch (std::exception const& e) {
    throw std::runtime_error(
        std::string("error during validation of incoming VPack") + e.what());
  }
}

template <typename T>
std::size_t appendToBuffer(StringBuffer* buffer, T& value) {
  constexpr std::size_t len = sizeof(T);
  char charArray[len];
  char const* charPtr = charArray;
  std::memcpy(&charArray, &value, len);
  buffer->appendText(charPtr, len);
  return len;
}

std::unique_ptr<basics::StringBuffer> createChunkForNetworkDetail(
    std::vector<VPackSlice> const& slices, bool isFirstChunk, uint32_t chunk,
    uint64_t id, uint32_t totalMessageLength = 0) {
  using basics::StringBuffer;
  bool firstOfMany = false;

  // if we have more than one chunk and the chunk is the first
  // then we are sending the first in a series. if this condition
  // is true we also send extra 8 bytes for the messageLength
  // (length of all VPackData)
  if (isFirstChunk && chunk > 1) {
    firstOfMany = true;
  }

  // build chunkX -- see VelocyStream Documentaion
  chunk <<= 1;
  chunk |= isFirstChunk ? 0x1 : 0x0;

  // get the lenght of VPack data
  uint32_t dataLength = 0;
  for (auto& slice : slices) {
    // TODO: is a 32bit value sufficient for all Slices here?
    dataLength += static_cast<uint32_t>(slice.byteSize());
  }

  // calculate length of current chunk
  uint32_t chunkLength = dataLength;
  chunkLength += (sizeof(chunkLength) + sizeof(chunk) + sizeof(id));
  if (firstOfMany) {
    chunkLength += sizeof(totalMessageLength);
  }

  auto buffer =
      std::make_unique<StringBuffer>(TRI_UNKNOWN_MEM_ZONE, chunkLength, false);

  appendToBuffer(buffer.get(), chunkLength);
  appendToBuffer(buffer.get(), chunk);
  appendToBuffer(buffer.get(), id);

  if (firstOfMany) {
    appendToBuffer(buffer.get(), totalMessageLength);
  }

  // append data in slices
  for (auto const& slice : slices) {
    buffer->appendText(std::string(slice.startAs<char>(), slice.byteSize()));
  }

  return buffer;
}

std::unique_ptr<basics::StringBuffer> createChunkForNetworkSingle(
    std::vector<VPackSlice> const& slices, uint64_t id) {
  return createChunkForNetworkDetail(slices, true, 1, id, 0 /*unused*/);
}

// TODO FIXME make use of these functions
// std::unique_ptr<basics::StringBuffer> createChunkForNetworkMultiFirst(
//     std::vector<VPackSlice> const& slices, uint64_t id, uint32_t
//     numberOfChunks,
//     uint32_t totalMessageLength) {
//   return createChunkForNetworkDetail(slices, true, numberOfChunks, id,
//                                      totalMessageLength);
// }
//
// std::unique_ptr<basics::StringBuffer> createChunkForNetworkMultiFollow(
//     std::vector<VPackSlice> const& slices, uint64_t id, uint32_t chunkNumber,
//     uint32_t totalMessageLength) {
//   return createChunkForNetworkDetail(slices, false, chunkNumber, id, 0);
// }
}

VppCommTask::VppCommTask(GeneralServer* server, TRI_socket_t sock,
                         ConnectionInfo&& info, double timeout)
    : Task("VppCommTask"),
      GeneralCommTask(server, sock, std::move(info), timeout) {
  _protocol = "vpp";
<<<<<<< HEAD
  _readBuffer.reserve(
=======
  _readBuffer->reserve(
>>>>>>> e1fac75b
      _bufferLength);  // ATTENTION <- this is required so we do not
                       // loose information during a resize
                       // connectionStatisticsAgentSetVpp();
  _agents.emplace(std::make_pair(0UL, RequestStatisticsAgent(true)));
  getAgent(0UL)->acquire();
}

void VppCommTask::addResponse(VppResponse* response) {
  VPackMessageNoOwnBuffer response_message = response->prepareForNetwork();
  uint64_t& id = response_message._id;

  std::vector<VPackSlice> slices;
  slices.push_back(response_message._header);
<<<<<<< HEAD
  slices.push_back(response_message._payload);
=======
  if (response->generateBody()) {
    slices.push_back(response_message._payload);
  }
>>>>>>> e1fac75b

  LOG_TOPIC(DEBUG, Logger::COMMUNICATION) << "VppCommTask: "
                                          << "created response:";
  for (auto const& slice : slices) {
    try {
      LOG_TOPIC(DEBUG, Logger::COMMUNICATION) << slice.toJson();
    } catch (arangodb::velocypack::Exception const& e) {
<<<<<<< HEAD
=======
      std::cout << e.what() << std::endl;
>>>>>>> e1fac75b
    }
    LOG_TOPIC(DEBUG, Logger::COMMUNICATION) << "--";
  }
  LOG_TOPIC(DEBUG, Logger::COMMUNICATION) << "response -- end";

  // FIXME (obi)
  // If the message is big we will create many small chunks in a loop.
  // For the first tests we just send single Messages

  // adds chunk header infromation and creates SingBuffer* that can be
  // used with _writeBuffers
  auto buffer = createChunkForNetworkSingle(slices, id);

  double const totalTime = getAgent(id)->elapsedSinceReadStart();

  addWriteBuffer(std::move(buffer), getAgent(id));

  // and give some request information
  LOG_TOPIC(INFO, Logger::REQUESTS)
      << "\"vpp-request-end\",\"" << (void*)this << "\",\""
      << _connectionInfo.clientAddress << "\",\""
      << VppRequest::translateVersion(_protocolVersion) << "\","
      << static_cast<int>(response->responseCode()) << ","
      << "\"," << Logger::FIXED(totalTime, 6);

  if (id) {
    _agents.erase(id);
  } else {
    getAgent(0UL)->acquire();
  }
}

VppCommTask::ChunkHeader VppCommTask::readChunkHeader() {
  VppCommTask::ChunkHeader header;

  auto cursor = _processReadVariables._readBufferCursor;

  std::memcpy(&header._chunkLength, cursor, sizeof(header._chunkLength));
  cursor += sizeof(header._chunkLength);

  uint32_t chunkX;
  std::memcpy(&chunkX, cursor, sizeof(chunkX));
  cursor += sizeof(chunkX);

  header._isFirst = chunkX & 0x1;
  header._chunk = chunkX >> 1;

  std::memcpy(&header._messageID, cursor, sizeof(header._messageID));
  cursor += sizeof(header._messageID);

  // extract total len of message
  if (header._isFirst && header._chunk > 1) {
    std::memcpy(&header._messageLength, cursor, sizeof(header._messageLength));
    cursor += sizeof(header._messageLength);
  } else {
    header._messageLength = 0;  // not needed
  }

  header._headerLength =
      std::distance(_processReadVariables._readBufferCursor, cursor);

  return header;
}

bool VppCommTask::isChunkComplete(char* start) {
<<<<<<< HEAD
  std::size_t length = std::distance(start, _readBuffer.end());
=======
  std::size_t length = std::distance(start, _readBuffer->end());
>>>>>>> e1fac75b
  auto& prv = _processReadVariables;

  if (!prv._currentChunkLength && length < sizeof(uint32_t)) {
    return false;
  }
  if (!prv._currentChunkLength) {
    // read chunk length
    std::memcpy(&prv._currentChunkLength, start, sizeof(uint32_t));
  }
  if (length < prv._currentChunkLength) {
    // chunk not complete
    return false;
  }

  return true;
}

// reads data from the socket
bool VppCommTask::processRead() {
  RequestStatisticsAgent agent(true);

  auto& prv = _processReadVariables;
  if (!prv._readBufferCursor) {
<<<<<<< HEAD
    prv._readBufferCursor = _readBuffer.begin();
=======
    prv._readBufferCursor = _readBuffer->begin();
>>>>>>> e1fac75b
  }

  auto chunkBegin = prv._readBufferCursor;
  if (chunkBegin == nullptr || !isChunkComplete(chunkBegin)) {
    return false;  // no data or incomplete
  }

  ChunkHeader chunkHeader = readChunkHeader();
  auto chunkEnd = chunkBegin + chunkHeader._chunkLength;
  auto vpackBegin = chunkBegin + chunkHeader._headerLength;
  bool doExecute = false;
  bool read_maybe_only_part_of_buffer = false;
  VppInputMessage message;  // filled in CASE 1 or CASE 2b

  // CASE 1: message is in one chunk
  if (chunkHeader._isFirst && chunkHeader._chunk == 1) {
    _agents.emplace(
        std::make_pair(chunkHeader._messageID, RequestStatisticsAgent(true)));

    auto agent = getAgent(chunkHeader._messageID);
    agent->acquire();
    agent->requestStatisticsAgentSetReadStart();

    LOG_TOPIC(DEBUG, Logger::COMMUNICATION) << "VppCommTask: "
                                            << "chunk contains single message";
    std::size_t payloads = 0;

    try {
      payloads = validateAndCount(vpackBegin, chunkEnd);
    } catch (std::exception const& e) {
      handleSimpleError(rest::ResponseCode::BAD,
                        TRI_ERROR_ARANGO_DATABASE_NOT_FOUND, e.what(),
                        chunkHeader._messageID);
      LOG_TOPIC(DEBUG, Logger::COMMUNICATION) << "VppCommTask: "
                                              << "VPack Validation failed!"
                                              << e.what();
      closeTask(rest::ResponseCode::BAD);
      return false;
    } catch (...) {
      handleSimpleError(rest::ResponseCode::BAD, chunkHeader._messageID);
      LOG_TOPIC(DEBUG, Logger::COMMUNICATION) << "VppCommTask: "
                                              << "VPack Validation failed!";
      closeTask(rest::ResponseCode::BAD);
      return false;
    }

    VPackBuffer<uint8_t> buffer;
    buffer.append(vpackBegin, std::distance(vpackBegin, chunkEnd));
    message.set(chunkHeader._messageID, std::move(buffer), payloads);  // fixme

    // message._header = VPackSlice(message._buffer.data());
    // if (payloadOffset) {
    //  message._payload = VPackSlice(message._buffer.data() + payloadOffset);
    // }

    doExecute = true;
    getAgent(chunkHeader._messageID)->requestStatisticsAgentSetReadEnd();
  }
  // CASE 2:  message is in multiple chunks
  auto incompleteMessageItr = _incompleteMessages.find(chunkHeader._messageID);

  // CASE 2a: chunk starts new message
  if (chunkHeader._isFirst) {  // first chunk of multi chunk message
    _agents.emplace(
        std::make_pair(chunkHeader._messageID, RequestStatisticsAgent(true)));

    auto agent = getAgent(chunkHeader._messageID);
    agent->acquire();
    agent->requestStatisticsAgentSetReadStart();

    LOG_TOPIC(DEBUG, Logger::COMMUNICATION) << "VppCommTask: "
                                            << "chunk starts a new message";
    if (incompleteMessageItr != _incompleteMessages.end()) {
      LOG_TOPIC(DEBUG, Logger::COMMUNICATION)
          << "VppCommTask: "
          << "Message should be first but is already in the Map of incomplete "
             "messages";
      closeTask(rest::ResponseCode::BAD);
      return false;
    }

    // TODO: is a 32bit value sufficient for the messageLength here?
    IncompleteVPackMessage message(
        static_cast<uint32_t>(chunkHeader._messageLength),
        chunkHeader._chunk /*number of chunks*/);
    message._buffer.append(vpackBegin, std::distance(vpackBegin, chunkEnd));
    auto insertPair = _incompleteMessages.emplace(
        std::make_pair(chunkHeader._messageID, std::move(message)));
    if (!insertPair.second) {
      LOG_TOPIC(DEBUG, Logger::COMMUNICATION) << "VppCommTask: "
                                              << "insert failed";
      closeTask(rest::ResponseCode::BAD);
      return false;
    }

    // CASE 2b: chunk continues a message
  } else {  // followup chunk of some mesage
    LOG_TOPIC(DEBUG, Logger::COMMUNICATION) << "VppCommTask: "
                                            << "chunk continues a message";
    if (incompleteMessageItr == _incompleteMessages.end()) {
      LOG_TOPIC(DEBUG, Logger::COMMUNICATION)
          << "VppCommTask: "
          << "found message without previous part";
      closeTask(rest::ResponseCode::BAD);
      return false;
    }
    auto& im = incompleteMessageItr->second;  // incomplete Message
    im._currentChunk++;
    assert(im._currentChunk == chunkHeader._chunk);
    im._buffer.append(vpackBegin, std::distance(vpackBegin, chunkEnd));
    // check buffer longer than length

    // MESSAGE COMPLETE
    if (im._currentChunk == im._numberOfChunks - 1 /* zero based counting */) {
      LOG_TOPIC(DEBUG, Logger::COMMUNICATION) << "VppCommTask: "
                                              << "chunk completes a message";
      std::size_t payloads = 0;

      try {
        payloads =
            validateAndCount(reinterpret_cast<char const*>(im._buffer.data()),
                             reinterpret_cast<char const*>(
                                 im._buffer.data() + im._buffer.byteSize()));

      } catch (std::exception const& e) {
        handleSimpleError(rest::ResponseCode::BAD,
                          TRI_ERROR_ARANGO_DATABASE_NOT_FOUND, e.what(),
                          chunkHeader._messageID);
        LOG_TOPIC(DEBUG, Logger::COMMUNICATION) << "VppCommTask: "
                                                << "VPack Validation failed!"
                                                << e.what();
        closeTask(rest::ResponseCode::BAD);
        return false;
      } catch (...) {
        handleSimpleError(rest::ResponseCode::BAD, chunkHeader._messageID);
        LOG_TOPIC(DEBUG, Logger::COMMUNICATION) << "VppCommTask: "
                                                << "VPack Validation failed!";
        closeTask(rest::ResponseCode::BAD);
        return false;
      }

      message.set(chunkHeader._messageID, std::move(im._buffer), payloads);
      _incompleteMessages.erase(incompleteMessageItr);
      // check length

      doExecute = true;
      getAgent(chunkHeader._messageID)->requestStatisticsAgentSetReadEnd();
    }
    LOG_TOPIC(DEBUG, Logger::COMMUNICATION)
        << "VppCommTask: "
        << "chunk does not complete a message";
  }

  read_maybe_only_part_of_buffer = true;
  prv._currentChunkLength =
      0;  // if we end up here we have read a complete chunk
  prv._readBufferCursor = chunkEnd;
  std::size_t processedDataLen =
<<<<<<< HEAD
      std::distance(_readBuffer.begin(), prv._readBufferCursor);
  // clean buffer up to length of chunk
  if (processedDataLen > prv._cleanupLength) {
    _readBuffer.move_front(processedDataLen);
=======
      std::distance(_readBuffer->begin(), prv._readBufferCursor);
  // clean buffer up to length of chunk
  if (processedDataLen > prv._cleanupLength) {
    _readBuffer->move_front(processedDataLen);
>>>>>>> e1fac75b
    prv._readBufferCursor = nullptr;  // the positon will be set at the
                                      // begin of this function
  }

  if (doExecute) {
    VPackSlice header = message.header();

    LOG_TOPIC(DEBUG, Logger::REQUESTS) << "\"vpp-request-header\",\""
                                       << "\"," << message.header().toJson()
                                       << "\"";

    LOG_TOPIC(DEBUG, Logger::REQUESTS) << "\"vpp-request-payload\",\""
                                       << "\"," << message.payload().toJson()
                                       << "\"";

    int type = meta::underlyingValue(rest::RequestType::ILLEGAL);
    try {
      type = header.at(1).getInt();
    } catch (std::exception const& e) {
      handleSimpleError(rest::ResponseCode::BAD, chunkHeader._messageID);
      LOG_TOPIC(DEBUG, Logger::COMMUNICATION)
          << "VppCommTask: "
          << std::string("VPack Validation failed!") + e.what();
      closeTask(rest::ResponseCode::BAD);
      return false;
    }
    if (type == 1000) {
      // do auth
    } else {
      // check auth
      // the handler will take ownersip of this pointer
      std::unique_ptr<VppRequest> request(new VppRequest(
          _connectionInfo, std::move(message), chunkHeader._messageID));
      GeneralServerFeature::HANDLER_FACTORY->setRequestContext(request.get());
      // make sure we have a database
      if (request->requestContext() == nullptr) {
        handleSimpleError(rest::ResponseCode::NOT_FOUND,
                          TRI_ERROR_ARANGO_DATABASE_NOT_FOUND,
                          TRI_errno_string(TRI_ERROR_ARANGO_DATABASE_NOT_FOUND),
                          chunkHeader._messageID);
      } else {
        request->setClientTaskId(_taskId);
        _protocolVersion = request->protocolVersion();

        std::unique_ptr<VppResponse> response(new VppResponse(
            rest::ResponseCode::SERVER_ERROR, chunkHeader._messageID));
<<<<<<< HEAD
=======
        response->setContentTypeRequested(request->contentTypeResponse());
>>>>>>> e1fac75b
        executeRequest(std::move(request), std::move(response));
      }
    }
  }

  if (read_maybe_only_part_of_buffer) {
<<<<<<< HEAD
    if (prv._readBufferCursor == _readBuffer.end()) {
=======
    if (prv._readBufferCursor == _readBuffer->end()) {
>>>>>>> e1fac75b
      return false;
    }
    return true;
  }
  return doExecute;
}

void VppCommTask::closeTask(rest::ResponseCode code) {
  _processReadVariables._readBufferCursor = nullptr;
  _processReadVariables._currentChunkLength = 0;
<<<<<<< HEAD
  _readBuffer.clear();  // check is this changes the reserved size
=======
  _readBuffer->clear();  // check is this changes the reserved size
>>>>>>> e1fac75b

  // is there a case where we do not want to close the connection
  for (auto const& message : _incompleteMessages) {
    handleSimpleError(code, message.first);
  }
  _incompleteMessages.clear();
  _clientClosed = true;
}

rest::ResponseCode VppCommTask::authenticateRequest(GeneralRequest* request) {
  auto context = (request == nullptr) ? nullptr : request->requestContext();

  if (context == nullptr && request != nullptr) {
    bool res =
        GeneralServerFeature::HANDLER_FACTORY->setRequestContext(request);

    if (!res) {
      return rest::ResponseCode::NOT_FOUND;
    }
    context = request->requestContext();
  }

  if (context == nullptr) {
    return rest::ResponseCode::SERVER_ERROR;
  }
  return context->authenticate();
}

std::unique_ptr<GeneralResponse> VppCommTask::createResponse(
    rest::ResponseCode responseCode, uint64_t messageId) {
  return std::unique_ptr<GeneralResponse>(
      new VppResponse(responseCode, messageId));
}

void VppCommTask::handleSimpleError(rest::ResponseCode responseCode,
                                    int errorNum,
                                    std::string const& errorMessage,
                                    uint64_t messageId) {
  VppResponse response(responseCode, messageId);

  VPackBuilder builder;
  builder.openObject();
  builder.add(StaticStrings::Error, VPackValue(true));
  builder.add(StaticStrings::ErrorNum, VPackValue(errorNum));
  builder.add(StaticStrings::ErrorMessage, VPackValue(errorMessage));
  builder.add(StaticStrings::Code, VPackValue((int)responseCode));
  builder.close();

  try {
    response.setPayload(builder.slice(), true, VPackOptions::Defaults);
    processResponse(&response);
  } catch (...) {
    _clientClosed = true;
  }
}<|MERGE_RESOLUTION|>--- conflicted
+++ resolved
@@ -162,11 +162,7 @@
     : Task("VppCommTask"),
       GeneralCommTask(server, sock, std::move(info), timeout) {
   _protocol = "vpp";
-<<<<<<< HEAD
   _readBuffer.reserve(
-=======
-  _readBuffer->reserve(
->>>>>>> e1fac75b
       _bufferLength);  // ATTENTION <- this is required so we do not
                        // loose information during a resize
                        // connectionStatisticsAgentSetVpp();
@@ -180,13 +176,9 @@
 
   std::vector<VPackSlice> slices;
   slices.push_back(response_message._header);
-<<<<<<< HEAD
-  slices.push_back(response_message._payload);
-=======
   if (response->generateBody()) {
     slices.push_back(response_message._payload);
   }
->>>>>>> e1fac75b
 
   LOG_TOPIC(DEBUG, Logger::COMMUNICATION) << "VppCommTask: "
                                           << "created response:";
@@ -194,10 +186,6 @@
     try {
       LOG_TOPIC(DEBUG, Logger::COMMUNICATION) << slice.toJson();
     } catch (arangodb::velocypack::Exception const& e) {
-<<<<<<< HEAD
-=======
-      std::cout << e.what() << std::endl;
->>>>>>> e1fac75b
     }
     LOG_TOPIC(DEBUG, Logger::COMMUNICATION) << "--";
   }
@@ -263,11 +251,7 @@
 }
 
 bool VppCommTask::isChunkComplete(char* start) {
-<<<<<<< HEAD
   std::size_t length = std::distance(start, _readBuffer.end());
-=======
-  std::size_t length = std::distance(start, _readBuffer->end());
->>>>>>> e1fac75b
   auto& prv = _processReadVariables;
 
   if (!prv._currentChunkLength && length < sizeof(uint32_t)) {
@@ -291,11 +275,7 @@
 
   auto& prv = _processReadVariables;
   if (!prv._readBufferCursor) {
-<<<<<<< HEAD
     prv._readBufferCursor = _readBuffer.begin();
-=======
-    prv._readBufferCursor = _readBuffer->begin();
->>>>>>> e1fac75b
   }
 
   auto chunkBegin = prv._readBufferCursor;
@@ -454,17 +434,10 @@
       0;  // if we end up here we have read a complete chunk
   prv._readBufferCursor = chunkEnd;
   std::size_t processedDataLen =
-<<<<<<< HEAD
       std::distance(_readBuffer.begin(), prv._readBufferCursor);
   // clean buffer up to length of chunk
   if (processedDataLen > prv._cleanupLength) {
     _readBuffer.move_front(processedDataLen);
-=======
-      std::distance(_readBuffer->begin(), prv._readBufferCursor);
-  // clean buffer up to length of chunk
-  if (processedDataLen > prv._cleanupLength) {
-    _readBuffer->move_front(processedDataLen);
->>>>>>> e1fac75b
     prv._readBufferCursor = nullptr;  // the positon will be set at the
                                       // begin of this function
   }
@@ -511,21 +484,14 @@
 
         std::unique_ptr<VppResponse> response(new VppResponse(
             rest::ResponseCode::SERVER_ERROR, chunkHeader._messageID));
-<<<<<<< HEAD
-=======
         response->setContentTypeRequested(request->contentTypeResponse());
->>>>>>> e1fac75b
         executeRequest(std::move(request), std::move(response));
       }
     }
   }
 
   if (read_maybe_only_part_of_buffer) {
-<<<<<<< HEAD
     if (prv._readBufferCursor == _readBuffer.end()) {
-=======
-    if (prv._readBufferCursor == _readBuffer->end()) {
->>>>>>> e1fac75b
       return false;
     }
     return true;
@@ -536,11 +502,7 @@
 void VppCommTask::closeTask(rest::ResponseCode code) {
   _processReadVariables._readBufferCursor = nullptr;
   _processReadVariables._currentChunkLength = 0;
-<<<<<<< HEAD
   _readBuffer.clear();  // check is this changes the reserved size
-=======
-  _readBuffer->clear();  // check is this changes the reserved size
->>>>>>> e1fac75b
 
   // is there a case where we do not want to close the connection
   for (auto const& message : _incompleteMessages) {
