--- conflicted
+++ resolved
@@ -365,14 +365,12 @@
                                             triagens::aql::Variable const*,
                                             double&) const;
 
-<<<<<<< HEAD
         virtual IndexIterator* iteratorForCondition (triagens::aql::AstNode const*) const;
-=======
+
         bool canUseConditionPart (triagens::aql::AstNode const* access,
                                   triagens::aql::AstNode const* other,
                                   triagens::aql::AstNode const* op,
                                   triagens::aql::Variable const* reference) const;
->>>>>>> 67de5480
 
         friend std::ostream& operator<< (std::ostream&, Index const*);
         friend std::ostream& operator<< (std::ostream&, Index const&);
