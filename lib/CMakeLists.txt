# -*- mode: CMAKE; -*-

## -----------------------------------------------------------------------------
## --SECTION--                                                   COMMON INCLUDES
## -----------------------------------------------------------------------------

include_directories(.)

## -----------------------------------------------------------------------------
## --SECTION--                                                         LIBRARIES
## -----------------------------------------------------------------------------

################################################################################
### @brief LIB_ARANGO
################################################################################

if (APPLE)
  SET(LIB_ARANGO_APPLE Basics/locks-macos.cpp)
endif ()

if (MSVC)
  SET(LIB_ARANGO_MSVC
      Basics/locks-win32.cpp
      Basics/memory-map-win32.cpp
      Basics/terminal-utils-win32.cpp
      Basics/threads-win32.cpp
      Basics/win-utils.cpp
      Zip/iowin32.cpp
  )
else ()
  SET(LIB_ARANGO_POSIX
      Basics/locks-posix.cpp
      Basics/memory-map-posix.cpp
      Basics/terminal-utils-posix.cpp
      Basics/threads-posix.cpp
      Rest/EndpointUnixDomain.cpp
  )

endif ()

include_directories(../3rdParty/linenoise-ng/include)
include_directories(../3rdParty/linenoise-ng/src)
add_definitions("-DTRI_HAVE_LINENOISE")

SET(LIB_ARANGO_CONSOLE
  ../3rdParty/linenoise-ng/src/ConvertUTF.cpp
  ../3rdParty/linenoise-ng/src/linenoise.cpp
  ../3rdParty/linenoise-ng/src/wcwidth.cpp
  Utilities/LinenoiseShell.cpp
)

include_directories(../3rdParty/velocypack/include)

SET(LIB_ARANGO_VPACK
  ../3rdParty/velocypack/src/AttributeTranslator.cpp
  ../3rdParty/velocypack/src/Builder.cpp
  ../3rdParty/velocypack/src/Collection.cpp
  ../3rdParty/velocypack/src/Dumper.cpp
  ../3rdParty/velocypack/src/Exception.cpp
  ../3rdParty/velocypack/src/HexDump.cpp
  ../3rdParty/velocypack/src/Iterator.cpp
  ../3rdParty/velocypack/src/Options.cpp
  ../3rdParty/velocypack/src/Parser.cpp
  ../3rdParty/velocypack/src/Slice.cpp
  ../3rdParty/velocypack/src/ValueType.cpp
  ../3rdParty/velocypack/src/Version.cpp
  ../3rdParty/velocypack/src/asm-functions.cpp
  ../3rdParty/velocypack/src/fasthash.cpp
  ../3rdParty/velocypack/src/fpconv.cpp
  ../3rdParty/velocypack/src/velocypack-common.cpp 
)

add_library(
    ${LIB_ARANGO}
    STATIC
    ${LIB_ARANGO_APPLE}
    ${LIB_ARANGO_MSVC}
    ${LIB_ARANGO_POSIX}
    ${LIB_ARANGO_CONSOLE}
    ${LIB_ARANGO_VPACK}
    Basics/application-exit.cpp
    Basics/associative.cpp
    Basics/AttributeNameParser.cpp
    Basics/Barrier.cpp
    Basics/ConditionLocker.cpp
    Basics/ConditionVariable.cpp
    Basics/conversions.cpp
    Basics/csv.cpp
    Basics/DataProtector.cpp
    Basics/debugging.cpp
    Basics/error.cpp
    Basics/Exceptions.cpp
    Basics/fasthash.cpp
    Basics/files.cpp
    Basics/FileUtils.cpp
    Basics/fpconv.cpp
    Basics/hashes.cpp
    Basics/init.cpp
    Basics/InitializeBasics.cpp
    Basics/json.cpp
    Basics/json-utilities.cpp
    Basics/JsonHelper.cpp
    Basics/levenshtein.cpp 
    Basics/logging.cpp
    Basics/memory.cpp
    Basics/mimetypes.cpp
    Basics/Mutex.cpp
    Basics/MutexLocker.cpp
    Basics/Nonce.cpp
    Basics/prime-numbers.cpp
    Basics/process-utils.cpp
    Basics/ProgramOptions.cpp
    Basics/ProgramOptionsDescription.cpp
    Basics/random.cpp
    Basics/RandomGenerator.cpp
    Basics/ReadWriteLock.cpp
    Basics/socket-utils.cpp
    Basics/SpinLock.cpp
    Basics/SpinLocker.cpp
    Basics/ssl-helper.cpp
    Basics/string-buffer.cpp
    Basics/StringUtils.cpp
    Basics/structures.cpp
    Basics/system-functions.cpp
    Basics/terminal-utils.cpp
    Basics/Thread.cpp
    Basics/ThreadPool.cpp
    Basics/tri-strings.cpp
    Basics/tri-zip.cpp
    Basics/Utf8Helper.cpp
    Basics/vector.cpp
    Basics/VelocyPackHelper.cpp
    Basics/voc-errors.cpp
    Basics/voc-mimetypes.cpp
<<<<<<< HEAD
    Basics/VPackStringBufferAdapter.cpp
=======
    Basics/WorkMonitor.cpp
>>>>>>> c7f44b5f
    JsonParser/json-parser.cpp
    ProgramOptions/program-options.cpp
    Rest/EndpointList.cpp
    Rest/Endpoint.cpp
    Rest/EndpointIp.cpp
    Rest/EndpointIpV4.cpp
    Rest/EndpointIpV6.cpp
    Rest/HttpRequest.cpp
    Rest/HttpResponse.cpp
    Rest/InitializeRest.cpp
    Rest/SslInterface.cpp
    Rest/Version.cpp
    Utilities/DummyShell.cpp
    Utilities/LineEditor.cpp
    Utilities/ScriptLoader.cpp
    Utilities/ShellBase.cpp
    Zip/ioapi.cpp
    Zip/unzip.cpp
    Zip/zip.cpp
)

################################################################################
### @brief LIB_ARANGO_CLIENT
################################################################################

add_library(
    ${LIB_ARANGO_CLIENT}
    STATIC
    SimpleHttpClient/GeneralClientConnection.cpp
    SimpleHttpClient/ClientConnection.cpp
    SimpleHttpClient/ConnectionManager.cpp
    SimpleHttpClient/SslClientConnection.cpp
    SimpleHttpClient/SimpleHttpClient.cpp
    SimpleHttpClient/SimpleHttpResult.cpp
)

################################################################################
### @brief LIB_ARANGO_V8
################################################################################

add_library(
    ${LIB_ARANGO_V8}
    STATIC
    V8/JSLoader.cpp
    V8/V8LineEditor.cpp
    V8/v8-buffer.cpp
    V8/v8-conv.cpp
    V8/v8-globals.cpp
    V8/v8-json.cpp
    V8/v8-shell.cpp
    V8/v8-utils.cpp
    V8/v8-vpack.cpp
    V8/v8-environment.cpp
    SimpleHttpClient/GeneralClientConnection.cpp
    SimpleHttpClient/ClientConnection.cpp
    SimpleHttpClient/ConnectionManager.cpp
    SimpleHttpClient/SslClientConnection.cpp
    SimpleHttpClient/SimpleHttpClient.cpp
    SimpleHttpClient/SimpleHttpResult.cpp
)

## -----------------------------------------------------------------------------
## --SECTION--                                                       END-OF-FILE
## -----------------------------------------------------------------------------

## Local Variables:
## mode: outline-minor
## outline-regexp: "^\\(### @brief\\|## --SECTION--\\|# -\\*- \\)"
## End:<|MERGE_RESOLUTION|>--- conflicted
+++ resolved
@@ -132,11 +132,8 @@
     Basics/VelocyPackHelper.cpp
     Basics/voc-errors.cpp
     Basics/voc-mimetypes.cpp
-<<<<<<< HEAD
     Basics/VPackStringBufferAdapter.cpp
-=======
     Basics/WorkMonitor.cpp
->>>>>>> c7f44b5f
     JsonParser/json-parser.cpp
     ProgramOptions/program-options.cpp
     Rest/EndpointList.cpp
