--- conflicted
+++ resolved
@@ -161,11 +161,6 @@
 
   this->scheduler = scheduler;
   this->loop = loop;
-<<<<<<< HEAD
-    
-=======
-  
->>>>>>> 2a06f6c5
   readWatcher = scheduler->installSocketEvent(loop, EVENT_SOCKET_READ, this, _listenSocket);
   
   if (readWatcher == -1) {
@@ -189,11 +184,6 @@
 
 
 bool ListenTask::handleEvent (EventToken token, EventType revents) {
-<<<<<<< HEAD
-  
-=======
-
->>>>>>> 2a06f6c5
   if (token == readWatcher) {
     if ((revents & EVENT_SOCKET_READ) == 0) {
       return true;
@@ -209,11 +199,7 @@
     connectionSocket.fileDescriptor = 0;
     connectionSocket.fileHandle = accept(_listenSocket.fileHandle, (sockaddr*) &addr, &len);
     
-<<<<<<< HEAD
-    if (connectionSocket.fileHandle  == INVALID_SOCKET) {
-=======
     if (connectionSocket.fileHandle == INVALID_SOCKET) {
->>>>>>> 2a06f6c5
       ++acceptFailures;
       
       if (acceptFailures < MAX_ACCEPT_ERRORS) {
@@ -247,10 +233,6 @@
  
     // disable nagle's algorithm, set to non-blocking and close-on-exec  
     bool result = _endpoint->initIncoming(connectionSocket); 
-<<<<<<< HEAD
-
-=======
->>>>>>> 2a06f6c5
     if (!result) {
       TRI_CLOSE_SOCKET(connectionSocket);
 
@@ -278,10 +260,6 @@
     info.serverAddress = _endpoint->getHost();
     info.serverPort = _endpoint->getPort();
     
-<<<<<<< HEAD
-=======
-    
->>>>>>> 2a06f6c5
     return handleConnected(connectionSocket, info);
   }
   
