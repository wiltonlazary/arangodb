////////////////////////////////////////////////////////////////////////////////
/// DISCLAIMER
///
/// Copyright 2014-2016 ArangoDB GmbH, Cologne, Germany
/// Copyright 2004-2014 triAGENS GmbH, Cologne, Germany
///
/// Licensed under the Apache License, Version 2.0 (the "License");
/// you may not use this file except in compliance with the License.
/// You may obtain a copy of the License at
///
///     http://www.apache.org/licenses/LICENSE-2.0
///
/// Unless required by applicable law or agreed to in writing, software
/// distributed under the License is distributed on an "AS IS" BASIS,
/// WITHOUT WARRANTIES OR CONDITIONS OF ANY KIND, either express or implied.
/// See the License for the specific language governing permissions and
/// limitations under the License.
///
/// Copyright holder is ArangoDB GmbH, Cologne, Germany
///
/// @author Dr. Frank Celler
////////////////////////////////////////////////////////////////////////////////

#include "files.h"

#ifdef TRI_HAVE_DIRENT_H
#include <dirent.h>
#endif

#ifdef TRI_HAVE_DIRECT_H
#include <direct.h>
#endif

#ifdef TRI_HAVE_SYS_FILE_H
#include <sys/file.h>
#endif

#include "Basics/FileUtils.h"
#include "Basics/Mutex.h"
#include "Basics/MutexLocker.h"
#include "Basics/RandomGenerator.h"
#include "Basics/StringBuffer.h"
#include "Basics/Thread.h"
#include "Basics/conversions.h"
#include "Basics/hashes.h"
#include "Basics/locks.h"
#include "Basics/tri-strings.h"
<<<<<<< HEAD
#include "Logger/Logger.h"
=======
#include "Basics/vector.h"
>>>>>>> e68a60f8

#ifdef _WIN32
#include <tchar.h>
#endif

using namespace arangodb::basics;
using namespace arangodb;

////////////////////////////////////////////////////////////////////////////////
/// @brief read buffer size (used for bulk file reading)
////////////////////////////////////////////////////////////////////////////////

#define READBUFFER_SIZE 8192

////////////////////////////////////////////////////////////////////////////////
/// @brief a static buffer of zeros, used to initialize files
////////////////////////////////////////////////////////////////////////////////

static char NullBuffer[4096];

////////////////////////////////////////////////////////////////////////////////
/// @brief already initialized
////////////////////////////////////////////////////////////////////////////////

static bool Initialized = false;

////////////////////////////////////////////////////////////////////////////////
/// @brief user-defined temporary path
////////////////////////////////////////////////////////////////////////////////

static std::string TempPath;

////////////////////////////////////////////////////////////////////////////////
/// @brief names of blocking files
////////////////////////////////////////////////////////////////////////////////

static TRI_vector_string_t FileNames;

////////////////////////////////////////////////////////////////////////////////
/// @brief descriptors of blocking files
////////////////////////////////////////////////////////////////////////////////

static TRI_vector_t FileDescriptors;

////////////////////////////////////////////////////////////////////////////////
/// @brief lock for protected access to vector FileNames
////////////////////////////////////////////////////////////////////////////////

static TRI_read_write_lock_t FileNamesLock;

////////////////////////////////////////////////////////////////////////////////
/// @brief removes trailing path separators from path
///
/// @note path will be modified in-place
////////////////////////////////////////////////////////////////////////////////

static void RemoveTrailingSeparator(char* path) {
  char const* s;
  size_t n;

  n = strlen(path);
  s = path;

  if (n > 0) {
    char* p = path + n - 1;

    while (p > s && (*p == TRI_DIR_SEPARATOR_CHAR || *p == '/')) {
      *p = '\0';
      --p;
    }
  }
}

////////////////////////////////////////////////////////////////////////////////
/// @brief normalizes path
///
/// @note path will be modified in-place
////////////////////////////////////////////////////////////////////////////////

static void NormalizePath(char* path) {
  RemoveTrailingSeparator(path);

  char* p = path;
  char* e = path + strlen(p);

  for (; p < e; ++p) {
    if (*p == TRI_DIR_SEPARATOR_CHAR || *p == '/') {
      *p = TRI_DIR_SEPARATOR_CHAR;
    }
  }
}

////////////////////////////////////////////////////////////////////////////////
/// @brief linear search of the giving element
///
/// @return index of the element in the vector
///         -1 when the element was not found
////////////////////////////////////////////////////////////////////////////////

static ssize_t LookupElementVectorString(TRI_vector_string_t* vector,
                                         char const* element) {
  int idx = -1;

  TRI_ReadLockReadWriteLock(&FileNamesLock);

  for (size_t i = 0; i < vector->_length; i++) {
    if (TRI_EqualString(element, vector->_buffer[i])) {
      // theoretically this might cap the value of i, but it is highly unlikely
      idx = (ssize_t)i;
      break;
    }
  }

  TRI_ReadUnlockReadWriteLock(&FileNamesLock);
  return idx;
}

////////////////////////////////////////////////////////////////////////////////
/// @brief callback function for removing all locked files by a process
////////////////////////////////////////////////////////////////////////////////

static void RemoveAllLockedFiles(void) {
  TRI_WriteLockReadWriteLock(&FileNamesLock);

  for (size_t i = 0; i < FileNames._length; i++) {
#ifdef TRI_HAVE_WIN32_FILE_LOCKING
    HANDLE fd = *(HANDLE*)TRI_AtVector(&FileDescriptors, i);
    CloseHandle(fd);
#else
    int fd = *(int*)TRI_AtVector(&FileDescriptors, i);
    TRI_CLOSE(fd);
#endif

    TRI_UnlinkFile(FileNames._buffer[i]);
  }

  TRI_DestroyVectorString(&FileNames);
  TRI_DestroyVector(&FileDescriptors);

  TRI_WriteUnlockReadWriteLock(&FileNamesLock);
}

////////////////////////////////////////////////////////////////////////////////
/// @brief initializes some structures which are needed by the file functions
////////////////////////////////////////////////////////////////////////////////

static void InitializeLockFiles(void) {
  if (Initialized) {
    return;
  }

  TRI_InitVectorString(&FileNames, TRI_CORE_MEM_ZONE);

#ifdef TRI_HAVE_WIN32_FILE_LOCKING
  TRI_InitVector(&FileDescriptors, TRI_CORE_MEM_ZONE, sizeof(HANDLE));
#else
  TRI_InitVector(&FileDescriptors, TRI_CORE_MEM_ZONE, sizeof(int));
#endif

  TRI_InitReadWriteLock(&FileNamesLock);

  atexit(&RemoveAllLockedFiles);
  Initialized = true;
}

////////////////////////////////////////////////////////////////////////////////
/// @brief lists the directory tree
////////////////////////////////////////////////////////////////////////////////

static void ListTreeRecursively(char const* full, char const* path,
                                std::vector<std::string>& result) {
  std::vector<std::string> dirs = TRI_FilesDirectory(full);

  for (size_t j = 0; j < 2; ++j) {
    for (auto const& filename : dirs) {
      std::string const newFull = arangodb::basics::FileUtils::buildFilename(full, filename); 
      std::string newPath;

      if (*path) {
        newPath = arangodb::basics::FileUtils::buildFilename(path, filename);
      } else {
        newPath = filename;
      }

      if (j == 0) {
        if (TRI_IsDirectory(newFull.c_str())) {
          result.push_back(newPath);

          if (!TRI_IsSymbolicLink(newFull.c_str())) {
            ListTreeRecursively(newFull.c_str(), newPath.c_str(), result);
          }
        }
      } else {
        if (!TRI_IsDirectory(newFull.c_str())) {
          result.push_back(newPath);
        }
      }
    }
  }
}

////////////////////////////////////////////////////////////////////////////////
/// @brief locates a environment given configuration directory
////////////////////////////////////////////////////////////////////////////////

static char* LocateConfigDirectoryEnv(void) {
  char const* v = getenv("ARANGODB_CONFIG_PATH");

  if (v == nullptr) {
    return nullptr;
  }

  char* r = TRI_DuplicateString(v);

  NormalizePath(r);

  TRI_AppendString(&r, TRI_DIR_SEPARATOR_STR);

  return r;
}

////////////////////////////////////////////////////////////////////////////////
/// @brief returns the size of a file
///
/// Will return a negative error number on error, typically -1
////////////////////////////////////////////////////////////////////////////////

int64_t TRI_SizeFile(char const* path) {
  TRI_stat_t stbuf;
  int res = TRI_STAT(path, &stbuf);

  if (res != 0) {
    // an error occurred
    return (int64_t)res;
  }

  return (int64_t)stbuf.st_size;
}

////////////////////////////////////////////////////////////////////////////////
/// @brief checks if file or directory is writable
////////////////////////////////////////////////////////////////////////////////

#ifdef _WIN32

bool TRI_IsWritable(char const* path) {
  // ..........................................................................
  // will attempt the following:
  //   if path is a directory, then attempt to create temporary file
  //   if path is a file, then attempt to open it in read/write mode
  // ..........................................................................

  // #error "TRI_IsWritable needs to be implemented for Windows"
  // TODO: implementation for seems to be non-trivial
  return true;
}

#else

bool TRI_IsWritable(char const* path) {
  // we can use POSIX access() from unistd.h to check for write permissions
  return (access(path, W_OK) == 0);
}

#endif

////////////////////////////////////////////////////////////////////////////////
/// @brief checks if path is a directory
////////////////////////////////////////////////////////////////////////////////

bool TRI_IsDirectory(char const* path) {
  TRI_stat_t stbuf;
  int res;

  res = TRI_STAT(path, &stbuf);

  return (res == 0) && ((stbuf.st_mode & S_IFMT) == S_IFDIR);
}

////////////////////////////////////////////////////////////////////////////////
/// @brief checks if path is a regular file
////////////////////////////////////////////////////////////////////////////////

bool TRI_IsRegularFile(char const* path) {
  TRI_stat_t stbuf;
  int res;

  res = TRI_STAT(path, &stbuf);

  return (res == 0) && ((stbuf.st_mode & S_IFMT) == S_IFREG);
}

////////////////////////////////////////////////////////////////////////////////
/// @brief checks if path is a symbolic link
////////////////////////////////////////////////////////////////////////////////

#ifdef _WIN32

bool TRI_IsSymbolicLink(char const* path) {
  // TODO : check if a file is a symbolic link - without opening the file
  return false;
}

#else

bool TRI_IsSymbolicLink(char const* path) {
  struct stat stbuf;
  int res;

  res = lstat(path, &stbuf);

  return (res == 0) && ((stbuf.st_mode & S_IFMT) == S_IFLNK);
}

#endif

////////////////////////////////////////////////////////////////////////////////
/// @brief checks if file or directory exists
////////////////////////////////////////////////////////////////////////////////

#ifdef _WIN32

bool TRI_ExistsFile(char const* path) {
  if (path == nullptr) {
    return false;
  } else {
    TRI_stat_t stbuf;
    size_t len;
    int res;

    len = strlen(path);

    // path must not end with a \ on Windows, other stat() will return -1
    if (len > 0 && path[len - 1] == TRI_DIR_SEPARATOR_CHAR) {
      char* copy = TRI_DuplicateString(TRI_CORE_MEM_ZONE, path);

      if (copy == nullptr) {
        return false;
      }

      // remove trailing slash
      RemoveTrailingSeparator(copy);

      res = TRI_STAT(copy, &stbuf);
      TRI_FreeString(TRI_CORE_MEM_ZONE, copy);
    } else {
      res = TRI_STAT(path, &stbuf);
    }

    return res == 0;
  }
}

#else

bool TRI_ExistsFile(char const* path) {
  if (path == nullptr) {
    return false;
  }

  struct stat stbuf;
  int res = TRI_STAT(path, &stbuf);

  return res == 0;
}

#endif

int TRI_ChMod(char const* path, long mode, std::string& err) {
  int res;
#ifdef _WIN32
  res = _chmod(path, static_cast<int>(mode));
#else
  res = chmod(path, mode);
#endif

  if (res != 0) {
    err = "error setting desired mode " + std::to_string(mode) + " for file " +
          path + ": " + strerror(errno);
    return errno;
  }

  return TRI_ERROR_NO_ERROR;
}

////////////////////////////////////////////////////////////////////////////////
/// @brief returns the last modification date of a file
////////////////////////////////////////////////////////////////////////////////

int TRI_MTimeFile(char const* path, int64_t* mtime) {
  TRI_stat_t stbuf;
  int res = TRI_STAT(path, &stbuf);

  if (res == 0) {
    *mtime = static_cast<int64_t>(stbuf.st_mtime);
    return TRI_ERROR_NO_ERROR;
  }

  res = errno;
  if (res == ENOENT) {
    return TRI_ERROR_FILE_NOT_FOUND;
  }

  TRI_set_errno(TRI_ERROR_SYS_ERROR);
  return TRI_errno();
}

////////////////////////////////////////////////////////////////////////////////
/// @brief creates a directory, recursively
////////////////////////////////////////////////////////////////////////////////

bool TRI_CreateRecursiveDirectory(char const* path, long& systemError,
                                  std::string& systemErrorStr) {
  char* copy;
  char* p;
  char* s;
  int res;

  res = TRI_ERROR_NO_ERROR;
  p = s = copy = TRI_DuplicateString(path);

  while (*p != '\0') {
    if (*p == TRI_DIR_SEPARATOR_CHAR) {
      if (p - s > 0) {
#ifdef _WIN32
        // Don't try to create the drive letter as directory:
        if ((p - copy == 2) && (s[1] == ':')) {
          s = p + 1;
          continue;
        }
#endif
        *p = '\0';
        res = TRI_CreateDirectory(copy, systemError, systemErrorStr);
        if ((res == TRI_ERROR_FILE_EXISTS) || (res == TRI_ERROR_NO_ERROR)) {
          res = TRI_ERROR_NO_ERROR;
          *p = TRI_DIR_SEPARATOR_CHAR;
          s = p + 1;
        } else {
          break;
        }
      }
    }
    p++;
  }

  if (((res == TRI_ERROR_FILE_EXISTS) || (res == TRI_ERROR_NO_ERROR)) &&
      (p - s > 0)) {
    res = TRI_CreateDirectory(copy, systemError, systemErrorStr);
    if (res == TRI_ERROR_FILE_EXISTS) {
      res = TRI_ERROR_NO_ERROR;
    }
  }

  TRI_Free(TRI_CORE_MEM_ZONE, copy);

  return res == TRI_ERROR_NO_ERROR;
}

////////////////////////////////////////////////////////////////////////////////
/// @brief creates a directory
////////////////////////////////////////////////////////////////////////////////

int TRI_CreateDirectory(char const* path, long& systemError,
                        std::string& systemErrorStr) {
  TRI_ERRORBUF;
  int res;

  // reset error flag
  TRI_set_errno(TRI_ERROR_NO_ERROR);

  res = TRI_MKDIR(path, 0777);

  if (res == TRI_ERROR_NO_ERROR) {
    return res;
  }

  // check errno
  TRI_SYSTEM_ERROR();
  res = errno;
  if (res != TRI_ERROR_NO_ERROR) {
    systemErrorStr = std::string("Failed to create directory [") + path + "] " +
                     TRI_GET_ERRORBUF;
    systemError = res;

    if (res == ENOENT) {
      return TRI_ERROR_FILE_NOT_FOUND;
    }
    if (res == EEXIST) {
      return TRI_ERROR_FILE_EXISTS;
    }
    if (res == EPERM) {
      return TRI_ERROR_FORBIDDEN;
    }
  }

  return TRI_ERROR_SYS_ERROR;
}

////////////////////////////////////////////////////////////////////////////////
/// @brief removes an empty directory
////////////////////////////////////////////////////////////////////////////////

int TRI_RemoveEmptyDirectory(char const* filename) {
  int res = TRI_RMDIR(filename);

  if (res != 0) {
    LOG(TRACE) << "cannot remove directory '" << filename << "': " << TRI_LAST_ERROR_STR;
    return TRI_set_errno(TRI_ERROR_SYS_ERROR);
  }

  return TRI_ERROR_NO_ERROR;
}

////////////////////////////////////////////////////////////////////////////////
/// @brief removes a directory recursively
////////////////////////////////////////////////////////////////////////////////

int TRI_RemoveDirectory(char const* filename) {
  if (TRI_IsDirectory(filename)) {
    int res;

    LOG(TRACE) << "removing directory '" << filename << "'";

    res = TRI_ERROR_NO_ERROR;
    std::vector<std::string> files = TRI_FilesDirectory(filename);
    for (auto const& dir : files) {
      char* full;
      int subres;

      full = TRI_Concatenate2File(filename, dir.c_str());

      subres = TRI_RemoveDirectory(full);
      TRI_FreeString(TRI_CORE_MEM_ZONE, full);

      if (subres != TRI_ERROR_NO_ERROR) {
        res = subres;
      }
    }

    if (res == TRI_ERROR_NO_ERROR) {
      res = TRI_RemoveEmptyDirectory(filename);
    }

    return res;
  } else if (TRI_ExistsFile(filename)) {
    LOG(TRACE) << "removing file '" << filename << "'";

    return TRI_UnlinkFile(filename);
  } else {
    LOG(TRACE) << "attempt to remove non-existing file/directory '" << filename << "'";

    return TRI_ERROR_NO_ERROR;
  }
}

////////////////////////////////////////////////////////////////////////////////
/// @brief extracts the dirname
////////////////////////////////////////////////////////////////////////////////

char* TRI_Dirname(char const* path) {
  size_t n;
  size_t m;
  char const* p;

  n = strlen(path);
  m = 0;

  if (1 < n) {
    if (path[n - 1] == TRI_DIR_SEPARATOR_CHAR) {
      m = 1;
    }
  }

  if (n == 0) {
    return TRI_DuplicateString(".");
  } else if (n == 1 && *path == TRI_DIR_SEPARATOR_CHAR) {
    return TRI_DuplicateString(TRI_DIR_SEPARATOR_STR);
  } else if (n - m == 1 && *path == '.') {
    return TRI_DuplicateString(".");
  } else if (n - m == 2 && path[0] == '.' && path[1] == '.') {
    return TRI_DuplicateString("..");
  }

  for (p = path + (n - m - 1); path < p; --p) {
    if (*p == TRI_DIR_SEPARATOR_CHAR) {
      break;
    }
  }

  if (path == p) {
    if (*p == TRI_DIR_SEPARATOR_CHAR) {
      return TRI_DuplicateString(TRI_DIR_SEPARATOR_STR);
    } else {
      return TRI_DuplicateString(".");
    }
  }

  n = p - path;

  return TRI_DuplicateString(path, n);
}

////////////////////////////////////////////////////////////////////////////////
/// @brief extracts the basename
////////////////////////////////////////////////////////////////////////////////

char* TRI_Basename(char const* path) {
  size_t n;

  n = strlen(path);

  if (1 < n) {
    if (path[n - 1] == TRI_DIR_SEPARATOR_CHAR || path[n - 1] == '/') {
      n -= 1;
    }
  }

  if (n == 0) {
    return TRI_DuplicateString("");
  } else if (n == 1) {
    if (*path == TRI_DIR_SEPARATOR_CHAR || *path == '/') {
      return TRI_DuplicateString(TRI_DIR_SEPARATOR_STR);
    } else {
      return TRI_DuplicateString(path, n);
    }
  } else {
    char const* p;

    for (p = path + (n - 2); path < p; --p) {
      if (*p == TRI_DIR_SEPARATOR_CHAR || *p == '/') {
        break;
      }
    }

    if (path == p) {
      if (*p == TRI_DIR_SEPARATOR_CHAR || *p == '/') {
        return TRI_DuplicateString(path + 1, n - 1);
      } else {
        return TRI_DuplicateString(path, n);
      }
    } else {
      n -= p - path;

      return TRI_DuplicateString(p + 1, n - 1);
    }
  }
}

////////////////////////////////////////////////////////////////////////////////
/// @brief creates a filename
////////////////////////////////////////////////////////////////////////////////

char* TRI_Concatenate2File(char const* path, char const* name) {
  size_t len = strlen(path);
  char* result;

  if (0 < len) {
    result = TRI_DuplicateString(path);
    RemoveTrailingSeparator(result);

    TRI_AppendString(&result, TRI_DIR_SEPARATOR_STR);
  } else {
    result = TRI_DuplicateString("");
  }

  TRI_AppendString(&result, name);
  NormalizePath(result);

  return result;
}

////////////////////////////////////////////////////////////////////////////////
/// @brief creates a filename
////////////////////////////////////////////////////////////////////////////////

char* TRI_Concatenate3File(char const* path1, char const* path2,
                           char const* name) {
  char* tmp;
  char* result;

  tmp = TRI_Concatenate2File(path1, path2);
  result = TRI_Concatenate2File(tmp, name);

  TRI_FreeString(TRI_CORE_MEM_ZONE, tmp);

  return result;
}

////////////////////////////////////////////////////////////////////////////////
/// @brief returns a list of files in path
////////////////////////////////////////////////////////////////////////////////

#ifdef TRI_HAVE_WIN32_LIST_FILES

std::vector<std::string> TRI_FilesDirectory(char const* path) {
  std::vector<std::string> result;

  struct _finddata_t fd;
  intptr_t handle;
  char* filter;

  filter = TRI_Concatenate2String(path, "\\*");
  if (!filter) {
    return result;
  }

  handle = _findfirst(filter, &fd);
  TRI_FreeString(TRI_CORE_MEM_ZONE, filter);

  if (handle == -1) {
    return result;
  }

  do {
    if (strcmp(fd.name, ".") != 0 && strcmp(fd.name, "..") != 0) {
      result.emplace_back(fd.name);
    }
  } while (_findnext(handle, &fd) != -1);

  _findclose(handle);

  return result;
}

#else

std::vector<std::string> TRI_FilesDirectory(char const* path) {
  std::vector<std::string> result;

  DIR* d;
  struct dirent* de;

  d = opendir(path);

  if (d == 0) {
    return result;
  }

  de = readdir(d);

  while (de != 0) {
    if (strcmp(de->d_name, ".") != 0 && strcmp(de->d_name, "..") != 0) {
      result.emplace_back(de->d_name);
    }

    de = readdir(d);
  }

  closedir(d);

  return result;
}

#endif

////////////////////////////////////////////////////////////////////////////////
/// @brief lists the directory tree including files and directories
////////////////////////////////////////////////////////////////////////////////

std::vector<std::string> TRI_FullTreeDirectory(char const* path) {
  std::vector<std::string> result;

  result.push_back("");
  ListTreeRecursively(path, "", result);

  return result;
}

////////////////////////////////////////////////////////////////////////////////
/// @brief renames a file
////////////////////////////////////////////////////////////////////////////////

int TRI_RenameFile(char const* old, char const* filename, long* systemError,
                   std::string* systemErrorStr) {
  int res;
  TRI_ERRORBUF;
#ifdef _WIN32
  BOOL moveResult = 0;
  moveResult = MoveFileExA(old, filename,
                           MOVEFILE_COPY_ALLOWED | MOVEFILE_REPLACE_EXISTING);

  if (!moveResult) {
    TRI_SYSTEM_ERROR();

    if (systemError != nullptr) {
      *systemError = errno;
    }
    if (systemErrorStr != nullptr) {
      *systemErrorStr = windowsErrorBuf;
    }
    LOG(TRACE) << "cannot rename file from '" << old << "' to '" << filename << "': " << errno << " - " << windowsErrorBuf;
    res = -1;
  } else {
    res = 0;
  }
#else
  res = rename(old, filename);
#endif

  if (res != 0) {
    if (systemError != nullptr) {
      *systemError = errno;
    }
    if (systemErrorStr != nullptr) {
      *systemErrorStr = TRI_LAST_ERROR_STR;
    }
    LOG(TRACE) << "cannot rename file from '" << old << "' to '" << filename << "': " << TRI_LAST_ERROR_STR;
    return TRI_set_errno(TRI_ERROR_SYS_ERROR);
  }

  return TRI_ERROR_NO_ERROR;
}

////////////////////////////////////////////////////////////////////////////////
/// @brief unlinks a file
////////////////////////////////////////////////////////////////////////////////

int TRI_UnlinkFile(char const* filename) {
  int res = TRI_UNLINK(filename);

  if (res != 0) {
    TRI_set_errno(TRI_ERROR_SYS_ERROR);
    LOG(TRACE) << "cannot unlink file '" << filename << "': " << TRI_LAST_ERROR_STR;
    int e = TRI_errno();
    if (e == ENOENT) {
      return TRI_ERROR_FILE_NOT_FOUND;
    }
    return e;
  }

  return TRI_ERROR_NO_ERROR;
}

////////////////////////////////////////////////////////////////////////////////
/// @brief reads into a buffer from a file
////////////////////////////////////////////////////////////////////////////////

bool TRI_ReadPointer(int fd, void* buffer, size_t length) {
  char* ptr = static_cast<char*>(buffer);

  while (0 < length) {
    ssize_t n = TRI_READ(fd, ptr, (unsigned int)length);

    if (n < 0) {
      TRI_set_errno(TRI_ERROR_SYS_ERROR);
      LOG(ERR) << "cannot read: " << TRI_LAST_ERROR_STR;
      return false;
    } else if (n == 0) {
      TRI_set_errno(TRI_ERROR_SYS_ERROR);
      LOG(ERR) << "cannot read, end-of-file";
      return false;
    }

    ptr += n;
    length -= n;
  }

  return true;
}

////////////////////////////////////////////////////////////////////////////////
/// @brief writes buffer to a file
////////////////////////////////////////////////////////////////////////////////

bool TRI_WritePointer(int fd, void const* buffer, size_t length) {
  char const* ptr = static_cast<char const*>(buffer);

  while (0 < length) {
    ssize_t n = TRI_WRITE(fd, ptr, (TRI_write_t)length);

    if (n < 0) {
      TRI_set_errno(TRI_ERROR_SYS_ERROR);
      LOG(ERR) << "cannot write: " << TRI_LAST_ERROR_STR;
      return false;
    }

    ptr += n;
    length -= n;
  }

  return true;
}

////////////////////////////////////////////////////////////////////////////////
/// @brief saves data to a file
////////////////////////////////////////////////////////////////////////////////

int TRI_WriteFile(char const* filename, char const* data, size_t length) {
  int fd;
  bool result;

  fd = TRI_CREATE(filename, O_CREAT | O_EXCL | O_RDWR | TRI_O_CLOEXEC,
                  S_IRUSR | S_IWUSR);

  if (fd == -1) {
    return TRI_set_errno(TRI_ERROR_SYS_ERROR);
  }

  result = TRI_WritePointer(fd, data, length);

  TRI_CLOSE(fd);

  if (!result) {
    return TRI_errno();
  }

  return TRI_ERROR_NO_ERROR;
}

////////////////////////////////////////////////////////////////////////////////
/// @brief fsyncs a file
////////////////////////////////////////////////////////////////////////////////

bool TRI_fsync(int fd) {
  int res = fsync(fd);

#ifdef __APPLE__

  if (res == 0) {
    res = fcntl(fd, F_FULLFSYNC, 0);
  }

#endif

  if (res == 0) {
    return true;
  } else {
    TRI_set_errno(TRI_ERROR_SYS_ERROR);
    return false;
  }
}

////////////////////////////////////////////////////////////////////////////////
/// @brief slurps in a file
////////////////////////////////////////////////////////////////////////////////

char* TRI_SlurpFile(TRI_memory_zone_t* zone, char const* filename,
                    size_t* length) {
  TRI_string_buffer_t result;
  int fd;

  fd = TRI_OPEN(filename, O_RDONLY | TRI_O_CLOEXEC);

  if (fd == -1) {
    TRI_set_errno(TRI_ERROR_SYS_ERROR);
    return nullptr;
  }

  TRI_InitStringBuffer(&result, zone);

  while (true) {
    int res;
    ssize_t n;

    res = TRI_ReserveStringBuffer(&result, READBUFFER_SIZE);

    if (res != TRI_ERROR_NO_ERROR) {
      TRI_CLOSE(fd);
      TRI_AnnihilateStringBuffer(&result);

      TRI_set_errno(TRI_ERROR_SYS_ERROR);
      return nullptr;
    }

    n = TRI_READ(fd, (void*)TRI_EndStringBuffer(&result), READBUFFER_SIZE);

    if (n == 0) {
      break;
    }

    if (n < 0) {
      TRI_CLOSE(fd);

      TRI_AnnihilateStringBuffer(&result);

      TRI_set_errno(TRI_ERROR_SYS_ERROR);
      return nullptr;
    }

    TRI_IncreaseLengthStringBuffer(&result, (size_t)n);
  }

  if (length != nullptr) {
    *length = TRI_LengthStringBuffer(&result);
  }

  TRI_CLOSE(fd);
  return result._buffer;
}

////////////////////////////////////////////////////////////////////////////////
/// @brief creates a lock file based on the PID
////////////////////////////////////////////////////////////////////////////////

#ifdef TRI_HAVE_WIN32_FILE_LOCKING

int TRI_CreateLockFile(char const* filename) {
  TRI_ERRORBUF;
  BOOL r;
  DWORD len;
  HANDLE fd;
  OVERLAPPED ol;
  TRI_pid_t pid;
  char* buf;
  char* fn;
  int res;

  InitializeLockFiles();

  if (0 <= LookupElementVectorString(&FileNames, filename)) {
    return TRI_ERROR_NO_ERROR;
  }

  fd = CreateFile(filename, GENERIC_WRITE, 0, NULL, CREATE_ALWAYS,
                  FILE_ATTRIBUTE_NORMAL, NULL);

  if (fd == INVALID_HANDLE_VALUE) {
    TRI_SYSTEM_ERROR();
    LOG(ERR) << "cannot create Lockfile '" << filename << "': " << TRI_GET_ERRORBUF;
    return TRI_set_errno(TRI_ERROR_SYS_ERROR);
  }

  pid = Thread::currentProcessId();
  buf = TRI_StringUInt32(pid);

  r = WriteFile(fd, buf, (unsigned int)strlen(buf), &len, NULL);

  if (!r || len != strlen(buf)) {
    TRI_SYSTEM_ERROR();
    LOG(ERR) << "cannot write Lockfile '" << filename << "': " << TRI_GET_ERRORBUF;
    res = TRI_set_errno(TRI_ERROR_SYS_ERROR);

    TRI_FreeString(TRI_CORE_MEM_ZONE, buf);

    if (r) {
      CloseHandle(fd);
    }

    TRI_UNLINK(filename);

    return res;
  }

  TRI_FreeString(TRI_CORE_MEM_ZONE, buf);

  memset(&ol, 0, sizeof(ol));
  r = LockFileEx(fd, LOCKFILE_EXCLUSIVE_LOCK | LOCKFILE_FAIL_IMMEDIATELY, 0, 0,
                 128, &ol);

  if (!r) {
    TRI_SYSTEM_ERROR();
    LOG(ERR) << "cannot set Lockfile status '" << filename << "': " << TRI_GET_ERRORBUF;
    res = TRI_set_errno(TRI_ERROR_SYS_ERROR);

    CloseHandle(fd);
    TRI_UNLINK(filename);

    return res;
  }

  fn = TRI_DuplicateString(filename);

  TRI_WriteLockReadWriteLock(&FileNamesLock);
  TRI_PushBackVectorString(&FileNames, fn);
  TRI_PushBackVector(&FileDescriptors, &fd);
  TRI_WriteUnlockReadWriteLock(&FileNamesLock);

  return TRI_ERROR_NO_ERROR;
}

#else

int TRI_CreateLockFile(char const* filename) {
  InitializeLockFiles();

  if (0 <= LookupElementVectorString(&FileNames, filename)) {
    return TRI_ERROR_NO_ERROR;
  }

  int fd = TRI_CREATE(filename, O_CREAT | O_EXCL | O_RDWR | TRI_O_CLOEXEC,
                      S_IRUSR | S_IWUSR);

  if (fd == -1) {
    return TRI_set_errno(TRI_ERROR_SYS_ERROR);
  }

  TRI_pid_t pid = Thread::currentProcessId();
  char* buf = TRI_StringUInt32(pid);

  int rv = TRI_WRITE(fd, buf, (TRI_write_t)strlen(buf));

  if (rv == -1) {
    int res = TRI_set_errno(TRI_ERROR_SYS_ERROR);

    TRI_FreeString(TRI_CORE_MEM_ZONE, buf);

    TRI_CLOSE(fd);
    TRI_UNLINK(filename);

    return res;
  }

  TRI_FreeString(TRI_CORE_MEM_ZONE, buf);
  
  struct flock lock;

  lock.l_start = 0;
  lock.l_len = 0;
  lock.l_type = F_WRLCK;
  lock.l_whence = SEEK_SET;
  // try to lock pid file
  rv = fcntl(fd, F_SETLK, &lock);

  if (rv == -1) {
    int res = TRI_set_errno(TRI_ERROR_SYS_ERROR);

    TRI_CLOSE(fd);
    TRI_UNLINK(filename);

    return res;
  }

  char* fn = TRI_DuplicateString(filename);

  TRI_WriteLockReadWriteLock(&FileNamesLock);
  TRI_PushBackVectorString(&FileNames, fn);
  TRI_PushBackVector(&FileDescriptors, &fd);
  TRI_WriteUnlockReadWriteLock(&FileNamesLock);

  return TRI_ERROR_NO_ERROR;
}

#endif

////////////////////////////////////////////////////////////////////////////////
/// @brief verifies a lock file based on the PID
////////////////////////////////////////////////////////////////////////////////

#ifdef TRI_HAVE_WIN32_FILE_LOCKING

int TRI_VerifyLockFile(char const* filename) {
  HANDLE fd;

  if (!TRI_ExistsFile(filename)) {
    return TRI_ERROR_NO_ERROR;
  }

  fd = CreateFile(filename, GENERIC_WRITE, 0, NULL, OPEN_EXISTING,
                  FILE_ATTRIBUTE_NORMAL, NULL);

  if (fd == INVALID_HANDLE_VALUE) {
    if (GetLastError() == ERROR_SHARING_VIOLATION) {
      return TRI_ERROR_ARANGO_DATADIR_LOCKED;
    }

    return TRI_ERROR_NO_ERROR;
  }

  CloseHandle(fd);
  TRI_UnlinkFile(filename);

  return TRI_ERROR_NO_ERROR;
}

#else

int TRI_VerifyLockFile(char const* filename) {
  if (!TRI_ExistsFile(filename)) {
    return TRI_ERROR_NO_ERROR;
  }

  int fd = TRI_OPEN(filename, O_RDONLY | TRI_O_CLOEXEC);

  if (fd < 0) {
    return TRI_ERROR_NO_ERROR;
  }

  char buffer[128];
  memset(buffer, 0,
         sizeof(buffer));  // not really necessary, but this shuts up valgrind
  ssize_t n = TRI_READ(fd, buffer, sizeof(buffer));

  if (n < 0) {
    TRI_CLOSE(fd);
    return TRI_ERROR_NO_ERROR;
  }

  // pid too long
  if (n == sizeof(buffer)) {
    TRI_CLOSE(fd);
    return TRI_ERROR_NO_ERROR;
  }

  // file empty
  if (n == 0) {
    TRI_CLOSE(fd);
    return TRI_ERROR_NO_ERROR;
  }

  uint32_t fc = TRI_UInt32String(buffer);
  int res = TRI_errno();

  if (res != TRI_ERROR_NO_ERROR) {
    TRI_CLOSE(fd);
    return TRI_ERROR_NO_ERROR;
  }

  TRI_pid_t pid = fc;

  if (kill(pid, 0) == -1) {
    TRI_CLOSE(fd);
    return TRI_ERROR_NO_ERROR;
  }

#ifdef TRU_HAVE_SETLK
  struct flock lock;

  lock.l_start = 0;
  lock.l_len = 0;
  lock.l_type = F_WRLCK;
  lock.l_whence = SEEK_SET;
  // try to lock pid file
  int canLock = fcntl(fd, F_SETLK, &lock);  // Exclusive (write) lock

  // file was not yet locken; could be locked
  if (canLock == 0) {
    lock.l_type = F_UNLCK;
    fcntl(fd, F_GETLK, &lock);
    TRI_CLOSE(fd);

    return TRI_ERROR_NO_ERROR;
  }

  canLock = errno;

  TRI_CLOSE(fd);

  LOG(WARN) << "fcntl on lockfile '" << filename << "' failed: " << TRI_errno_string(canLock);
#endif

  return TRI_ERROR_ARANGO_DATADIR_LOCKED;
}

#endif

////////////////////////////////////////////////////////////////////////////////
/// @brief releases a lock file based on the PID
////////////////////////////////////////////////////////////////////////////////

#ifdef TRI_HAVE_WIN32_FILE_LOCKING

int TRI_DestroyLockFile(char const* filename) {
  InitializeLockFiles();
  ssize_t n = LookupElementVectorString(&FileNames, filename);

  if (n < 0) {
    return TRI_ERROR_NO_ERROR;
  }

  HANDLE fd = *(HANDLE*)TRI_AtVector(&FileDescriptors, n);

  CloseHandle(fd);

  TRI_UnlinkFile(filename);

  TRI_WriteLockReadWriteLock(&FileNamesLock);
  TRI_RemoveVectorString(&FileNames, n);
  TRI_RemoveVector(&FileDescriptors, n);
  TRI_WriteUnlockReadWriteLock(&FileNamesLock);

  return TRI_ERROR_NO_ERROR;
}

#else

int TRI_DestroyLockFile(char const* filename) {
  InitializeLockFiles();
  ssize_t n = LookupElementVectorString(&FileNames, filename);

  if (n < 0) {
    return TRI_ERROR_NO_ERROR;
  }

  int fd = TRI_OPEN(filename, O_RDWR | TRI_O_CLOEXEC);

  if (fd < 0) {
    return TRI_ERROR_NO_ERROR;
  }

  struct flock lock;

  lock.l_start = 0;
  lock.l_len = 0;
  lock.l_type = F_UNLCK;
  lock.l_whence = SEEK_SET;
  // relesae the lock
  int res = fcntl(fd, F_GETLK, &lock);
  TRI_CLOSE(fd);

  if (res == 0) {
    TRI_UnlinkFile(filename);
  }

  // close lock file descriptor
  fd = *(int*)TRI_AtVector(&FileDescriptors, n);
  TRI_CLOSE(fd);

  TRI_WriteLockReadWriteLock(&FileNamesLock);
  TRI_RemoveVectorString(&FileNames, n);
  TRI_RemoveVector(&FileDescriptors, n);
  TRI_WriteUnlockReadWriteLock(&FileNamesLock);

  return res;
}

#endif

////////////////////////////////////////////////////////////////////////////////
/// @brief return the filename component of a file (without path)
////////////////////////////////////////////////////////////////////////////////

char* TRI_GetFilename(char const* filename) {
  char const* p;
  char const* s;

  p = s = filename;

  while (*p != '\0') {
    if (*p == '\\' || *p == '/' || *p == ':') {
      s = p + 1;
    }
    p++;
  }

  return TRI_DuplicateString(s);
}

////////////////////////////////////////////////////////////////////////////////
/// @brief return the absolute path of a file
/// in contrast to realpath() this function can also be used to determine the
/// full path for files & directories that do not exist. realpath() would fail
/// for those cases.
/// It is the caller's responsibility to free the string created by this
/// function
////////////////////////////////////////////////////////////////////////////////

#ifdef _WIN32

char* TRI_GetAbsolutePath(char const* fileName,
                          char const* currentWorkingDirectory) {
  char* result;
  size_t cwdLength;
  size_t fileLength;
  bool ok;

  // ...........................................................................
  // Check that fileName actually makes some sense
  // ...........................................................................

  if (fileName == nullptr || *fileName == '\0') {
    return nullptr;
  }

  // ...........................................................................
  // Under windows we can assume that fileName is absolute if fileName starts
  // with a letter A-Z followed by a colon followed by either a forward or
  // backslash.
  // ...........................................................................

  if ((fileName[0] > 64 && fileName[0] < 91) ||
      (fileName[0] > 96 && fileName[0] < 123)) {
    if (fileName[1] == ':') {
      if (fileName[2] == '/' || fileName[2] == '\\') {
        return TRI_DuplicateString(TRI_UNKNOWN_MEM_ZONE, fileName);
      }
    }
  }

  // ...........................................................................
  // The fileName itself was not absolute, so we attempt to amalagmate the
  // currentWorkingDirectory with the fileName
  // ...........................................................................

  // ...........................................................................
  // Check that the currentWorkingDirectory makes sense
  // ...........................................................................

  if (currentWorkingDirectory == nullptr || *currentWorkingDirectory == '\0') {
    return nullptr;
  }

  // ...........................................................................
  // Under windows the currentWorkingDirectory should start
  // with a letter A-Z followed by a colon followed by either a forward or
  // backslash.
  // ...........................................................................

  ok = false;
  if ((currentWorkingDirectory[0] > 64 && currentWorkingDirectory[0] < 91) ||
      (currentWorkingDirectory[0] > 96 && currentWorkingDirectory[0] < 123)) {
    if (currentWorkingDirectory[1] == ':') {
      if (currentWorkingDirectory[2] == '/' ||
          currentWorkingDirectory[2] == '\\') {
        ok = true;
      }
    }
  }

  if (!ok) {
    return nullptr;
  }

  // ...........................................................................
  // Determine the total legnth of the new string
  // ...........................................................................

  cwdLength = strlen(currentWorkingDirectory);
  fileLength = strlen(fileName);

  if (currentWorkingDirectory[cwdLength - 1] == '\\' ||
      currentWorkingDirectory[cwdLength - 1] == '/') {
    // we do not require a backslash
    result = static_cast<char*>(
        TRI_Allocate(TRI_UNKNOWN_MEM_ZONE,
                     (cwdLength + fileLength + 1) * sizeof(char), false));
    if (result == nullptr) {
      return nullptr;
    }
    memcpy(result, currentWorkingDirectory, cwdLength);
    memcpy(result + cwdLength, fileName, fileLength);
    result[cwdLength + fileLength] = '\0';
  } else {
    // we do require a backslash
    result = static_cast<char*>(
        TRI_Allocate(TRI_UNKNOWN_MEM_ZONE,
                     (cwdLength + fileLength + 2) * sizeof(char), false));
    if (result == nullptr) {
      return nullptr;
    }
    memcpy(result, currentWorkingDirectory, cwdLength);
    result[cwdLength] = '\\';
    memcpy(result + cwdLength + 1, fileName, fileLength);
    result[cwdLength + fileLength + 1] = '\0';
  }

  return result;
}

#else

char* TRI_GetAbsolutePath(char const* file, char const* cwd) {
  char* ptr;
  size_t cwdLength;

  if (file == nullptr || *file == '\0') {
    return nullptr;
  }

  // name is absolute if starts with either forward or backslash
  bool isAbsolute = (*file == '/' || *file == '\\');

  // file is also absolute if contains a colon
  for (ptr = (char*)file; *ptr; ++ptr) {
    if (*ptr == ':') {
      isAbsolute = true;
      break;
    }
  }

  if (isAbsolute) {
    return TRI_DuplicateString(TRI_UNKNOWN_MEM_ZONE, file);
  }

  if (cwd == nullptr || *cwd == '\0') {
    // no absolute path given, must abort
    return nullptr;
  }

  cwdLength = strlen(cwd);
  TRI_ASSERT(cwdLength > 0);

  char* result = static_cast<char*>(
      TRI_Allocate(TRI_UNKNOWN_MEM_ZONE,
                   (cwdLength + strlen(file) + 2) * sizeof(char), false));

  if (result != nullptr) {
    ptr = result;
    memcpy(ptr, cwd, cwdLength);
    ptr += cwdLength;

    if (cwd[cwdLength - 1] != '/') {
      *(ptr++) = '/';
    }
    memcpy(ptr, file, strlen(file));
    ptr += strlen(file);
    *ptr = '\0';
  }

  return result;
}

#endif

////////////////////////////////////////////////////////////////////////////////
/// @brief returns the binary name without any path or suffix
////////////////////////////////////////////////////////////////////////////////

std::string TRI_BinaryName(char const* argv0) {
  char* name;
  char* p;
  char* e;

  name = TRI_Basename(argv0);

  p = name;
  e = name + strlen(name);

  if (p < e - 4) {
    if (TRI_CaseEqualString(e - 4, ".exe")) {
      e[-4] = '\0';
    }
  }

  std::string result = name;
  TRI_FreeString(TRI_CORE_MEM_ZONE, name);

  return result;
}

////////////////////////////////////////////////////////////////////////////////
/// @brief locates the directory containing the program
////////////////////////////////////////////////////////////////////////////////

std::string TRI_LocateBinaryPath(char const* argv0) {
  char const* p;
  char* binaryPath = nullptr;

#if _WIN32

  if (argv0 == nullptr) {
    char buff[4096];
    int res = GetModuleFileName(NULL, buff, sizeof(buff));

    if (res != 0) {
      buff[4095] = '\0';

      char* q = buff + res;

      while (buff < q) {
        if (*q == '\\' || *q == '/') {
          *q = '\0';
          break;
        }

        --q;
      }

      return std::string(buff);
    }

    return std::string();
  }

#endif

  // check if name contains a '/' ( or '\' for windows)
  p = argv0;

  for (; *p && *p != TRI_DIR_SEPARATOR_CHAR; ++p) {
  }

  // contains a path
  if (*p) {
    char* dir = TRI_Dirname(argv0);

    if (dir == nullptr) {
      binaryPath = TRI_DuplicateString("");
      TRI_FreeString(TRI_CORE_MEM_ZONE, dir);
    }
  }

  // check PATH variable
  else {
    p = getenv("PATH");

    if (p != nullptr) {
      TRI_vector_string_t files;
      size_t i;

      files = TRI_SplitString(p, ':');

      for (i = 0; i < files._length; ++i) {
        char* full;
        char* prefix;

        prefix = files._buffer[i];

        if (*prefix) {
          full = TRI_Concatenate2File(prefix, argv0);
        } else {
          full = TRI_Concatenate2File(".", argv0);
        }

        if (TRI_ExistsFile(full)) {
          TRI_FreeString(TRI_CORE_MEM_ZONE, full);
          binaryPath = TRI_DuplicateString(files._buffer[i]);
          break;
        }

        TRI_FreeString(TRI_CORE_MEM_ZONE, full);
      }

      TRI_DestroyVectorString(&files);
    }
  }

  std::string result = (binaryPath == nullptr) ? "" : binaryPath;

  if (binaryPath != nullptr) {
    TRI_FreeString(TRI_CORE_MEM_ZONE, binaryPath);
  }

  return result;
}

static bool CopyFileContents(int srcFD, int dstFD, ssize_t fileSize,
                             std::string& error) {
  bool rc = true;
#if TRI_LINUX_SPLICE
  bool enableSplice = true;
  if (enableSplice) {
    int splicePipe[2];
    ssize_t pipeSize = 0;
    long chunkSendRemain = fileSize;
    loff_t totalSentAlready = 0;

    if (pipe(splicePipe) != 0) {
      error = std::string("splice failed to create pipes: ") + strerror(errno);
      return false;
    }
    while (chunkSendRemain > 0) {
      if (pipeSize == 0) {
        pipeSize = splice(srcFD, &totalSentAlready, splicePipe[1], nullptr,
                          chunkSendRemain, SPLICE_F_MOVE);
        if (pipeSize == -1) {
          error = std::string("splice read failed: ") + strerror(errno);
          rc = false;
          break;
        }
      }
      ssize_t sent = splice(splicePipe[0], nullptr, dstFD, nullptr, pipeSize,
                            SPLICE_F_MORE | SPLICE_F_MOVE | SPLICE_F_NONBLOCK);
      if (sent == -1) {
        error = std::string("splice read failed: ") + strerror(errno);
        rc = false;
        break;
      }
      pipeSize -= sent;
      chunkSendRemain -= sent;
    }
    close(splicePipe[0]);
    close(splicePipe[1]);
  } else
#endif
  {
// 128k:
#define C128 131072
    TRI_write_t nRead;
    TRI_read_t chunkRemain = fileSize;
    char* buf =
        static_cast<char*>(TRI_Allocate(TRI_UNKNOWN_MEM_ZONE, C128, false));

    if (buf == nullptr) {
      error = "failed to allocate temporary buffer";
      rc = false;
    }
    while (rc && (chunkRemain > 0)) {
      TRI_read_t readChunk;
      if (chunkRemain > C128) {
        readChunk = C128;
      } else {
        readChunk = chunkRemain;
      }

      nRead = TRI_READ(srcFD, buf, readChunk);
      if (nRead < 1) {
        error = std::string("failed to read a chunk: ") + strerror(errno);
        break;
      }

      if ((TRI_read_t)TRI_WRITE(dstFD, buf, nRead) != nRead) {
        rc = false;
        break;
      }

      chunkRemain -= nRead;
    }

    TRI_Free(TRI_UNKNOWN_MEM_ZONE, buf);
  }
  return rc;
}

////////////////////////////////////////////////////////////////////////////////
/// @brief copies the contents of a file
////////////////////////////////////////////////////////////////////////////////

bool TRI_CopyFile(std::string const& src, std::string const& dst,
                  std::string& error) {
#ifdef _WIN32
  TRI_ERRORBUF;
  bool rc = CopyFile(src.c_str(), dst.c_str(), false) != 0;
  if (!rc) {
    TRI_SYSTEM_ERROR();
    error = "failed to copy " + src + " to " + dst + ": " + TRI_GET_ERRORBUF;
  }
  return rc;
#else
  size_t dsize;
  int srcFD, dstFD;
  struct stat statbuf;

  srcFD = open(src.c_str(), O_RDONLY);
  if (srcFD < 0) {
    error = "failed to open source file " + src + ": " + strerror(errno);
    return false;
  }
  dstFD = open(dst.c_str(), O_EXCL | O_CREAT | O_NONBLOCK | O_WRONLY,
               S_IRUSR | S_IWUSR);
  if (dstFD < 0) {
    close(srcFD);
    error = "failed to open destination file " + dst + ": " + strerror(errno);
    return false;
  }

  TRI_FSTAT(srcFD, &statbuf);
  dsize = statbuf.st_size;

  bool rc = CopyFileContents(srcFD, dstFD, dsize, error);
  timeval times[2];
  memset(times, 0, sizeof(times));
  times[0].tv_sec = TRI_STAT_ATIME_SEC(statbuf);
  times[1].tv_sec = TRI_STAT_MTIME_SEC(statbuf);

  if (fchown(dstFD, -1 /*statbuf.st_uid*/, statbuf.st_gid) != 0) {
    error = std::string("failed to chown ") + dst + ": " + strerror(errno);
    // rc = false;  no, this is not fatal...
  }
  if (fchmod(dstFD, statbuf.st_mode) != 0) {
    error = std::string("failed to chmod ") + dst + ": " + strerror(errno);
    rc = false;
  }

#ifdef HAVE_FUTIMES
  if (futimes(dstFD, times) != 0) {
    error =
        std::string("failed to adjust age: ") + dst + ": " + strerror(errno);
    rc = false;
  }
#else
  if (utimes(dst.c_str(), times) != 0) {
    error =
        std::string("failed to adjust age: ") + dst + ": " + strerror(errno);
    rc = false;
  }
#endif
  close(srcFD);
  close(dstFD);
  return rc;
#endif
}

////////////////////////////////////////////////////////////////////////////////
/// @brief copies the filesystem attributes of a file
////////////////////////////////////////////////////////////////////////////////

bool TRI_CopyAttributes(std::string const& srcItem, std::string const& dstItem,
                        std::string& error) {
#ifndef _WIN32
  struct stat statbuf;

  TRI_STAT(srcItem.c_str(), &statbuf);

  if (chown(dstItem.c_str(), -1 /*statbuf.st_uid*/, statbuf.st_gid) != 0) {
    error = std::string("failed to chown ") + dstItem + ": " + strerror(errno);
    //    return false;
  }
  if (chmod(dstItem.c_str(), statbuf.st_mode) != 0) {
    error = std::string("failed to chmod ") + dstItem + ": " + strerror(errno);
    return false;
  }

  timeval times[2];
  memset(times, 0, sizeof(times));
  times[0].tv_sec = TRI_STAT_ATIME_SEC(statbuf);
  times[1].tv_sec = TRI_STAT_MTIME_SEC(statbuf);

  if (utimes(dstItem.c_str(), times) != 0) {
    error = std::string("failed to adjust age: ") + dstItem + ": " +
            strerror(errno);
    return false;
  }

#endif
  return true;
}

////////////////////////////////////////////////////////////////////////////////
/// @brief copies a symlink; the link target is not altered.
////////////////////////////////////////////////////////////////////////////////

bool TRI_CopySymlink(std::string const& srcItem, std::string const& dstItem,
                     std::string& error) {
#ifndef _WIN32
  char buffer[PATH_MAX];
  ssize_t rc;
  rc = readlink(srcItem.c_str(), buffer, sizeof(buffer));
  if (rc == -1) {
    error = std::string("failed to read symlink ") + srcItem + ": " +
            strerror(errno);
    return false;
  }
  buffer[rc] = '\0';
  if (symlink(buffer, dstItem.c_str()) != 0) {
    error = std::string("failed to create symlink ") + dstItem + " -> " +
            buffer + ": " + strerror(errno);
    return false;
  }
#endif
  return true;
}

////////////////////////////////////////////////////////////////////////////////
/// @brief locates the home directory
///
/// Under windows there is no 'HOME' directory as such so getenv("HOME") may
/// return NULL -- which it does under windows.  A safer approach below
////////////////////////////////////////////////////////////////////////////////

#ifdef _WIN32

char* TRI_HomeDirectory() {
  char const* drive = getenv("HOMEDRIVE");
  char const* path = getenv("HOMEPATH");
  char* result;

  if (drive != 0 && path != 0) {
    result = TRI_Concatenate2String(drive, path);
  } else {
    result = TRI_DuplicateString("");
  }

  return result;
}

#else

char* TRI_HomeDirectory() {
  char const* result = getenv("HOME");

  if (result == 0) {
    result = ".";
  }

  return TRI_DuplicateString(TRI_CORE_MEM_ZONE, result);
}

#endif

////////////////////////////////////////////////////////////////////////////////
/// @brief calculate the crc32 checksum of a file
////////////////////////////////////////////////////////////////////////////////

int TRI_Crc32File(char const* path, uint32_t* crc) {
  FILE* fin;
  void* buffer;
  int bufferSize;
  int res;
  int res2;

  *crc = TRI_InitialCrc32();

  bufferSize = 4096;
  buffer = TRI_Allocate(TRI_UNKNOWN_MEM_ZONE, (size_t)bufferSize, false);

  if (buffer == nullptr) {
    return TRI_ERROR_OUT_OF_MEMORY;
  }

  fin = fopen(path, "rb");

  if (fin == nullptr) {
    TRI_Free(TRI_UNKNOWN_MEM_ZONE, buffer);

    return TRI_ERROR_FILE_NOT_FOUND;
  }

  res = TRI_ERROR_NO_ERROR;

  while (true) {
    int sizeRead = (int)fread(buffer, 1, bufferSize, fin);

    if (sizeRead < bufferSize) {
      if (feof(fin) == 0) {
        res = errno;
        break;
      }
    }

    if (sizeRead > 0) {
      *crc = TRI_BlockCrc32(*crc, static_cast<char const*>(buffer), sizeRead);
    } else if (sizeRead <= 0) {
      break;
    }
  }

  TRI_Free(TRI_UNKNOWN_MEM_ZONE, buffer);

  res2 = fclose(fin);
  if (res2 != TRI_ERROR_NO_ERROR && res2 != EOF) {
    if (res == TRI_ERROR_NO_ERROR) {
      res = res2;
    }
    // otherwise keep original error
  }

  *crc = TRI_FinalCrc32(*crc);

  return res;
}

////////////////////////////////////////////////////////////////////////////////
/// @brief set the application's name, should be called before the first
/// call to TRI_GetTempPath
////////////////////////////////////////////////////////////////////////////////

static std::string TRI_ApplicationName = "arangodb";

void TRI_SetApplicationName(char const* name) {
  TRI_ASSERT(name != nullptr);
  TRI_ASSERT(strlen(name) <= 13);

  TRI_ApplicationName = name;
}

////////////////////////////////////////////////////////////////////////////////
/// @brief get the system's temporary path
////////////////////////////////////////////////////////////////////////////////

#ifndef _WIN32

static std::unique_ptr<char[]> SystemTempPath;

static void SystemTempPathCleaner(void) {
  char* path = SystemTempPath.get();

  if (path != nullptr) {
    rmdir(path);
  }
}

std::string TRI_GetTempPath() {
  char* path = SystemTempPath.get();

  if (path == nullptr) {
    std::string system = "";
    char const* v = getenv("TMPDIR");

    // create the template
    if (v == nullptr || *v == '\0') {
      system = "/tmp/";
    } else if (v[strlen(v) - 1] == '/') {
      system = v;
    } else {
      system = std::string(v) + "/";
    }

    system += TRI_ApplicationName + "_XXXXXX";

    // copy to a character array
    SystemTempPath.reset(new char[system.size() + 1]);
    path = SystemTempPath.get();
    TRI_CopyString(path, system.c_str(), system.size());

    // fill template
    char* res = mkdtemp(SystemTempPath.get());

    if (res == nullptr) {
      system = "/tmp/arangodb";
      SystemTempPath.reset(new char[system.size() + 1]);
      path = SystemTempPath.get();
      TRI_CopyString(path, system.c_str(), system.size());
    }

    atexit(SystemTempPathCleaner);
  }

  return std::string(path);
}

#else

std::string TRI_GetTempPath() {
// ..........................................................................
// Unfortunately we generally have little control on whether or not the
// application will be compiled with UNICODE defined. In some cases such as
// this one, we attempt to cater for both. MS provides some methods which are
// 'defined' for both, for example, GetTempPath (below) actually converts to
// GetTempPathA (ascii) or GetTempPathW (wide characters or what MS call
// unicode).
// ..........................................................................

#define LOCAL_MAX_PATH_BUFFER 2049
  TCHAR tempFileName[LOCAL_MAX_PATH_BUFFER];
  TCHAR tempPathName[LOCAL_MAX_PATH_BUFFER];
  DWORD dwReturnValue = 0;
  UINT uReturnValue = 0;
  HANDLE tempFileHandle = INVALID_HANDLE_VALUE;
  BOOL ok;
  char* result;

  // ..........................................................................
  // Attempt to locate the path where the users temporary files are stored
  // Note we are imposing a limit of 2048+1 characters for the maximum size of a
  // possible path
  // ..........................................................................

  /* from MSDN:
    The GetTempPath function checks for the existence of environment variables
    in the following order and uses the first path found:

    The path specified by the TMP environment variable.
    The path specified by the TEMP environment variable.
    The path specified by the USERPROFILE environment variable.
    The Windows directory.
  */
  dwReturnValue = GetTempPath(LOCAL_MAX_PATH_BUFFER, tempPathName);

  if ((dwReturnValue > LOCAL_MAX_PATH_BUFFER) || (dwReturnValue == 0)) {
    // something wrong
    LOG(TRACE) << "GetTempPathA failed: LOCAL_MAX_PATH_BUFFER=" << LOCAL_MAX_PATH_BUFFER << ":dwReturnValue=" << dwReturnValue;
    // attempt to simply use the current directory
    _tcscpy(tempFileName, TEXT("."));
  }

  // ...........................................................................
  // Having obtained the temporary path, we have to determine if we can actually
  // write to that directory
  // ...........................................................................

  uReturnValue = GetTempFileName(tempPathName, TEXT("TRI_"), 0, tempFileName);

  if (uReturnValue == 0) {
    LOG(TRACE) << "GetTempFileNameA failed";
    _tcscpy(tempFileName, TEXT("TRI_tempFile"));
  }

  tempFileHandle = CreateFile((LPTSTR)tempFileName,   // file name
                              GENERIC_WRITE,          // open for write
                              0,                      // do not share
                              NULL,                   // default security
                              CREATE_ALWAYS,          // overwrite existing
                              FILE_ATTRIBUTE_NORMAL,  // normal file
                              NULL);                  // no template

  if (tempFileHandle == INVALID_HANDLE_VALUE) {
    LOG(FATAL) << "Can not create a temporary file"; FATAL_ERROR_EXIT();
  }

  ok = CloseHandle(tempFileHandle);

  if (!ok) {
    LOG(FATAL) << "Can not close the handle of a temporary file"; FATAL_ERROR_EXIT();
  }

  ok = DeleteFile(tempFileName);

  if (!ok) {
    LOG(FATAL) << "Can not destroy a temporary file"; FATAL_ERROR_EXIT();
  }

  // ...........................................................................
  // Whether or not UNICODE is defined, we assume that the temporary file name
  // fits in the ascii set of characters. This is a small compromise so that
  // temporary file names can be extra long if required.
  // ...........................................................................
  {
    size_t j;
    size_t pathSize = _tcsclen(tempPathName);
    char* temp = static_cast<char*>(
        TRI_Allocate(TRI_UNKNOWN_MEM_ZONE, pathSize + 1, false));

    if (temp == nullptr) {
      LOG(FATAL) << "Out of memory"; FATAL_ERROR_EXIT();
    }

    for (j = 0; j < pathSize; ++j) {
      if (tempPathName[j] > 127) {
        LOG(FATAL) << "Invalid characters in temporary path name"; FATAL_ERROR_EXIT();
      }
      temp[j] = (char)(tempPathName[j]);
    }
    temp[pathSize] = 0;

    // remove trailing directory separator
    RemoveTrailingSeparator(temp);

    // ok = (WideCharToMultiByte(CP_UTF8, WC_NO_BEST_FIT_CHARS, tempPathName,
    // -1, temp, pathSize + 1,  NULL, NULL) != 0);

    result = TRI_DuplicateString(temp);
    TRI_Free(TRI_UNKNOWN_MEM_ZONE, temp);
  }

  std::string r = result;
  TRI_FreeString(TRI_CORE_MEM_ZONE, result);
  return r;
}

#endif

////////////////////////////////////////////////////////////////////////////////
/// @brief get a temporary file name
////////////////////////////////////////////////////////////////////////////////

int TRI_GetTempName(char const* directory, char** result, bool const createFile,
                    long& systemError, std::string& errorMessage) {
  char* dir;
  int tries;

  std::string temp = TRI_GetUserTempPath();

  if (directory != nullptr) {
    dir = TRI_Concatenate2File(temp.c_str(), directory);
  } else {
    dir = TRI_DuplicateString(temp.c_str());
  }

  // remove trailing PATH_SEPARATOR
  RemoveTrailingSeparator(dir);

  bool res = TRI_CreateRecursiveDirectory(dir, systemError, errorMessage);

  if (!res) {
    TRI_Free(TRI_CORE_MEM_ZONE, dir);
    return TRI_ERROR_SYS_ERROR;
  }

  if (!TRI_IsDirectory(dir)) {
    errorMessage = std::string(dir) + " exists and is not a directory!";
    TRI_Free(TRI_CORE_MEM_ZONE, dir);
    return TRI_ERROR_CANNOT_CREATE_DIRECTORY;
  }

  tries = 0;
  while (tries++ < 10) {
    TRI_pid_t pid;
    char* tempName;
    char* pidString;
    char* number;
    char* filename;

    pid = Thread::currentProcessId();

    number = TRI_StringUInt32(RandomGenerator::interval(UINT32_MAX));
    pidString = TRI_StringUInt32(pid);
    tempName = TRI_Concatenate4String("tmp-", pidString, "-", number);
    TRI_Free(TRI_CORE_MEM_ZONE, number);
    TRI_Free(TRI_CORE_MEM_ZONE, pidString);

    filename = TRI_Concatenate2File(dir, tempName);
    TRI_Free(TRI_CORE_MEM_ZONE, tempName);

    if (TRI_ExistsFile(filename)) {
      errorMessage = std::string("Tempfile already exists! ") + filename;
      TRI_Free(TRI_CORE_MEM_ZONE, filename);
    } else {
      if (createFile) {
        FILE* fd = fopen(filename, "wb");

        if (fd != nullptr) {
          fclose(fd);
          TRI_Free(TRI_CORE_MEM_ZONE, dir);
          *result = filename;
          return TRI_ERROR_NO_ERROR;
        }
      } else {
        TRI_Free(TRI_CORE_MEM_ZONE, dir);
        *result = filename;
        return TRI_ERROR_NO_ERROR;
      }

      TRI_Free(TRI_CORE_MEM_ZONE, filename);
    }

    // next try
  }

  TRI_Free(TRI_CORE_MEM_ZONE, dir);

  return TRI_ERROR_CANNOT_CREATE_TEMP_FILE;
}

////////////////////////////////////////////////////////////////////////////////
/// @brief return the user-defined temp path, with a fallback to the system's
/// temp path if none is specified
////////////////////////////////////////////////////////////////////////////////

std::string TRI_GetUserTempPath() {
  if (TempPath.empty()) {
    return TRI_GetTempPath();
  }

  return TempPath;
}

////////////////////////////////////////////////////////////////////////////////
/// @brief set a new user-defined temp path
////////////////////////////////////////////////////////////////////////////////

void TRI_SetUserTempPath(std::string const& path) { TempPath = path; }

////////////////////////////////////////////////////////////////////////////////
/// @brief locate the installation directory
//
/// Will always end in a directory separator.
////////////////////////////////////////////////////////////////////////////////

#if _WIN32

std::string TRI_LocateInstallDirectory() {
  return TRI_LocateBinaryPath(nullptr) +
         std::string(1, TRI_DIR_SEPARATOR_CHAR) + ".." +
         std::string(1, TRI_DIR_SEPARATOR_CHAR);
}

#endif

////////////////////////////////////////////////////////////////////////////////
/// @brief locates the configuration directory
///
/// Will always end in a directory separator.
////////////////////////////////////////////////////////////////////////////////

#if _WIN32

char* TRI_LocateConfigDirectory() {
  char* v = LocateConfigDirectoryEnv();

  if (v != nullptr) {
    return v;
  }

  std::string r = TRI_LocateInstallDirectory();

#ifdef _SYSCONFDIR_
  r += _SYSCONFDIR_;
#else
  r += "etc\\arangodb";
#endif

  r += std::string(1, TRI_DIR_SEPARATOR_CHAR);

  return TRI_DuplicateString(r.c_str());
}

#elif defined(_SYSCONFDIR_)

char* TRI_LocateConfigDirectory() {
  char const* dir = _SYSCONFDIR_;
  char* v = LocateConfigDirectoryEnv();

  if (v != nullptr) {
    return v;
  }

  if (*dir == '\0') {
    return nullptr;
  }

  size_t len = strlen(dir);

  if (dir[len - 1] != TRI_DIR_SEPARATOR_CHAR) {
    return TRI_Concatenate2String(dir, "/");
  } else {
    return TRI_DuplicateString(dir);
  }
}

#else

char* TRI_LocateConfigDirectory() { return LocateConfigDirectoryEnv(); }

#endif

////////////////////////////////////////////////////////////////////////////////
/// @brief get the address of the null buffer
////////////////////////////////////////////////////////////////////////////////

char* TRI_GetNullBufferFiles() { return &NullBuffer[0]; }

////////////////////////////////////////////////////////////////////////////////
/// @brief get the size of the null buffer
////////////////////////////////////////////////////////////////////////////////

size_t TRI_GetNullBufferSizeFiles() { return sizeof(NullBuffer); }

////////////////////////////////////////////////////////////////////////////////
/// @brief initialize the files subsystem
////////////////////////////////////////////////////////////////////////////////

void TRI_InitializeFiles() {
  // fill buffer with 0 bytes
  memset(TRI_GetNullBufferFiles(), 0, TRI_GetNullBufferSizeFiles());
}

////////////////////////////////////////////////////////////////////////////////
/// @brief shutdown the files subsystem
////////////////////////////////////////////////////////////////////////////////

void TRI_ShutdownFiles() {}<|MERGE_RESOLUTION|>--- conflicted
+++ resolved
@@ -23,16 +23,8 @@
 
 #include "files.h"
 
-#ifdef TRI_HAVE_DIRENT_H
-#include <dirent.h>
-#endif
-
-#ifdef TRI_HAVE_DIRECT_H
-#include <direct.h>
-#endif
-
-#ifdef TRI_HAVE_SYS_FILE_H
-#include <sys/file.h>
+#ifdef _WIN32
+#include <tchar.h>
 #endif
 
 #include "Basics/FileUtils.h"
@@ -45,15 +37,8 @@
 #include "Basics/hashes.h"
 #include "Basics/locks.h"
 #include "Basics/tri-strings.h"
-<<<<<<< HEAD
+#include "Basics/vector.h"
 #include "Logger/Logger.h"
-=======
-#include "Basics/vector.h"
->>>>>>> e68a60f8
-
-#ifdef _WIN32
-#include <tchar.h>
-#endif
 
 using namespace arangodb::basics;
 using namespace arangodb;
