////////////////////////////////////////////////////////////////////////////////
/// @brief handler factory
///
/// @file
///
/// DISCLAIMER
///
/// Copyright 2004-2013 triAGENS GmbH, Cologne, Germany
///
/// Licensed under the Apache License, Version 2.0 (the "License");
/// you may not use this file except in compliance with the License.
/// You may obtain a copy of the License at
///
///     http://www.apache.org/licenses/LICENSE-2.0
///
/// Unless required by applicable law or agreed to in writing, software
/// distributed under the License is distributed on an "AS IS" BASIS,
/// WITHOUT WARRANTIES OR CONDITIONS OF ANY KIND, either express or implied.
/// See the License for the specific language governing permissions and
/// limitations under the License.
///
/// Copyright holder is triAGENS GmbH, Cologne, Germany
///
/// @author Dr. Frank Celler
/// @author Copyright 2009-2013, triAGENS GmbH, Cologne, Germany
////////////////////////////////////////////////////////////////////////////////

#include "HttpHandlerFactory.h"

#include "Basics/MutexLocker.h"
#include "Basics/ReadLocker.h"
#include "Basics/StringUtils.h"
#include "Basics/WriteLocker.h"
#include "BasicsC/tri-strings.h"
#include "HttpServer/HttpHandler.h"
#include "Logger/Logger.h"
#include "Rest/HttpRequest.h"
#include "Rest/MaintenanceCallback.h"
#include "Rest/SslInterface.h"

using namespace triagens::basics;
using namespace triagens::rest;
using namespace std;

// -----------------------------------------------------------------------------
// --SECTION--                                      constructors and destructors
// -----------------------------------------------------------------------------

////////////////////////////////////////////////////////////////////////////////
/// @addtogroup HttpServer
/// @{
////////////////////////////////////////////////////////////////////////////////

////////////////////////////////////////////////////////////////////////////////
/// @brief constructs a new handler factory
////////////////////////////////////////////////////////////////////////////////

HttpHandlerFactory::HttpHandlerFactory (std::string const& authenticationRealm,
                                        auth_fptr checkAuthentication,
<<<<<<< HEAD
                                        context_fptr setContext)
  : _authenticationRealm(authenticationRealm),
    _checkAuthentication(checkAuthentication),
    _setContext(setContext),
=======
                                        flush_fptr flushAuthentication)
  : _authenticationRealm(authenticationRealm),
    _checkAuthentication(checkAuthentication),
    _flushAuthentication(flushAuthentication),
>>>>>>> da8b1b75
    _requireAuthentication(true),
    _notFound(0) {
}

////////////////////////////////////////////////////////////////////////////////
/// @brief clones a handler factory
////////////////////////////////////////////////////////////////////////////////

HttpHandlerFactory::HttpHandlerFactory (HttpHandlerFactory const& that)
  : _authenticationRealm(that._authenticationRealm),
    _checkAuthentication(that._checkAuthentication),
<<<<<<< HEAD
    _setContext(that._setContext),
=======
    _flushAuthentication(that._flushAuthentication),
>>>>>>> da8b1b75
    _requireAuthentication(that._requireAuthentication),
    _constructors(that._constructors),
    _datas(that._datas),
    _prefixes(that._prefixes),
    _notFound(that._notFound) {
}

////////////////////////////////////////////////////////////////////////////////
/// @brief copies a handler factory
////////////////////////////////////////////////////////////////////////////////

HttpHandlerFactory& HttpHandlerFactory::operator= (HttpHandlerFactory const& that) {
  if (this != &that) {
    _authenticationRealm = that._authenticationRealm,
    _checkAuthentication = that._checkAuthentication,
<<<<<<< HEAD
    _setContext = that._setContext,
=======
    _flushAuthentication = that._flushAuthentication,
>>>>>>> da8b1b75
    _requireAuthentication = that._requireAuthentication;
    _constructors = that._constructors;
    _datas = that._datas;
    _prefixes = that._prefixes;
    _notFound = that._notFound;
  }

  return *this;
}

////////////////////////////////////////////////////////////////////////////////
/// @brief destructs a handler factory
////////////////////////////////////////////////////////////////////////////////

HttpHandlerFactory::~HttpHandlerFactory () {
}

////////////////////////////////////////////////////////////////////////////////
/// @}
////////////////////////////////////////////////////////////////////////////////

// -----------------------------------------------------------------------------
// --SECTION--                                                    public methods
// -----------------------------------------------------------------------------

////////////////////////////////////////////////////////////////////////////////
/// @addtogroup HttpServer
/// @{
////////////////////////////////////////////////////////////////////////////////

////////////////////////////////////////////////////////////////////////////////
/// @brief flush the authentication cache
////////////////////////////////////////////////////////////////////////////////

void HttpHandlerFactory::flushAuthentication () {
  WRITE_LOCKER(_authLock);

  _authCache.clear();
}

////////////////////////////////////////////////////////////////////////////////
/// @brief require authentication
////////////////////////////////////////////////////////////////////////////////

void HttpHandlerFactory::setRequireAuthentication (bool value) {
  _requireAuthentication = value;
}

////////////////////////////////////////////////////////////////////////////////
/// @brief returns header and body size restrictions
////////////////////////////////////////////////////////////////////////////////

pair<size_t, size_t> HttpHandlerFactory::sizeRestrictions () const {
  // size restrictions:
  // - header: 1 MB
  // - body: 512 MB
  return make_pair(1 * 1024 * 1024, 512 * 1024 * 1024);
}

////////////////////////////////////////////////////////////////////////////////
/// @brief authenticates a new request, wrapper method that will consider
/// disabled authentication etc.
////////////////////////////////////////////////////////////////////////////////

bool HttpHandlerFactory::authenticateRequest (HttpRequest* request) {
/*
  if (_checkAuthentication == 0) {
    return true;
  }

  bool result = authenticate(request);

  return (result || ! _requireAuthentication);
*/
  
  RequestContext* rc = request->getRequestContext();
  if (!rc) {
    setRequestContext(request);
  }
  return rc->authenticate();
}

////////////////////////////////////////////////////////////////////////////////
/// @brief set request context, wrapper method
////////////////////////////////////////////////////////////////////////////////

bool HttpHandlerFactory::setRequestContext (HttpRequest * request) {
  return _setContext(request);
}


////////////////////////////////////////////////////////////////////////////////
/// @brief authenticates a new request, worker method
////////////////////////////////////////////////////////////////////////////////

bool HttpHandlerFactory::authenticate (HttpRequest* request) {
  bool found;
  char const* auth = request->header("authorization", found);

  if (found) {
    if (! TRI_CaseEqualString2(auth, "basic ", 6)) {
      return false;
    }

    auth += 6;

    while (*auth == ' ') {
      ++auth;
    }

    // check if the cache is outdated
    if (_flushAuthentication()) {
      // cache is outdated, now flush it
      flushAuthentication();
    }


    // try reading auth info from cache first
    {
      READ_LOCKER(_authLock);

      map<string,string>::iterator i = _authCache.find(auth);

      if (i != _authCache.end()) {
        request->setUser(i->second);
        return true;
      }
    }

    // auth info has not been in the cache yet

    string up = StringUtils::decodeBase64(auth);
    vector<string> split = StringUtils::split(up, ":");

    if (split.size() != 2) {
      return false;
    }

    bool res = _checkAuthentication(split[0].c_str(), split[1].c_str());

    if (res) {
      // put auth info into cache
      WRITE_LOCKER(_authLock);

      _authCache[auth] = split[0];
      request->setUser(split[0]);
    }

    return res;
  }

  return false;
}

////////////////////////////////////////////////////////////////////////////////
/// @brief returns the authentication realm
////////////////////////////////////////////////////////////////////////////////

string const& HttpHandlerFactory::authenticationRealm (HttpRequest*) const {
  return _authenticationRealm;
}

////////////////////////////////////////////////////////////////////////////////
/// @brief creates a new request
////////////////////////////////////////////////////////////////////////////////

HttpRequest* HttpHandlerFactory::createRequest (ConnectionInfo const& info, 
          char const* ptr, size_t length) {
#if 0
  READ_LOCKER(_maintenanceLock);

  if (_maintenance) {
    return ((S*) this)->createMaintenanceRequest(ptr, length);
  }
#endif

  HttpRequest* request = new HttpRequest(info, ptr, length);
  
  setRequestContext(request);
  
  return request;
}

////////////////////////////////////////////////////////////////////////////////
/// @brief creates a new handler
////////////////////////////////////////////////////////////////////////////////

HttpHandler* HttpHandlerFactory::createHandler (HttpRequest* request) {
#if 0
  READ_LOCKER(_maintenanceLock);

  if (_maintenance) {
    return ((S*) this)->createMaintenanceHandler();
  }
#endif


  map<string, create_fptr> const& ii = _constructors;
  string path = request->requestPath();
  map<string, create_fptr>::const_iterator i = ii.find(path);
  void* data = 0;


  // no direct match, check prefix matches
  if (i == ii.end()) {
    LOGGER_TRACE("no direct handler found, trying prefixes");

    // find longest match
    string prefix;
    vector<string> const& jj = _prefixes;
    const size_t pathLength = path.size();

    for (vector<string>::const_iterator j = jj.begin();  j != jj.end();  ++j) {
      string const& p = *j;
      const size_t pSize = p.size();

      if (path.compare(0, pSize, p) == 0) {
        if (pSize < pathLength && path[pSize] == '/') {
          if (prefix.size() < pSize) {
            prefix = p;
          }
        }
      }
    }

    if (prefix.empty()) {
      LOGGER_TRACE("no prefix handler found, trying catch all");

      i = ii.find("/");
      if (i != ii.end()) {
        LOGGER_TRACE("found catch all handler '/'");

        size_t l = 1;
        size_t n = path.find_first_of('/', l);

        while (n != string::npos) {
          request->addSuffix(path.substr(l, n - l).c_str());
          l = n + 1;
          n = path.find_first_of('/', l);
        }

        if (l < path.size()) {
          request->addSuffix(path.substr(l).c_str());
        }

        path = "/";
        request->setPrefix(path.c_str());
      }
    }

    else {
      LOGGER_TRACE("found prefix match '" << prefix << "'");

      size_t l = prefix.size() + 1;
      size_t n = path.find_first_of('/', l);

      while (n != string::npos) {
        request->addSuffix(path.substr(l, n - l).c_str());
        l = n + 1;
        n = path.find_first_of('/', l);
      }

      if (l < path.size()) {
        request->addSuffix(path.substr(l).c_str());
      }

      path = prefix;
      request->setPrefix(path.c_str());

      i = ii.find(path);
    }
  }

  // no match
  if (i == ii.end()) {
    if (_notFound != 0) {
      HttpHandler* notFoundHandler = _notFound(request, data);
      notFoundHandler->setServer(this);

      return notFoundHandler;
    }
    else {
      LOGGER_TRACE("no not-found handler, giving up");
      return 0;
    }
  }


  // look up data
  map<string, void*> const& jj = _datas;
  map<string, void*>::const_iterator j = jj.find(path);

  if (j != jj.end()) {
    data = j->second;
  }

  LOGGER_TRACE("found handler for path '" << path << "'");
  HttpHandler* handler = i->second(request, data);

  handler->setServer(this);

  return handler;
}

////////////////////////////////////////////////////////////////////////////////
/// @brief removes a handler from the list of active handlers and destroys it
////////////////////////////////////////////////////////////////////////////////

#if 0
void HttpHandlerFactory::unregisterHandler (HttpHandler* handler) {
  vector<MaintenanceCallback*> callbacks;

  {
    MUTEX_LOCKER(_activeHandlersLock);
    _numberActiveHandlers--;

    if (0 == _numberActiveHandlers) {
      _maintenanceCallbacks.swap(callbacks);
    }
  }

  delete handler;

  for (vector<MaintenanceCallback*>::iterator i = callbacks.begin();  i != callbacks.end();  ++i) {
    MaintenanceCallback* callback = *i;

    callback->completed();
    delete callback;
  }
}
#endif

////////////////////////////////////////////////////////////////////////////////
/// @brief adds a maintenance handler
////////////////////////////////////////////////////////////////////////////////

void HttpHandlerFactory::addMaintenanceCallback (MaintenanceCallback* callback) {
#if 0
  bool direct = false;

  {
    MUTEX_LOCKER(_activeHandlersLock);

    if (0 < _numberActiveHandlers) {
      _maintenanceCallbacks.push_back(callback);
    }
    else {
      direct = true;
    }
  }

  // during maintainance the number of active handlers is
  // decreasing, so if we reached 0, we will stay there

  if (direct) {
    callback->completed();
    delete callback;
  }
#endif
}

////////////////////////////////////////////////////////////////////////////////
/// @brief adds a path and constructor to the factory
////////////////////////////////////////////////////////////////////////////////

void HttpHandlerFactory::addHandler (string const& path, create_fptr func, void* data) {
  _constructors[path] = func;
  _datas[path] = data;
}

////////////////////////////////////////////////////////////////////////////////
/// @brief adds a prefix path and constructor to the factory
////////////////////////////////////////////////////////////////////////////////

void HttpHandlerFactory::addPrefixHandler (string const& path, create_fptr func, void* data) {
  _constructors[path] = func;
  _datas[path] = data;
  _prefixes.push_back(path);
}

////////////////////////////////////////////////////////////////////////////////
/// @brief adds a path and constructor to the factory
////////////////////////////////////////////////////////////////////////////////

void HttpHandlerFactory::addNotFoundHandler (create_fptr func) {
  _notFound = func;
}

////////////////////////////////////////////////////////////////////////////////
/// @}
////////////////////////////////////////////////////////////////////////////////

// -----------------------------------------------------------------------------
// --SECTION--                                                       END-OF-FILE
// -----------------------------------------------------------------------------

// Local Variables:
// mode: outline-minor
// outline-regexp: "/// @brief\\|/// {@inheritDoc}\\|/// @addtogroup\\|/// @page\\|// --SECTION--\\|/// @\\}"
// End:<|MERGE_RESOLUTION|>--- conflicted
+++ resolved
@@ -57,17 +57,12 @@
 
 HttpHandlerFactory::HttpHandlerFactory (std::string const& authenticationRealm,
                                         auth_fptr checkAuthentication,
-<<<<<<< HEAD
+                                        flush_fptr flushAuthentication,
                                         context_fptr setContext)
   : _authenticationRealm(authenticationRealm),
     _checkAuthentication(checkAuthentication),
     _setContext(setContext),
-=======
-                                        flush_fptr flushAuthentication)
-  : _authenticationRealm(authenticationRealm),
-    _checkAuthentication(checkAuthentication),
     _flushAuthentication(flushAuthentication),
->>>>>>> da8b1b75
     _requireAuthentication(true),
     _notFound(0) {
 }
@@ -79,11 +74,8 @@
 HttpHandlerFactory::HttpHandlerFactory (HttpHandlerFactory const& that)
   : _authenticationRealm(that._authenticationRealm),
     _checkAuthentication(that._checkAuthentication),
-<<<<<<< HEAD
     _setContext(that._setContext),
-=======
     _flushAuthentication(that._flushAuthentication),
->>>>>>> da8b1b75
     _requireAuthentication(that._requireAuthentication),
     _constructors(that._constructors),
     _datas(that._datas),
@@ -99,11 +91,8 @@
   if (this != &that) {
     _authenticationRealm = that._authenticationRealm,
     _checkAuthentication = that._checkAuthentication,
-<<<<<<< HEAD
     _setContext = that._setContext,
-=======
     _flushAuthentication = that._flushAuthentication,
->>>>>>> da8b1b75
     _requireAuthentication = that._requireAuthentication;
     _constructors = that._constructors;
     _datas = that._datas;
