////////////////////////////////////////////////////////////////////////////////
/// @brief application server skeleton
///
/// @file
///
/// DISCLAIMER
///
/// Copyright 2004-2013 triAGENS GmbH, Cologne, Germany
///
/// Licensed under the Apache License, Version 2.0 (the "License");
/// you may not use this file except in compliance with the License.
/// You may obtain a copy of the License at
///
///     http://www.apache.org/licenses/LICENSE-2.0
///
/// Unless required by applicable law or agreed to in writing, software
/// distributed under the License is distributed on an "AS IS" BASIS,
/// WITHOUT WARRANTIES OR CONDITIONS OF ANY KIND, either express or implied.
/// See the License for the specific language governing permissions and
/// limitations under the License.
///
/// Copyright holder is triAGENS GmbH, Cologne, Germany
///
/// @author Dr. Frank Celler
/// @author Copyright 2009-2013, triAGENS GmbH, Cologne, Germany
////////////////////////////////////////////////////////////////////////////////

#ifdef _WIN32
#include "BasicsC/win-utils.h"
#endif

#include "ApplicationServer.h"

#include "BasicsC/common.h"

#ifdef TRI_HAVE_POSIX_PWD_GRP
#include <pwd.h>
#include <grp.h>
#endif

#include "ApplicationServer/ApplicationFeature.h"
#include "Basics/ConditionLocker.h"
#include "Basics/FileUtils.h"
#include "Basics/RandomGenerator.h"
#include "Basics/StringUtils.h"
#include "Basics/delete_object.h"
#include "BasicsC/conversions.h"
<<<<<<< HEAD
#include "BasicsC/logging.h"
=======
#include "BasicsC/files.h"
#include "BasicsC/tri-strings.h"
#include "Logger/Logger.h"
>>>>>>> d03600f5

using namespace triagens::basics;
using namespace triagens::rest;
using namespace std;

// -----------------------------------------------------------------------------
// --SECTION--                                                  public constants
// -----------------------------------------------------------------------------

////////////////////////////////////////////////////////////////////////////////
/// @addtogroup ApplicationServer
/// @{
////////////////////////////////////////////////////////////////////////////////

////////////////////////////////////////////////////////////////////////////////
/// @brief Command Line Options
////////////////////////////////////////////////////////////////////////////////

string const ApplicationServer::OPTIONS_CMDLINE = "Command Line Options";

////////////////////////////////////////////////////////////////////////////////
/// @brief Hidden Options
////////////////////////////////////////////////////////////////////////////////

string const ApplicationServer::OPTIONS_HIDDEN = "Hidden Options";

////////////////////////////////////////////////////////////////////////////////
/// @brief Logger Options
////////////////////////////////////////////////////////////////////////////////

string const ApplicationServer::OPTIONS_LOGGER = "Logging Options";

////////////////////////////////////////////////////////////////////////////////
/// @brief Server Options
////////////////////////////////////////////////////////////////////////////////

string const ApplicationServer::OPTIONS_SERVER = "Server Options";

////////////////////////////////////////////////////////////////////////////////
/// @brief SSL Options
////////////////////////////////////////////////////////////////////////////////

string const ApplicationServer::OPTIONS_SSL = "SSL Options";

////////////////////////////////////////////////////////////////////////////////
/// @}
////////////////////////////////////////////////////////////////////////////////

// -----------------------------------------------------------------------------
// --SECTION--                                      constructors and destructors
// -----------------------------------------------------------------------------

////////////////////////////////////////////////////////////////////////////////
/// @addtogroup ApplicationServer
/// @{
////////////////////////////////////////////////////////////////////////////////

////////////////////////////////////////////////////////////////////////////////
/// @brief constructor
////////////////////////////////////////////////////////////////////////////////

#ifdef _WIN32

ApplicationServer::ApplicationServer (std::string const& name, std::string const& title, std::string const& version)
  : _options(),
    _description(),
    _descriptionFile(),
    _arguments(),
    _features(),
    _exitOnParentDeath(false),
    _watchParent(0),
    _stopping(0),
    _name(name),
    _title(title),
    _version(version),
    _configFile(),
    _userConfigFile(),
    _systemConfigFile(),
    _uid(),
    _realUid(0),
    _effectiveUid(0),
    _gid(),
    _realGid(0),
    _effectiveGid(0),
    _logApplicationName("triagens"),
    _logHostName("-"),
    _logFacility("-"),
    _logLevel("info"),
    _logSeverity("human"),
    _logFile("+"),
    _logRequestsFile(""),
    _logPrefix(),
    _logSyslog(),
    _logThreadId(false),
    _logLineNumber(false),
    _logSourceFilter(),
    _logContentFilter(),
    _randomGenerator(5),
    _finishedCondition() {
}

#else

ApplicationServer::ApplicationServer (std::string const& name, std::string const& title, std::string const& version)
  : _options(),
    _description(),
    _descriptionFile(),
    _arguments(),
    _features(),
    _exitOnParentDeath(false),
    _watchParent(0),
    _stopping(0),
    _name(name),
    _title(title),
    _version(version),
    _configFile(),
    _userConfigFile(),
    _systemConfigFile(),
    _uid(),
    _realUid(0),
    _effectiveUid(0),
    _gid(),
    _realGid(0),
    _effectiveGid(0),
    _logApplicationName("triagens"),
    _logHostName("-"),
    _logFacility("-"),
    _logLevel("info"),
    _logSeverity("human"),
    _logFile("+"),
    _logRequestsFile(""),
    _logPrefix(),
    _logSyslog(),
    _logThreadId(false),
    _logLineNumber(false),
    _logSourceFilter(),
    _logContentFilter(),
    _randomGenerator(3),
    _finishedCondition() {
  storeRealPrivileges();
}

#endif

////////////////////////////////////////////////////////////////////////////////
/// @brief destructor
////////////////////////////////////////////////////////////////////////////////

ApplicationServer::~ApplicationServer () {
  Random::shutdown();
  for_each(_features.begin(), _features.end(), DeleteObjectAny());
}

////////////////////////////////////////////////////////////////////////////////
/// @}
////////////////////////////////////////////////////////////////////////////////

// -----------------------------------------------------------------------------
// --SECTION--                                                    public methods
// -----------------------------------------------------------------------------

////////////////////////////////////////////////////////////////////////////////
/// @addtogroup ApplicationServer
/// @{
////////////////////////////////////////////////////////////////////////////////

////////////////////////////////////////////////////////////////////////////////
/// @brief adds a new feature
////////////////////////////////////////////////////////////////////////////////

void ApplicationServer::addFeature (ApplicationFeature* feature) {
  _features.push_back(feature);
}

////////////////////////////////////////////////////////////////////////////////
/// @brief sets the name of the system config file
////////////////////////////////////////////////////////////////////////////////

void ApplicationServer::setSystemConfigFile (std::string const& name) {
  _systemConfigFile = name;
}

////////////////////////////////////////////////////////////////////////////////
/// @brief sets the name of the user config file
////////////////////////////////////////////////////////////////////////////////

void ApplicationServer::setUserConfigFile (std::string const& name) {
  _userConfigFile = name;
}

////////////////////////////////////////////////////////////////////////////////
/// @brief returns the name of the application
////////////////////////////////////////////////////////////////////////////////

string const& ApplicationServer::getName () const {
  return _name;
}

////////////////////////////////////////////////////////////////////////////////
/// @brief sets up the logging
////////////////////////////////////////////////////////////////////////////////

void ApplicationServer::setupLogging (bool threaded, bool daemon) {
  TRI_ShutdownLogging(false);
  TRI_InitialiseLogging(threaded);

  if (_options.has("log.thread")) {
    _logThreadId = true;
  }

  if (_options.has("log.line-number")) {
    _logLineNumber = true;
  }
  
  if (! _logRequestsFile.empty()) {
    // add this so the user does not need to think about it
    _logSeverity += ",usage";
  }

  TRI_SetLineNumberLogging(_logLineNumber);

  TRI_SetLogLevelLogging(_logLevel.c_str());
  TRI_SetLogSeverityLogging(_logSeverity.c_str());
  TRI_SetPrefixLogging(_logPrefix.c_str());
  TRI_SetThreadIdentifierLogging(_logThreadId);

  for (vector<string>::iterator i = _logSourceFilter.begin();  i != _logSourceFilter.end();  ++i) {
    TRI_SetFileToLog(i->c_str());
  }

  char const* contentFilter = 0;

  if (_options.has("log.content-filter")) {
    contentFilter = _logContentFilter.c_str();
  }

  // requests log (must come before the regular logs)
  if (! _logRequestsFile.empty()) {
    string filename = _logRequestsFile;

    if (daemon && filename != "+" && filename != "-") {
      filename = filename + ".daemon";
    }

    // this appender consumes all usage log messages, so they are not propagated to any others
    struct TRI_log_appender_s* appender = TRI_CreateLogAppenderFile(filename.c_str(),
                                                                    0,
                                                                    TRI_LOG_SEVERITY_USAGE,
                                                                    true); 

    // the user specified a requests log file to use but it could not be created. bail out
    if (appender == 0) {
      LOG_FATAL_AND_EXIT("failed to create requests logfile '%s'. Please check the path and permissions.", filename.c_str());
    }
  }

  // regular log file
  if (! _logFile.empty()) {
    string filename = _logFile;

    if (daemon && filename != "+" && filename != "-") {
      filename = filename + ".daemon";
    }

    struct TRI_log_appender_s* appender = TRI_CreateLogAppenderFile(filename.c_str(),
                                                                    contentFilter,
                                                                    TRI_LOG_SEVERITY_UNKNOWN,
                                                                    false);

    // the user specified a log file to use but it could not be created. bail out
    if (appender == 0) {
      LOG_FATAL_AND_EXIT("failed to create logfile '%s'. Please check the path and permissions.", filename.c_str());
    }
  }
  
#ifdef TRI_ENABLE_SYSLOG
  if (_logSyslog != "") {
    TRI_CreateLogAppenderSyslog(_logApplicationName.c_str(), 
                                _logFacility.c_str(),
                                contentFilter,
                                TRI_LOG_SEVERITY_UNKNOWN,
                                false);
  }
#endif
}

////////////////////////////////////////////////////////////////////////////////
/// @brief returns the command line options
////////////////////////////////////////////////////////////////////////////////

ProgramOptions& ApplicationServer::programOptions () {
  return _options;
}

////////////////////////////////////////////////////////////////////////////////
/// @brief returns the command line arguments
////////////////////////////////////////////////////////////////////////////////

vector<string> ApplicationServer::programArguments () {
  return _arguments;
}

////////////////////////////////////////////////////////////////////////////////
/// @brief parses the arguments with empty options description
////////////////////////////////////////////////////////////////////////////////

bool ApplicationServer::parse (int argc, char* argv[]) {
  map<string, ProgramOptionsDescription> none;

  return parse(argc, argv, none);
}

////////////////////////////////////////////////////////////////////////////////
/// @brief parses the arguments
////////////////////////////////////////////////////////////////////////////////

bool ApplicationServer::parse (int argc,
                               char* argv[],
                               std::map<std::string, ProgramOptionsDescription> opts) {

  // .............................................................................
  // setup the options
  // .............................................................................

  setupOptions(opts);

  for (vector<ApplicationFeature*>::iterator i = _features.begin();  i != _features.end();  ++i) {
    (*i)->setupOptions(opts);
  }

  // construct options description
  for (map<string, ProgramOptionsDescription>::iterator i = opts.begin();  i != opts.end();  ++i) {
    string name = i->first;

    ProgramOptionsDescription sectionDescription = i->second;
    sectionDescription.setName(name);

    // and add to the global options
    _description(sectionDescription, name == OPTIONS_HIDDEN);

    if (name != OPTIONS_CMDLINE) {
      _descriptionFile(sectionDescription, name == OPTIONS_HIDDEN);
    }
  }

  _description.arguments(&_arguments);

  // .............................................................................
  // parse command line
  // .............................................................................

  bool ok = _options.parse(_description, argc, argv);

  if (! ok) {
    LOG_ERROR("cannot parse command line: %s", _options.lastError().c_str());
    return false;
  }

  // check for help
  set<string> help = _options.needHelp("help");

  if (! help.empty()) {
    // output help, but do not yet exit (we'll exit a little later so we can also
    // check the specified configuration for errors)
    cout << argv[0] << " " << _title << "\n\n" << _description.usage(help) << endl;
  }

  // check for version request
  if (_options.has("version")) {
    cout << _version << endl;
    TRI_EXIT_FUNCTION(EXIT_SUCCESS, NULL);
  }

  // .............................................................................
  // parse phase 1
  // .............................................................................

  for (vector<ApplicationFeature*>::iterator i = _features.begin();  i != _features.end();  ++i) {
    ok = (*i)->parsePhase1(_options);

    if (! ok) {
      return false;
    }
  }

  // .............................................................................
  // check configuration file
  // .............................................................................

  ok = readConfigurationFile();

  if (! ok) {
    return false;
  }
  
  // exit here if --help was specified.
  // this allows us to use --help to run a configuration file check, too, and 
  // report errors to the user

  if (! help.empty()) {
    TRI_EXIT_FUNCTION(EXIT_SUCCESS, NULL);
  }

  // .............................................................................
  // UID and GID
  // .............................................................................

  extractPrivileges();
  dropPrivileges();

  // .............................................................................
  // setup logging
  // .............................................................................

  setupLogging(false, false);

  // .............................................................................
  // parse phase 2
  // .............................................................................

  try {
    switch (_randomGenerator) {
      case 1: {
        Random::selectVersion(Random::RAND_MERSENNE);
        break;
      }
      case 2: {
        Random::selectVersion(Random::RAND_RANDOM);
        break;
      }
      case 3: {
        Random::selectVersion(Random::RAND_URANDOM);
        break;
      }
      case 4: {
        Random::selectVersion(Random::RAND_COMBINED);
        break;
      }
      case 5: {
        Random::selectVersion(Random::RAND_WIN32);
        break;
      }
      default: {
        break;
      }
    }
  }
  catch (...) {
    LOG_FATAL_AND_EXIT("cannot select random generator, giving up");
  }


  for (vector<ApplicationFeature*>::iterator i = _features.begin();  i != _features.end();  ++i) {
    ok = (*i)->parsePhase2(_options);

    if (! ok) {
      return false;
    }
  }

  return true;
}

////////////////////////////////////////////////////////////////////////////////
/// @brief prepares the server
////////////////////////////////////////////////////////////////////////////////

void ApplicationServer::prepare () {

  // prepare all features - why reverse?

  // reason: features might depend on each other. by creating them in reverse order and shutting them
  // down in forward order, we ensure that the features created last are destroyed first, i.e.: LIFO
  for (vector<ApplicationFeature*>::reverse_iterator i = _features.rbegin();  i != _features.rend();  ++i) {
    ApplicationFeature* feature = *i;

    LOG_DEBUG("preparing server feature '%s'", feature->getName().c_str());

    bool ok = feature->prepare();

    if (! ok) {
      LOG_FATAL_AND_EXIT("failed to prepare server feature '%s'", feature->getName().c_str());
    }

    LOG_TRACE("prepared server feature '%s'", feature->getName().c_str());
  }
}

////////////////////////////////////////////////////////////////////////////////
/// @brief prepares the server
////////////////////////////////////////////////////////////////////////////////

void ApplicationServer::prepare2 () {

  // prepare all features
  for (vector<ApplicationFeature*>::reverse_iterator i = _features.rbegin();  i != _features.rend();  ++i) {
    ApplicationFeature* feature = *i;

    LOG_DEBUG("preparing server feature '%s'", feature->getName().c_str());

    bool ok = feature->prepare2();

    if (! ok) {
      LOG_FATAL_AND_EXIT("failed to prepare server feature '%s'", feature->getName().c_str());
    }

    LOG_TRACE("prepared server feature '%s'", feature->getName().c_str());
  }
}

////////////////////////////////////////////////////////////////////////////////
/// @brief starts the server
////////////////////////////////////////////////////////////////////////////////

void ApplicationServer::start () {
#ifdef TRI_HAVE_POSIX_THREADS
  sigset_t all;
  sigfillset(&all);
  pthread_sigmask(SIG_SETMASK, &all, 0);
#endif

  raisePrivileges();

  // start all startable features
  for (vector<ApplicationFeature*>::iterator i = _features.begin();  i != _features.end();  ++i) {
    ApplicationFeature* feature = *i;

    bool ok = feature->start();

    if (! ok) {
      LOG_FATAL_AND_EXIT("failed to start server feature '%s'", feature->getName().c_str());
    }

    LOG_DEBUG("started server feature '%s'", feature->getName().c_str());
  }

  // now open all features
  for (vector<ApplicationFeature*>::reverse_iterator i = _features.rbegin();  i != _features.rend();  ++i) {
    ApplicationFeature* feature = *i;

    LOG_DEBUG("opening server feature '%s'", feature->getName().c_str());

    bool ok = feature->open();

    if (! ok) {
      LOG_FATAL_AND_EXIT("failed to open server feature '%s'", feature->getName().c_str());
    }

    LOG_TRACE("opened server feature '%s'", feature->getName().c_str());
  }

  dropPrivilegesPermanently();
}

////////////////////////////////////////////////////////////////////////////////
/// @brief waits for shutdown
////////////////////////////////////////////////////////////////////////////////

void ApplicationServer::wait () {
  bool running = true;

  // wait until we receive a stop signal
  while (running && _stopping == 0) {
    // check the parent and wait for a second
    if (! checkParent()) {
      running = false;
      break;
    }
  
    CONDITION_LOCKER(locker, _finishedCondition);
    locker.wait((uint64_t) (1000 * 1000));
  }
}

////////////////////////////////////////////////////////////////////////////////
/// @brief begins shutdown sequence
////////////////////////////////////////////////////////////////////////////////

void ApplicationServer::beginShutdown () {
  if (_stopping != 0) {
    return;
  }
  _stopping = 1;
}

////////////////////////////////////////////////////////////////////////////////
/// @brief stops everything
////////////////////////////////////////////////////////////////////////////////

void ApplicationServer::stop () {
  beginShutdown();

  CONDITION_LOCKER(locker, _finishedCondition);
  locker.signal();

  // close all features
  for (vector<ApplicationFeature*>::iterator i = _features.begin();  i != _features.end();  ++i) {
    ApplicationFeature* feature = *i;

    feature->close();

    LOG_TRACE("closed server feature '%s'", feature->getName().c_str());
  }


  // stop all features
  for (vector<ApplicationFeature*>::reverse_iterator i = _features.rbegin();  i != _features.rend();  ++i) {
    ApplicationFeature* feature = *i;

    LOG_DEBUG("shutting down server feature '%s'", feature->getName().c_str());
    feature->stop();
    LOG_TRACE("shut down server feature '%s'", feature->getName().c_str());
  }
}

////////////////////////////////////////////////////////////////////////////////
/// @brief raise the privileges
////////////////////////////////////////////////////////////////////////////////

void ApplicationServer::raisePrivileges () {

#ifdef TRI_HAVE_SETGID

  if (_effectiveGid != _realGid) {
    int res = setegid(_realGid);

    if (res != 0) {
      LOG_FATAL_AND_EXIT("cannot set gid %d: %s", (int) _effectiveGid, strerror(errno));
    }
  }

#endif

#ifdef TRI_HAVE_SETUID

  if (_effectiveUid != _realUid) {
    int res = seteuid(_realUid);

    if (res != 0) {
      LOG_FATAL_AND_EXIT("cannot set uid '%s': %s", _uid.c_str(), strerror(errno));
    }
  }

#endif
}

////////////////////////////////////////////////////////////////////////////////
/// @brief drops the privileges
////////////////////////////////////////////////////////////////////////////////

void ApplicationServer::dropPrivileges () {

#ifdef TRI_HAVE_SETGID

  if (_effectiveGid != _realGid) {
    int res = setegid(_effectiveGid);

    if (res != 0) {
      LOG_FATAL_AND_EXIT("cannot set gid %d: %s", (int) _effectiveGid, strerror(errno));
    }
  }

#endif

#ifdef TRI_HAVE_SETUID

  if (_effectiveUid != _realUid) {
    int res = seteuid(_effectiveUid);

    if (res != 0) {
      LOG_FATAL_AND_EXIT("cannot set uid %s: %s", _uid.c_str(), strerror(errno));
    }
  }

#endif
}

////////////////////////////////////////////////////////////////////////////////
/// @brief drops the privileges permanently
////////////////////////////////////////////////////////////////////////////////

void ApplicationServer::dropPrivilegesPermanently () {
  raisePrivileges();

#ifdef TRI_HAVE_SETGID

  if (_effectiveGid != _realGid) {
    LOG_INFO("permanently changing the gid to %d", (int) _effectiveGid);

    int res = setgid(_effectiveGid);

    if (res != 0) {
      LOG_FATAL_AND_EXIT("cannot set gid %d: %s", (int) _effectiveGid, strerror(errno));
    }

    _realGid = _effectiveGid;
  }

#endif

#ifdef TRI_HAVE_SETUID

  if (_effectiveUid != _realUid) {
    LOG_INFO("permanently changing the uid to %d", (int) _effectiveUid);

    int res = setuid(_effectiveUid);

    if (res != 0) {
      LOG_FATAL_AND_EXIT("cannot set uid '%s': %s", _uid.c_str(), strerror(errno));
    }

    _realUid = _effectiveUid;
  }

#endif
}

////////////////////////////////////////////////////////////////////////////////
/// @brief saves the logging privileges
////////////////////////////////////////////////////////////////////////////////

void ApplicationServer::storeRealPrivileges () {
#ifdef TRI_HAVE_SETGID
  _realGid = getgid();
#endif

#ifdef TRI_HAVE_SETUID
  _realUid = getuid();
#endif
}

////////////////////////////////////////////////////////////////////////////////
/// @}
////////////////////////////////////////////////////////////////////////////////

// -----------------------------------------------------------------------------
// --SECTION--                                                 protected methods
// -----------------------------------------------------------------------------

////////////////////////////////////////////////////////////////////////////////
/// @addtogroup ApplicationServer
/// @{
////////////////////////////////////////////////////////////////////////////////

void ApplicationServer::setupOptions (map<string, ProgramOptionsDescription>& options) {

  // .............................................................................
  // command line options
  // .............................................................................

  options[OPTIONS_CMDLINE]
    ("version,v", "print version string and exit")
    ("help,h", "produce a usage message and exit")
    ("configuration,c", &_configFile, "read configuration file")
  ;

#if defined(TRI_HAVE_SETUID) || defined(TRI_HAVE_SETGID)

  options[OPTIONS_CMDLINE + ":help-extended"]
#ifdef TRI_HAVE_GETPPID
    ("exit-on-parent-death", &_exitOnParentDeath, "exit if parent dies")
#endif
    ("watch-process", &_watchParent, "exit if process with given PID dies")
  ;

#endif

  // .............................................................................
  // logger options
  // .............................................................................

  options[OPTIONS_LOGGER]
    ("log.file", &_logFile, "log to file")
    ("log.requests-file", &_logRequestsFile, "log requests to file")
    ("log.level,l", &_logLevel, "log level for severity 'human'")
  ;

  options[OPTIONS_LOGGER + ":help-log"]
    ("log.application", &_logApplicationName, "application name for syslog")
    ("log.facility", &_logFacility, "facility name for syslog")
    ("log.source-filter", &_logSourceFilter, "only debug and trace messages originated by specific C source file")
    ("log.content-filter", &_logContentFilter, "only log message containing the specified string (case-sensitive)")
    ("log.hostname", &_logHostName, "host name for syslog")
    ("log.line-number", "always log file and line number")
    ("log.prefix", &_logPrefix, "prefix log")
    ("log.severity", &_logSeverity, "log severities")
    ("log.syslog", &_logSyslog, "use syslog facility")
    ("log.thread", "log the thread identifier for severity 'human'")
  ;

  options[OPTIONS_HIDDEN]
    ("log", &_logLevel, "log level for severity 'human'")
#ifdef TRI_HAVE_SETUID
    ("uid", &_uid, "switch to user-id after reading config files")
#endif
#ifdef TRI_HAVE_SETGID
    ("gid", &_gid, "switch to group-id after reading config files")
#endif
  ;

  // .............................................................................
  // application server options
  // .............................................................................

  options[OPTIONS_SERVER + ":help-extended"]
    ("random.no-seed", "do not seed the random generator")
    ("random.generator", &_randomGenerator, "1 = mersenne, 2 = random, 3 = urandom, 4 = combined")
#ifdef TRI_HAVE_SETUID
    ("server.uid", &_uid, "switch to user-id after reading config files")
#endif
#ifdef TRI_HAVE_SETGID
    ("server.gid", &_gid, "switch to group-id after reading config files")
#endif
  ;
}

////////////////////////////////////////////////////////////////////////////////
/// @}
////////////////////////////////////////////////////////////////////////////////

// -----------------------------------------------------------------------------
// --SECTION--                                                   private methods
// -----------------------------------------------------------------------------

////////////////////////////////////////////////////////////////////////////////
/// @addtogroup ApplicationServer
/// @{
////////////////////////////////////////////////////////////////////////////////

////////////////////////////////////////////////////////////////////////////////
/// @brief checks if the parent is still alive
////////////////////////////////////////////////////////////////////////////////

bool ApplicationServer::checkParent () {

  // check our parent, if it died given up
#ifdef TRI_HAVE_GETPPID
  if (_exitOnParentDeath && getppid() == 1) {
    LOG_INFO("parent has died");
    return false;
  }
#endif

// unfortunately even though windows has <signal.h>, there is no
// kill method defined. Notice that the kill below is not to terminate
// the process.
#ifdef TRI_HAVE_SIGNAL_H
  if (_watchParent != 0) {
#ifdef TRI_HAVE_POSIX
    int res = kill(_watchParent, 0);
#else
    int res = -1;
#endif
    if (res != 0) {
      LOG_INFO("parent %d has died", (int) _watchParent);
      return false;
    }
  }
#endif

  return true;
}

////////////////////////////////////////////////////////////////////////////////
/// @brief reads the configuration files
////////////////////////////////////////////////////////////////////////////////

bool ApplicationServer::readConfigurationFile () {

  // something has been specified on the command line regarding configuration file
  if (! _configFile.empty()) {

    // do not use init files
    if (StringUtils::tolower(_configFile) == string("none")) {
      LOG_DEBUG("using no init file at all");
      return true;
    }

    LOG_INFO("using init file '%s'", _configFile.c_str());

    bool ok = _options.parse(_descriptionFile, _configFile);

    // Observe that this is treated as an error - the configuration file exists
    // but for some reason can not be parsed. Best to report an error.

    if (! ok) {
      LOG_ERROR("cannot parse config file '%s': %s", _configFile.c_str(), _options.lastError().c_str());
    }

    return ok;
  }
  else {
    LOG_DEBUG("no init file has been specified");
  }


  // nothing has been specified on the command line regarding the user's configuration file
  if (! _userConfigFile.empty()) {

    // .........................................................................
    // first attempt to obtain a default configuration file from the users home directory
    // .........................................................................

    // .........................................................................
    // Under windows there is no 'HOME' directory as such so getenv("HOME")
    // may return NULL -- which it does under windows
    // A safer approach below
    // .........................................................................

    string homeDir = FileUtils::homeDirectory(); // TODO homedirectory should either always or never end in "/"

    if (! homeDir.empty()) {
      if (homeDir[homeDir.size() - 1] != TRI_DIR_SEPARATOR_CHAR) {
        homeDir += TRI_DIR_SEPARATOR_CHAR + _userConfigFile;
      }
      else {
        homeDir += _userConfigFile;
      }

      // check and see if file exists
      if (FileUtils::exists(homeDir)) {
        LOG_INFO("using user init file '%s'", homeDir.c_str());

        bool ok = _options.parse(_descriptionFile, homeDir);

        // Observe that this is treated as an error - the configuration file exists
        // but for some reason can not be parsed. Best to report an error.

        if (! ok) {
          LOG_ERROR("cannot parse config file '%s': %s", homeDir.c_str(), _options.lastError().c_str());
        }

        return ok;
      }
      else {
<<<<<<< HEAD
        LOG_DEBUG("no user init file '%s' found", homeDir.c_str());
=======
        LOGGER_DEBUG("no user init file '" << homeDir << "' found");
>>>>>>> d03600f5
      }
    }
    else {
      LOG_DEBUG("no home directory found");
    }
  }


  // try the configuration file in the system directory - if there is one
  if (! _systemConfigFile.empty()) {

    // Please note that the system directory changes depending on
    // where the user installed the application server.

<<<<<<< HEAD
    if (! _systemConfigFile.empty()) {
      string sysDir = string(_SYSCONFDIR_);

      if (! sysDir.empty()) {
        if (sysDir[sysDir.size() - 1] != TRI_DIR_SEPARATOR_CHAR) {
          sysDir += TRI_DIR_SEPARATOR_CHAR + _systemConfigFile;
        }
        else {
          sysDir += _systemConfigFile;
        }

        // check and see if file exists
        if (FileUtils::exists(sysDir)) {
          LOG_INFO("using init file '%s'", sysDir.c_str());

          bool ok = _options.parse(_descriptionFile, sysDir);

          // Observe that this is treated as an error - the configuration file exists
          // but for some reason can not be parsed. Best to report an error.

          if (! ok) {
            LOG_ERROR("cannot parse config file '%s': %s", sysDir.c_str(), _options.lastError().c_str());
          }

          return ok;
        }
        else {
          LOG_INFO("no system init file '%s' found", sysDir.c_str());
        }
      }
      else {
        LOG_DEBUG("no system init file, not system directory is known");
      }
    }

#endif

  }
  else {
    if (! _systemConfigFile.empty()) {
      string sysDir = _systemConfigPath + TRI_DIR_SEPARATOR_CHAR + _systemConfigFile;
=======
    char* d = TRI_LocateConfigDirectory();

    if (d != 0) {
      string sysDir = string(d) + _systemConfigFile;
      TRI_FreeString(TRI_CORE_MEM_ZONE, d);
>>>>>>> d03600f5

      // check and see if file exists
      if (FileUtils::exists(sysDir)) {
        LOG_INFO("using init file '%s'", sysDir.c_str());

        bool ok = _options.parse(_descriptionFile, sysDir);

        // Observe that this is treated as an error - the configuration file exists
        // but for some reason can not be parsed. Best to report an error.

        if (! ok) {
          LOG_ERROR("cannot parse config file '%s': %s", sysDir.c_str(), _options.lastError().c_str());
        }

        return ok;
      }
      else {
        LOG_INFO("no system init file '%s' found", sysDir.c_str());
      }
    }
    else {
<<<<<<< HEAD
      LOG_DEBUG("no system init file specified");
=======
      LOGGER_DEBUG("no system init file, system directory is not known");
>>>>>>> d03600f5
    }
  }

  return true;
}

////////////////////////////////////////////////////////////////////////////////
/// @brief extract the privileges to use
////////////////////////////////////////////////////////////////////////////////

void ApplicationServer::extractPrivileges() {

#ifdef TRI_HAVE_SETGID

  if (_gid.empty()) {
    _effectiveGid = getgid();
  }
  else {
    int gidNumber = TRI_Int32String(_gid.c_str());

    if (TRI_errno() == TRI_ERROR_NO_ERROR && gidNumber >= 0) {

#ifdef TRI_HAVE_GETGRGID
      group* g = getgrgid(gidNumber);

      if (g == 0) {
        LOG_FATAL_AND_EXIT("unknown numeric gid '%s'", _gid.c_str());
      }
#endif
    }
    else {
#ifdef TRI_HAVE_GETGRNAM
      string name = _gid;
      group* g = getgrnam(name.c_str());

      if (g != 0) {
        gidNumber = g->gr_gid;
      }
      else {
        LOG_FATAL_AND_EXIT("cannot convert groupname '%s' to numeric gid", _gid.c_str());
      }
#else
      LOG_FATAL_AND_EXIT("cannot convert groupname '%s' to numeric gid", _gid.c_str());
#endif
    }

    _effectiveGid = gidNumber;
  }

#endif

#ifdef TRI_HAVE_SETUID

  if (_uid.empty()) {
    _effectiveUid = getuid();
  }
  else {
    int uidNumber = TRI_Int32String(_uid.c_str());

    if (TRI_errno() == TRI_ERROR_NO_ERROR) {

#ifdef TRI_HAVE_GETPWUID
      passwd* p = getpwuid(uidNumber);

      if (p == 0) {
        LOG_FATAL_AND_EXIT("unknown numeric uid '%s'", _uid.c_str());
      }
#endif
    }
    else {
#ifdef TRI_HAVE_GETPWNAM
      string name = _uid;
      passwd* p = getpwnam(name.c_str());

      if (p != 0) {
        uidNumber = p->pw_uid;
      }
      else {
        LOG_FATAL_AND_EXIT("cannot convert username '%s' to numeric uid", _uid.c_str());
      }
#else
      LOG_FATAL_AND_EXIT("cannot convert username '%s' to numeric uid", _uid.c_str());
#endif
    }

    _effectiveUid = uidNumber;
  }

#endif
}

////////////////////////////////////////////////////////////////////////////////
/// @}
////////////////////////////////////////////////////////////////////////////////

// -----------------------------------------------------------------------------
// --SECTION--                                                       END-OF-FILE
// -----------------------------------------------------------------------------

// Local Variables:
// mode: outline-minor
// outline-regexp: "/// @brief\\|/// {@inheritDoc}\\|/// @addtogroup\\|/// @page\\|// --SECTION--\\|/// @\\}"
// End:<|MERGE_RESOLUTION|>--- conflicted
+++ resolved
@@ -45,13 +45,9 @@
 #include "Basics/StringUtils.h"
 #include "Basics/delete_object.h"
 #include "BasicsC/conversions.h"
-<<<<<<< HEAD
 #include "BasicsC/logging.h"
-=======
 #include "BasicsC/files.h"
 #include "BasicsC/tri-strings.h"
-#include "Logger/Logger.h"
->>>>>>> d03600f5
 
 using namespace triagens::basics;
 using namespace triagens::rest;
@@ -987,11 +983,7 @@
         return ok;
       }
       else {
-<<<<<<< HEAD
         LOG_DEBUG("no user init file '%s' found", homeDir.c_str());
-=======
-        LOGGER_DEBUG("no user init file '" << homeDir << "' found");
->>>>>>> d03600f5
       }
     }
     else {
@@ -1006,55 +998,11 @@
     // Please note that the system directory changes depending on
     // where the user installed the application server.
 
-<<<<<<< HEAD
-    if (! _systemConfigFile.empty()) {
-      string sysDir = string(_SYSCONFDIR_);
-
-      if (! sysDir.empty()) {
-        if (sysDir[sysDir.size() - 1] != TRI_DIR_SEPARATOR_CHAR) {
-          sysDir += TRI_DIR_SEPARATOR_CHAR + _systemConfigFile;
-        }
-        else {
-          sysDir += _systemConfigFile;
-        }
-
-        // check and see if file exists
-        if (FileUtils::exists(sysDir)) {
-          LOG_INFO("using init file '%s'", sysDir.c_str());
-
-          bool ok = _options.parse(_descriptionFile, sysDir);
-
-          // Observe that this is treated as an error - the configuration file exists
-          // but for some reason can not be parsed. Best to report an error.
-
-          if (! ok) {
-            LOG_ERROR("cannot parse config file '%s': %s", sysDir.c_str(), _options.lastError().c_str());
-          }
-
-          return ok;
-        }
-        else {
-          LOG_INFO("no system init file '%s' found", sysDir.c_str());
-        }
-      }
-      else {
-        LOG_DEBUG("no system init file, not system directory is known");
-      }
-    }
-
-#endif
-
-  }
-  else {
-    if (! _systemConfigFile.empty()) {
-      string sysDir = _systemConfigPath + TRI_DIR_SEPARATOR_CHAR + _systemConfigFile;
-=======
     char* d = TRI_LocateConfigDirectory();
 
     if (d != 0) {
       string sysDir = string(d) + _systemConfigFile;
       TRI_FreeString(TRI_CORE_MEM_ZONE, d);
->>>>>>> d03600f5
 
       // check and see if file exists
       if (FileUtils::exists(sysDir)) {
@@ -1076,11 +1024,7 @@
       }
     }
     else {
-<<<<<<< HEAD
       LOG_DEBUG("no system init file specified");
-=======
-      LOGGER_DEBUG("no system init file, system directory is not known");
->>>>>>> d03600f5
     }
   }
 
