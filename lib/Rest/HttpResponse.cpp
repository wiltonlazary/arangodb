--- conflicted
+++ resolved
@@ -302,13 +302,8 @@
                             arangodb::velocypack::Slice const& slice,
                             bool generateBody, VPackOptions const& options) {
   // VELOCYPACK
-<<<<<<< HEAD
-  if (request->velocyPackResponse()) {
+  if (request != nullptr && request->velocyPackResponse()) {
     setContentType(HttpResponse::ContentType::VPACK);
-=======
-  if (request != nullptr && request->velocyPackResponse()) {
-    setContentType(HttpResponse::CONTENT_TYPE_VPACK);
->>>>>>> 58ce4862
     size_t length = static_cast<size_t>(slice.byteSize());
 
     if (generateBody) {
