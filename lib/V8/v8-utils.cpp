--- conflicted
+++ resolved
@@ -1798,7 +1798,6 @@
   current->ForceSet(TRI_V8_ASCII_STRING("__dirname"), TRI_V8_STRING(dirname));
   TRI_FreeString(TRI_CORE_MEM_ZONE, dirname);
 
-<<<<<<< HEAD
   v8::Handle<v8::Value> result;
   {
     v8::TryCatch tryCatch;
@@ -1817,7 +1816,7 @@
       current->ForceSet(TRI_V8_ASCII_STRING("__filename"), oldFilename);
     }
     if (oldDirname.IsEmpty() || oldDirname->IsUndefined()) {
-      current->ForceDelete(TRI_V8_ASCII_STRING("__dirname"));
+      current->Delete(TRI_V8_ASCII_STRING("__dirname"));
     }
     else {
       current->ForceSet(TRI_V8_ASCII_STRING("__dirname"), oldDirname);
@@ -1833,27 +1832,6 @@
         TRI_V8_RETURN_UNDEFINED();
       }
     }
-=======
-  v8::Handle<v8::Value> result =
-    TRI_ExecuteJavaScriptString(isolate,
-                                isolate->GetCurrentContext(),
-                                TRI_V8_PAIR_STRING(content, length),
-                                filename->ToString(),
-                                false);
- 
-  // restore old values for __dirname and __filename
-  if (oldFilename.IsEmpty() || oldFilename->IsUndefined()) {
-    current->Delete(TRI_V8_ASCII_STRING("__filename"));
-  }
-  else {
-    current->ForceSet(TRI_V8_ASCII_STRING("__filename"), oldFilename);
-  }
-  if (oldDirname.IsEmpty() || oldDirname->IsUndefined()) {
-    current->Delete(TRI_V8_ASCII_STRING("__dirname"));
-  }
-  else {
-    current->ForceSet(TRI_V8_ASCII_STRING("__dirname"), oldDirname);
->>>>>>> 8e858bc9
   }
 
   TRI_FreeString(TRI_UNKNOWN_MEM_ZONE, content);
